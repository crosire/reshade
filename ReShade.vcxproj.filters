--- conflicted
+++ resolved
@@ -61,18 +61,9 @@
     <Filter Include="hooks\openvr">
       <UniqueIdentifier>{d33c801e-4764-4584-b168-66dde19a6f57}</UniqueIdentifier>
     </Filter>
-<<<<<<< HEAD
-    <Filter Include="hooks\openvr\impl">
-      <UniqueIdentifier>{3acbcdd4-b108-4c50-bbc3-a6a351066ace}</UniqueIdentifier>
-    </Filter>
     <Filter Include="hooks\openxr">
       <UniqueIdentifier>{6e1dc50f-a845-48b7-bc1c-852c22956b19}</UniqueIdentifier>
     </Filter>
-    <Filter Include="hooks\openxr\impl">
-      <UniqueIdentifier>{a4073383-3a25-4a59-af5d-398775efff97}</UniqueIdentifier>
-    </Filter>
-=======
->>>>>>> 6f54a7bb
     <Filter Include="hooks\vulkan">
       <UniqueIdentifier>{40ae025e-f912-4ebf-9a43-69d7c1a96d3e}</UniqueIdentifier>
     </Filter>
@@ -342,32 +333,32 @@
     <ClCompile Include="source\openvr\openvr_impl_swapchain.cpp">
       <Filter>hooks\openvr</Filter>
     </ClCompile>
-    <ClCompile Include="source\platform_utils.cpp">
-      <Filter>core\utils</Filter>
-    </ClCompile>
-    <ClCompile Include="source\runtime.cpp">
-      <Filter>core\runtime</Filter>
-    </ClCompile>
-    <ClCompile Include="source\runtime_api.cpp">
-      <Filter>core\runtime</Filter>
-    </ClCompile>
-    <ClCompile Include="source\runtime_gui.cpp">
-      <Filter>core\runtime</Filter>
-    </ClCompile>
-    <ClCompile Include="source\runtime_gui_vr.cpp">
-      <Filter>core\runtime</Filter>
-    </ClCompile>
-    <ClCompile Include="source\runtime_update_check.cpp">
-      <Filter>core\runtime</Filter>
-    </ClCompile>
-    <ClCompile Include="source\state_block.cpp">
-      <Filter>core\runtime</Filter>
-    </ClCompile>
     <ClCompile Include="source\openxr\openxr.cpp">
       <Filter>hooks\openxr</Filter>
     </ClCompile>
     <ClCompile Include="source\openxr\openxr_impl_swapchain.cpp">
-      <Filter>hooks\openxr\impl</Filter>
+      <Filter>hooks\openxr</Filter>
+    </ClCompile>
+    <ClCompile Include="source\platform_utils.cpp">
+      <Filter>core\utils</Filter>
+    </ClCompile>
+    <ClCompile Include="source\runtime.cpp">
+      <Filter>core\runtime</Filter>
+    </ClCompile>
+    <ClCompile Include="source\runtime_api.cpp">
+      <Filter>core\runtime</Filter>
+    </ClCompile>
+    <ClCompile Include="source\runtime_gui.cpp">
+      <Filter>core\runtime</Filter>
+    </ClCompile>
+    <ClCompile Include="source\runtime_gui_vr.cpp">
+      <Filter>core\runtime</Filter>
+    </ClCompile>
+    <ClCompile Include="source\runtime_update_check.cpp">
+      <Filter>core\runtime</Filter>
+    </ClCompile>
+    <ClCompile Include="source\state_block.cpp">
+      <Filter>core\runtime</Filter>
     </ClCompile>
     <ClCompile Include="source\vulkan\vulkan_hooks.cpp">
       <Filter>hooks\vulkan</Filter>
@@ -458,54 +449,6 @@
     <ClInclude Include="source\com_utils.hpp">
       <Filter>core\utils</Filter>
     </ClInclude>
-<<<<<<< HEAD
-    <ClInclude Include="source\imgui_code_editor.hpp">
-      <Filter>core\utils</Filter>
-    </ClInclude>
-    <ClInclude Include="source\imgui_function_table_18600.hpp">
-      <Filter>core\utils</Filter>
-    </ClInclude>
-    <ClInclude Include="source\imgui_function_table_18971.hpp">
-      <Filter>core\utils</Filter>
-    </ClInclude>
-    <ClInclude Include="source\imgui_widgets.hpp">
-      <Filter>core\utils</Filter>
-    </ClInclude>
-    <ClInclude Include="source\lockfree_linear_map.hpp">
-      <Filter>core\utils</Filter>
-    </ClInclude>
-    <ClInclude Include="source\platform_utils.hpp">
-      <Filter>core\utils</Filter>
-    </ClInclude>
-    <ClInclude Include="source\d3d9\d3d9_device.hpp">
-      <Filter>hooks\d3d9</Filter>
-    </ClInclude>
-    <ClInclude Include="source\d3d9\d3d9_resource.hpp">
-      <Filter>hooks\d3d9</Filter>
-    </ClInclude>
-    <ClInclude Include="source\d3d9\d3d9_resource_call_vtable.inl">
-      <Filter>hooks\d3d9</Filter>
-    </ClInclude>
-    <ClInclude Include="source\d3d9\d3d9_swapchain.hpp">
-      <Filter>hooks\d3d9</Filter>
-    </ClInclude>
-    <ClInclude Include="source\d3d9\d3d9on12_device.hpp">
-      <Filter>hooks\d3d9</Filter>
-    </ClInclude>
-    <ClInclude Include="source\d3d9\d3d9_impl_device.hpp">
-      <Filter>hooks\d3d9\impl</Filter>
-    </ClInclude>
-    <ClInclude Include="source\d3d9\d3d9_impl_state_block.hpp">
-      <Filter>hooks\d3d9\impl</Filter>
-    </ClInclude>
-    <ClInclude Include="source\d3d9\d3d9_impl_swapchain.hpp">
-      <Filter>hooks\d3d9\impl</Filter>
-    </ClInclude>
-    <ClInclude Include="source\d3d9\d3d9_impl_type_convert.hpp">
-      <Filter>hooks\d3d9\impl</Filter>
-    </ClInclude>
-=======
->>>>>>> 6f54a7bb
     <ClInclude Include="source\d3d10\d3d10_device.hpp">
       <Filter>hooks\d3d10</Filter>
     </ClInclude>
@@ -701,6 +644,9 @@
     <ClInclude Include="source\openvr\openvr_impl_swapchain.hpp">
       <Filter>hooks\openvr</Filter>
     </ClInclude>
+    <ClInclude Include="source\openxr\openxr_impl_swapchain.hpp">
+      <Filter>hooks\openxr</Filter>
+    </ClInclude>
     <ClInclude Include="source\platform_utils.hpp">
       <Filter>core\utils</Filter>
     </ClInclude>
@@ -715,9 +661,6 @@
     </ClInclude>
     <ClInclude Include="source\state_block.hpp">
       <Filter>core\runtime</Filter>
-    </ClInclude>
-    <ClInclude Include="source\openxr\openxr_impl_swapchain.hpp">
-      <Filter>hooks\openxr\impl</Filter>
     </ClInclude>
     <ClInclude Include="source\vulkan\vulkan_hooks.hpp">
       <Filter>hooks\vulkan</Filter>
