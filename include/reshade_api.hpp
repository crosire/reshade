/*
 * Copyright (C) 2021 Patrick Mours
 * SPDX-License-Identifier: BSD-3-Clause OR MIT
 */

#pragma once

#include "reshade_api_device.hpp"

namespace reshade::api
{
	/// <summary>
	/// An opaque handle to a technique in an effect.
	/// </summary>
	/// <remarks>
	/// This handle is only valid until effects are next reloaded again (<see cref="addon_event::reshade_reloaded_effects"/>).
	/// </remarks>
	RESHADE_DEFINE_HANDLE(effect_technique);
	/// <summary>
	/// An opaque handle to a texture variable in an effect.
	/// </summary>
	/// <remarks>
	/// This handle is only valid until effects are next reloaded again (<see cref="addon_event::reshade_reloaded_effects"/>).
	/// </remarks>
	RESHADE_DEFINE_HANDLE(effect_texture_variable);
	/// <summary>
	/// An opaque handle to a uniform variable in an effect.
	/// </summary>
	/// <remarks>
	/// This handle is only valid until effects are next reloaded again (<see cref="addon_event::reshade_reloaded_effects"/>).
	/// </remarks>
	RESHADE_DEFINE_HANDLE(effect_uniform_variable);

	/// <summary>
	/// A ReShade effect runtime, used to control effects.
	/// <para>A separate runtime is instantiated for every swap chain.</para>
	/// </summary>
	RESHADE_DEFINE_INTERFACE_WITH_BASE(effect_runtime, swapchain)
	{
		/// <summary>
		/// Gets the main graphics command queue associated with this effect runtime.
		/// This may potentially be different from the presentation queue and should be used to execute graphics commands on.
		/// </summary>
		virtual command_queue *get_command_queue() = 0;

		/// <summary>
		/// Applies post-processing effects to the specified render targets and prevents the usual rendering of effects before swap chain presentation of the current frame.
		/// This can be used to force ReShade to render effects at a certain point during the frame to e.g. avoid effects being applied to user interface elements of the application.
		/// </summary>
		/// <remarks>
		/// The resource the render target views point to has to be in the <see cref="resource_usage::render_target"/> state.
		/// This call may modify current state on the command list (pipeline, render targets, descriptor sets, ...), so it may be necessary for an add-on to backup and restore state around it if the application does not bind all state again afterwards already.
		/// </remarks>
		/// <param name="cmd_list">Command list to add effect rendering commands to.</param>
		/// <param name="rtv">Render target view to use for passes that write to the back buffer with <c>SRGBWriteEnabled</c> state set to <see langword="false"/>.</param>
		/// <param name="rtv_srgb">Render target view to use for passes that write to the back buffer with <c>SRGBWriteEnabled</c> state set to <see langword="true"/>, or zero in which case the view from <paramref name="rtv"/> is used.</param>
		virtual void render_effects(command_list *cmd_list, resource_view rtv, resource_view rtv_srgb = { 0 }) = 0;

		/// <summary>
		/// Captures a screenshot of the current back buffer resource and returns its image data in 32 bits-per-pixel RGBA format.
		/// </summary>
		/// <param name="pixels">Pointer to an array of <c>width * height * 4</c> bytes the image data is written to.</param>
		virtual bool capture_screenshot(uint8_t *pixels) = 0;

		/// <summary>
		/// Gets the current buffer dimensions of the swap chain.
		/// </summary>
		virtual void get_screenshot_width_and_height(uint32_t *out_width, uint32_t *out_height) const = 0;

		/// <summary>
		/// Gets the current status of the specified key.
		/// </summary>
		/// <param name="keycode">The virtual key code to check.</param>
		/// <returns><see langword="true"/> if the key is currently pressed down, <see langword="false"/> otherwise.</returns>
		virtual bool is_key_down(uint32_t keycode) const = 0;
		/// <summary>
		/// Gets whether the specified key was pressed this frame.
		/// </summary>
		/// <param name="keycode">The virtual key code to check.</param>
		/// <returns><see langword="true"/> if the key was pressed this frame, <see langword="false"/> otherwise.</returns>
		virtual bool is_key_pressed(uint32_t keycode) const = 0;
		/// <summary>
		/// Gets whether the specified key was released this frame.
		/// </summary>
		/// <param name="keycode">The virtual key code to check.</param>
		/// <returns><see langword="true"/> if the key was released this frame, <see langword="false"/> otherwise.</returns>
		virtual bool is_key_released(uint32_t keycode) const = 0;
		/// <summary>
		/// Gets the current status of the specified mouse button.
		/// </summary>
		/// <param name="button">The mouse button index to check (0 = left, 1 = middle, 2 = right).</param>
		/// <returns><see langword="true"/> if the mouse button is currently pressed down, <see langword="false"/> otherwise.</returns>
		virtual bool is_mouse_button_down(uint32_t button) const = 0;
		/// <summary>
		/// Gets whether the specified mouse button was pressed this frame.
		/// </summary>
		/// <param name="button">The mouse button index to check (0 = left, 1 = middle, 2 = right).</param>
		/// <returns><see langword="true"/> if the mouse button was pressed this frame, <see langword="false"/> otherwise.</returns>
		virtual bool is_mouse_button_pressed(uint32_t button) const = 0;
		/// <summary>
		/// Gets whether the specified mouse button was released this frame.
		/// </summary>
		/// <param name="button">The mouse button index to check (0 = left, 1 = middle, 2 = right).</param>
		/// <returns><see langword="true"/> if the mouse button was released this frame, <see langword="false"/> otherwise.</returns>
		virtual bool is_mouse_button_released(uint32_t button) const = 0;

		/// <summary>
		/// Gets the current absolute position of the mouse cursor in screen coordinates.
		/// </summary>
		/// <param name="out_x">Pointer to a variable that is set to the X coordinate of the current cursor position.</param>
		/// <param name="out_y">Pointer to a variable that is set to the Y coordinate of the current cursor position.</param>
		/// <param name="out_wheel_delta">Optional pointer to a variable that is set to the mouse wheel delta since the last frame.</param>
		virtual void get_mouse_cursor_position(uint32_t *out_x, uint32_t *out_y, int16_t *out_wheel_delta = nullptr) const = 0;

		/// <summary>
		/// Enumerates all uniform variables of loaded effects and calls the specified <paramref name="callback"/> function with a handle for each one.
		/// </summary>
		/// <param name="effect_name">File name of the effect file to enumerate uniform variables from, or <see langword="nullptr"/> to enumerate those of all loaded effects.</param>
		/// <param name="callback">Function to call for every uniform variable.</param>
		/// <param name="user_data">Optional pointer passed to the callback function.</param>
		virtual void enumerate_uniform_variables(const char *effect_name, void(*callback)(effect_runtime *runtime, effect_uniform_variable variable, void *user_data), void *user_data) = 0;
		/// <summary>
		/// Enumerates all uniform variables of loaded effects and calls the specified callback function with a handle for each one.
		/// </summary>
		/// <param name="effect_name">File name of the effect file to enumerate uniform variables from, or <see langword="nullptr"/> to enumerate those of all loaded effects.</param>
		/// <param name="lambda">Function to call for every uniform variable.</param>
		template <typename F>
		inline  void enumerate_uniform_variables(const char *effect_name, F lambda) {
			enumerate_uniform_variables(effect_name, [](effect_runtime *runtime, effect_uniform_variable variable, void *user_data) { static_cast<F *>(user_data)->operator()(runtime, variable); }, &lambda);
		}

		/// <summary>
		/// Finds a specific uniform variable in the loaded effects and returns a handle to it.
		/// </summary>
		/// <param name="effect_name">File name of the effect file the variable is declared in, or <see langword="nullptr"/> to search in all loaded effects.</param>
		/// <param name="variable_name">Name of the uniform variable declaration to find.</param>
		/// <returns>Opaque handle to the uniform variable, or zero in case it was not found.</returns>
		virtual effect_uniform_variable find_uniform_variable(const char *effect_name, const char *variable_name) const = 0;

		/// <summary>
		/// Gets information about the data type of a uniform <paramref name="variable"/>.
		/// </summary>
		/// <param name="variable">Opaque handle to the uniform variable.</param>
		/// <param name="out_base_type">Optional pointer to a variable that is set to the base type of the uniform variable (<see cref="format::r32_typeless"/>, <see cref="format::r32_sint"/>, <see cref="format::r32_uint"/> or <see cref="format::r32_float"/>).</param>
		/// <param name="out_rows">Optional pointer to a variable that is set to the number of vector rows of the uniform variable type.</param>
		/// <param name="out_columns">Optional pointer to a variable that is set to the number of matrix column of the uniform variable type.</param>
		/// <param name="out_array_length">Optional pointer to a variable that is set to the number of array elements of the uniform variable type.</param>
		virtual void get_uniform_variable_type(effect_uniform_variable variable, format *out_base_type, uint32_t *out_rows = nullptr, uint32_t *out_columns = nullptr, uint32_t *out_array_length = nullptr) const = 0;

		/// <summary>
		/// Gets the name of a uniform <paramref name="variable"/>.
		/// </summary>
		/// <param name="variable">Opaque handle to the uniform variable.</param>
		/// <param name="name">Pointer to a string buffer that is filled with the name of the uniform variable.</param>
		/// <param name="length">Pointer to an integer that contains the size of the string buffer and upon completion is set to the actual length of the string.</param>
		virtual void get_uniform_variable_name(effect_uniform_variable variable, char *name, size_t *length) const = 0;
		template <size_t SIZE>
		inline  void get_uniform_variable_name(effect_uniform_variable variable, char(&name)[SIZE]) const {
			size_t length = SIZE;
			get_uniform_variable_name(variable, name, &length);
		}

		/// <summary>
		/// Gets the value from an annotation attached to the specified uniform <paramref name="variable"/> as boolean values.
		/// </summary>
		/// <param name="variable">Opaque handle to the uniform variable.</param>
		/// <param name="name">Name of the annotation.</param>
		/// <param name="values">Pointer to an array of booleans that is filled with the values of the annotation.</param>
		/// <param name="count">Number of values to read.</param>
		/// <param name="array_index">Array offset to start reading values from when the annotation is an array.</param>
		virtual bool get_annotation_bool_from_uniform_variable(effect_uniform_variable variable, const char *name, bool *values, size_t count, size_t array_index = 0) const = 0;
		/// <summary>
		/// Gets the value from an annotation attached to the specified uniform <paramref name="variable"/> as floating-point values.
		/// </summary>
		/// <param name="variable">Opaque handle to the uniform variable.</param>
		/// <param name="name">Name of the annotation.</param>
		/// <param name="values">Pointer to an array of floating-points that is filled with the values of the annotation.</param>
		/// <param name="count">Number of values to read.</param>
		/// <param name="array_index">Array offset to start reading values from when the annotation is an array.</param>
		virtual bool get_annotation_float_from_uniform_variable(effect_uniform_variable variable, const char *name, float *values, size_t count, size_t array_index = 0) const = 0;
		/// <summary>
		/// Gets the value from an annotation attached to the specified uniform <paramref name="variable"/> as signed integer values.
		/// </summary>
		/// <param name="variable">Opaque handle to the uniform variable.</param>
		/// <param name="name">Name of the annotation.</param>
		/// <param name="values">Pointer to an array of signed integers that is filled with the values of the annotation.</param>
		/// <param name="count">Number of values to read.</param>
		/// <param name="array_index">Array offset to start reading values from when the annotation is an array.</param>
		virtual bool get_annotation_int_from_uniform_variable(effect_uniform_variable variable, const char *name, int32_t *values, size_t count, size_t array_index = 0) const = 0;
		/// <summary>
		/// Gets the value from an annotation attached to the specified uniform <paramref name="variable"/> as unsigned integer values.
		/// </summary>
		/// <param name="variable">Opaque handle to the uniform variable.</param>
		/// <param name="name">Name of the annotation.</param>
		/// <param name="values">Pointer to an array of unsigned integers that is filled with the values of the annotation.</param>
		/// <param name="count">Number of values to read.</param>
		/// <param name="array_index">Array offset to start reading values from when the annotation is an array.</param>
		virtual bool get_annotation_uint_from_uniform_variable(effect_uniform_variable variable, const char *name, uint32_t *values, size_t count, size_t array_index = 0) const = 0;
		/// <summary>
		/// Gets the value from a string annotation attached to the specified uniform <paramref name="variable"/>.
		/// </summary>
		/// <param name="variable">Opaque handle to the uniform variable.</param>
		/// <param name="name">Name of the annotation.</param>
		/// <param name="value">Pointer to a string buffer that is filled with the value of the annotation.</param>
		/// <param name="length">Pointer to an integer that contains the size of the string buffer and upon completion is set to the actual length of the string.</param>
		virtual bool get_annotation_string_from_uniform_variable(effect_uniform_variable variable, const char *name, char *value, size_t *length) const = 0;
		template <size_t SIZE>
		inline  bool get_annotation_string_from_uniform_variable(effect_uniform_variable variable, const char *name, char(&value)[SIZE]) const {
			size_t length = SIZE;
			return get_annotation_string_from_uniform_variable(variable, name, value, &length);
		}

		/// <summary>
		/// Gets the value of the specified uniform <paramref name="variable"/> as boolean values.
		/// </summary>
		/// <param name="variable">Opaque handle to the uniform variable.</param>
		/// <param name="values">Pointer to an array of booleans that is filled with the values of this uniform variable.</param>
		/// <param name="count">Number of values to read.</param>
		/// <param name="array_index">Array offset to start reading values from when this uniform variable is an array variable.</param>
		virtual void get_uniform_value_bool(effect_uniform_variable variable, bool *values, size_t count, size_t array_index = 0) const = 0;
		/// <summary>
		/// Gets the value of the specified uniform <paramref name="variable"/> as floating-point values.
		/// </summary>
		/// <param name="variable">Opaque handle to the uniform variable.</param>
		/// <param name="values">Pointer to an array of floating-points that is filled with the values of this uniform variable.</param>
		/// <param name="count">Number of values to read.</param>
		/// <param name="array_index">Array offset to start reading values from when this uniform variable is an array variable.</param>
		virtual void get_uniform_value_float(effect_uniform_variable variable, float *values, size_t count, size_t array_index = 0) const = 0;
		/// <summary>
		/// Gets the value of the specified uniform <paramref name="variable"/> as signed integer values.
		/// </summary>
		/// <param name="variable">Opaque handle to the uniform variable.</param>
		/// <param name="values">Pointer to an array of signed integers that is filled with the values of this uniform variable.</param>
		/// <param name="count">Number of values to read.</param>
		/// <param name="array_index">Array offset to start reading values from when this uniform variable is an array variable.</param>
		virtual void get_uniform_value_int(effect_uniform_variable variable, int32_t *values, size_t count, size_t array_index = 0) const = 0;
		/// <summary>
		/// Gets the value of the specified uniform <paramref name="variable"/> as unsigned integer values.
		/// </summary>
		/// <param name="variable">Opaque handle to the uniform variable.</param>
		/// <param name="values">Pointer to an array of unsigned integers that is filled with the values of this uniform variable.</param>
		/// <param name="count">Number of values to read.</param>
		/// <param name="array_index">Array offset to start reading values from when this uniform variable is an array variable.</param>
		virtual void get_uniform_value_uint(effect_uniform_variable variable, uint32_t *values, size_t count, size_t array_index = 0) const = 0;

		/// <summary>
		/// Sets the value of the specified uniform <paramref name="variable"/> as boolean values.
		/// </summary>
		/// <param name="variable">Opaque handle to the uniform variable.</param>
		/// <param name="values">Pointer to an array of booleans that are used to update this uniform variable.</param>
		/// <param name="count">Number of values to write.</param>
		/// <param name="array_index">Array offset to start writing values to when this uniform variable is an array variable.</param>
		///	<remarks>Setting the uniform value won't result in a save of the current preset. To make sure the current preset with the changed value
		///	is saved to disk, call <see cref="save_current_preset"/></remarks>
		virtual void set_uniform_value_bool(effect_uniform_variable variable, const bool *values, size_t count, size_t array_index = 0) = 0;
		/// <summary>
		/// Sets the value of the specified uniform <paramref name="variable"/> as a vector of boolean values.
		/// </summary>
		/// <param name="variable">Opaque handle to the uniform variable.</param>
		/// <param name="x">Value of the first component in the vector that is used to update this uniform variable.</param>
		/// <param name="y">Optional value of the second component in the vector that is used to update this uniform variable.</param>
		/// <param name="z">Optional value of the third component in the vector that is used to update this uniform variable.</param>
		/// <param name="w">Optional value of the fourth component in the vector that is used to update this uniform variable.</param>
		///	<remarks>Setting the uniform value won't result in a save of the current preset. To make sure the current preset with the changed value
		///	is saved to disk, call <see cref="save_current_preset"/></remarks>
		inline  void set_uniform_value_bool(effect_uniform_variable variable, bool x, bool y = bool(0), bool z = bool(0), bool w = bool(0)) {
			const bool values[4] = { x, y, z, w };
			set_uniform_value_bool(variable, values, 4);
		}
		/// <summary>
		/// Sets the value of the specified uniform <paramref name="variable"/> as floating-point values.
		/// </summary>
		/// <param name="variable">Opaque handle to the uniform variable.</param>
		/// <param name="values">Pointer to an array of floating-points that are used to update this uniform variable.</param>
		/// <param name="count">Number of values to write.</param>
		/// <param name="array_index">Array offset to start writing values to when this uniform variable is an array variable.</param>
		///	<remarks>Setting the uniform value won't result in a save of the current preset. To make sure the current preset with the changed value
		///	is saved to disk, call <see cref="save_current_preset"/></remarks>
		virtual void set_uniform_value_float(effect_uniform_variable variable, const float *values, size_t count, size_t array_index = 0) = 0;
		/// <summary>
		/// Sets the value of the specified uniform <paramref name="variable"/> as a vector of floating-point values.
		/// </summary>
		/// <param name="variable">Opaque handle to the uniform variable.</param>
		/// <param name="x">Value of the first component in the vector that is used to update this uniform variable.</param>
		/// <param name="y">Optional value of the second component in the vector that is used to update this uniform variable.</param>
		/// <param name="z">Optional value of the third component in the vector that is used to update this uniform variable.</param>
		/// <param name="w">Optional value of the fourth component in the vector that is used to update this uniform variable.</param>
		///	<remarks>Setting the uniform value won't result in a save of the current preset. To make sure the current preset with the changed value
		///	is saved to disk, call <see cref="save_current_preset"/></remarks>
		inline  void set_uniform_value_float(effect_uniform_variable variable, float x, float y = float(0), float z = float(0), float w = float(0)) {
			const float values[4] = { x, y, z, w };
			set_uniform_value_float(variable, values, 4);
		}
		/// <summary>
		/// Sets the value of the specified uniform <paramref name="variable"/> as signed integer values.
		/// </summary>
		/// <param name="variable">Opaque handle to the uniform variable.</param>
		/// <param name="values">Pointer to an array of signed integers that are used to update this uniform variable.</param>
		/// <param name="count">Number of values to write.</param>
		/// <param name="array_index">Array offset to start writing values to when this uniform variable is an array variable.</param>
		///	<remarks>Setting the uniform value won't result in a save of the current preset. To make sure the current preset with the changed value
		///	is saved to disk, call <see cref="save_current_preset"/></remarks>
		virtual void set_uniform_value_int(effect_uniform_variable variable, const int32_t *values, size_t count, size_t array_index = 0) = 0;
		/// <summary>
		/// Sets the value of the specified uniform <paramref name="variable"/> as a vector of signed integer values.
		/// </summary>
		/// <param name="variable">Opaque handle to the uniform variable.</param>
		/// <param name="x">Value of the first component in the vector that is used to update this uniform variable.</param>
		/// <param name="y">Optional value of the second component in the vector that is used to update this uniform variable.</param>
		/// <param name="z">Optional value of the third component in the vector that is used to update this uniform variable.</param>
		/// <param name="w">Optional value of the fourth component in the vector that is used to update this uniform variable.</param>
		///	<remarks>Setting the uniform value won't result in a save of the current preset. To make sure the current preset with the changed value
		///	is saved to disk, call <see cref="save_current_preset"/></remarks>
		inline  void set_uniform_value_int(effect_uniform_variable variable, int32_t x, int32_t y = int32_t(0), int32_t z = int32_t(0), int32_t w = int32_t(0)) {
			const int32_t values[4] = { x, y, z, w };
			set_uniform_value_int(variable, values, 4);
		}
		/// <summary>
		/// Sets the value of the specified uniform <paramref name="variable"/> as unsigned integer values.
		/// </summary>
		/// <param name="variable">Opaque handle to the uniform variable.</param>
		/// <param name="values">Pointer to an array of unsigned integers that are used to update this uniform variable.</param>
		/// <param name="count">Number of values to write.</param>
		/// <param name="array_index">Array offset to start writing values to when this uniform variable is an array variable.</param>
		///	<remarks>Setting the uniform value won't result in a save of the current preset. To make sure the current preset with the changed value
		///	is saved to disk, call <see cref="save_current_preset"/></remarks>
		virtual void set_uniform_value_uint(effect_uniform_variable variable, const uint32_t *values, size_t count, size_t array_index = 0) = 0;
		/// <summary>
		/// Sets the value of the specified uniform <paramref name="variable"/> as a vector of unsigned integer values.
		/// </summary>
		/// <param name="variable">Opaque handle to the uniform variable.</param>
		/// <param name="x">Value of the first component in the vector that is used to update this uniform variable.</param>
		/// <param name="y">Optional value of the second component in the vector that is used to update this uniform variable.</param>
		/// <param name="z">Optional value of the third component in the vector that is used to update this uniform variable.</param>
		/// <param name="w">Optional value of the fourth component in the vector that is used to update this uniform variable.</param>
		///	<remarks>Setting the uniform value won't result in a save of the current preset. To make sure the current preset with the changed value
		///	is saved to disk, call <see cref="save_current_preset"/></remarks>
		inline  void set_uniform_value_uint(effect_uniform_variable variable, uint32_t x, uint32_t y = uint32_t(0), uint32_t z = uint32_t(0), uint32_t w = uint32_t(0)) {
			const uint32_t values[4] = { x, y, z, w };
			set_uniform_value_uint(variable, values, 4);
		}

		/// <summary>
		/// Enumerates all texture variables of loaded effects and calls the specified <paramref name="callback"/> function with a handle for each one.
		/// </summary>
		/// <param name="effect_name">File name of the effect file to enumerate texture variables from, or <see langword="nullptr"/> to enumerate those of all loaded effects.</param>
		/// <param name="callback">Function to call for every texture variable.</param>
		/// <param name="user_data">Optional pointer passed to the callback function.</param>
		virtual void enumerate_texture_variables(const char *effect_name, void(*callback)(effect_runtime *runtime, effect_texture_variable variable, void *user_data), void *user_data) = 0;
		/// <summary>
		/// Enumerates all texture variables of loaded effects and calls the specified callback function with a handle for each one.
		/// </summary>
		/// <param name="effect_name">File name of the effect file to enumerate texture variables from, or <see langword="nullptr"/> to enumerate those of all loaded effects.</param>
		/// <param name="lambda">Function to call for every texture variable.</param>
		template <typename F>
		inline  void enumerate_texture_variables(const char *effect_name, F lambda) {
			enumerate_texture_variables(effect_name, [](effect_runtime *runtime, effect_texture_variable variable, void *user_data) { static_cast<F *>(user_data)->operator()(runtime, variable); }, &lambda);
		}

		/// <summary>
		/// Finds a specific texture variable in the loaded effects and returns a handle to it.
		/// </summary>
		/// <param name="effect_name">File name of the effect file the variable is declared in, or <see langword="nullptr"/> to search in all loaded effects.</param>
		/// <param name="variable_name">Name of the texture variable declaration to find.</param>
		/// <returns>Opaque handle to the texture variable, or zero in case it was not found.</returns>
		virtual effect_texture_variable find_texture_variable(const char *effect_name, const char *variable_name) const = 0;

		/// <summary>
		/// Gets the name of a texture <paramref name="variable"/>.
		/// </summary>
		/// <param name="variable">Opaque handle to the texture variable.</param>
		/// <param name="name">Pointer to a string buffer that is filled with the name of the texture variable.</param>
		/// <param name="length">Pointer to an integer that contains the size of the string buffer and upon completion is set to the actual length of the string.</param>
		virtual void get_texture_variable_name(effect_texture_variable variable, char *name, size_t *length) const = 0;
		template <size_t SIZE>
		inline  void get_texture_variable_name(effect_texture_variable variable, char(&name)[SIZE]) const {
			size_t length = SIZE;
			get_texture_variable_name(variable, name, &length);
		}

		/// <summary>
		/// Gets the value from an annotation attached to the specified texture <paramref name="variable"/> as boolean values.
		/// </summary>
		/// <param name="variable">Opaque handle to the texture variable.</param>
		/// <param name="name">Name of the annotation.</param>
		/// <param name="values">Pointer to an array of booleans that is filled with the values of the annotation.</param>
		/// <param name="count">Number of values to read.</param>
		/// <param name="array_index">Array offset to start reading values from when the annotation is an array.</param>
		virtual bool get_annotation_bool_from_texture_variable(effect_texture_variable variable, const char *name, bool *values, size_t count, size_t array_index = 0) const = 0;
		/// <summary>
		/// Gets the value from an annotation attached to the specified texture <paramref name="variable"/> as floating-point values.
		/// </summary>
		/// <param name="variable">Opaque handle to the texture variable.</param>
		/// <param name="name">Name of the annotation.</param>
		/// <param name="values">Pointer to an array of floating-points that is filled with the values of the annotation.</param>
		/// <param name="count">Number of values to read.</param>
		/// <param name="array_index">Array offset to start reading values from when the annotation is an array.</param>
		virtual bool get_annotation_float_from_texture_variable(effect_texture_variable variable, const char *name, float *values, size_t count, size_t array_index = 0) const = 0;
		/// <summary>
		/// Gets the value from an annotation attached to the specified texture <paramref name="variable"/> as signed integer values.
		/// </summary>
		/// <param name="variable">Opaque handle to the texture variable.</param>
		/// <param name="name">Name of the annotation.</param>
		/// <param name="values">Pointer to an array of signed integers that is filled with the values of the annotation.</param>
		/// <param name="count">Number of values to read.</param>
		/// <param name="array_index">Array offset to start reading values from when the annotation is an array.</param>
		virtual bool get_annotation_int_from_texture_variable(effect_texture_variable variable, const char *name, int32_t *values, size_t count, size_t array_index = 0) const = 0;
		/// <summary>
		/// Gets the value from an annotation attached to the specified texture <paramref name="variable"/> as unsigned integer values.
		/// </summary>
		/// <param name="variable">Opaque handle to the texture variable.</param>
		/// <param name="name">Name of the annotation.</param>
		/// <param name="values">Pointer to an array of unsigned integers that is filled with the values of the annotation.</param>
		/// <param name="count">Number of values to read.</param>
		/// <param name="array_index">Array offset to start reading values from when the annotation is an array.</param>
		virtual bool get_annotation_uint_from_texture_variable(effect_texture_variable variable, const char *name, uint32_t *values, size_t count, size_t array_index = 0) const = 0;
		/// <summary>
		/// Gets the value from a string annotation attached to the specified texture <paramref name="variable"/>.
		/// </summary>
		/// <param name="variable">Opaque handle to the texture variable.</param>
		/// <param name="name">Name of the annotation.</param>
		/// <param name="value">Pointer to a string buffer that is filled with the value of the annotation.</param>
		/// <param name="length">Pointer to an integer that contains the size of the string buffer and upon completion is set to the actual length of the string.</param>
		virtual bool get_annotation_string_from_texture_variable(effect_texture_variable variable, const char *name, char *value, size_t *length) const = 0;
		template <size_t SIZE>
		inline  bool get_annotation_string_from_texture_variable(effect_texture_variable variable, const char *name, char(&value)[SIZE]) const {
			size_t length = SIZE;
			return get_annotation_string_from_texture_variable(variable, name, value, &length);
		}

		/// <summary>
		/// Uploads 32 bits-per-pixel RGBA image data to the specified texture <paramref name="variable"/>.
		/// </summary>
		/// <param name="variable">Opaque handle to the texture variable.</param>
		/// <param name="width">Width of the image data.</param>
		/// <param name="height">Height of the image data.</param>
		/// <param name="pixels">Pointer to an array of <c>width * height * 4</c> bytes the image data is read from.</param>
		virtual void update_texture(effect_texture_variable variable, const uint32_t width, const uint32_t height, const uint8_t *pixels) = 0;

		/// <summary>
		/// Gets the shader resource view that is bound to the specified texture <paramref name="variable"/>.
		/// </summary>
		/// <param name="variable">Opaque handle to the texture variable.</param>
		/// <param name="out_srv">Pointer to a variable that is set to the shader resource view.</param>
		/// <param name="out_srv_srgb">Pointer to a variable that is set to the sRGB shader resource view.</param>
		virtual void get_texture_binding(effect_texture_variable variable, resource_view *out_srv, resource_view *out_srv_srgb = nullptr) const = 0;

		/// <summary>
		/// Binds a new shader resource view to all texture variables that use the specified <paramref name="semantic"/>.
		/// </summary>
		/// <remarks>
		/// The resource the shader resource views point to has to be in the <see cref="resource_usage::shader_resource"/> state at the time <see cref="render_effects"/> is executed.
		/// </remarks>
		/// <param name="semantic">ReShade FX semantic to filter textures to update by (<c>texture name : SEMANTIC</c>).</param>
		/// <param name="srv">Shader resource view to use for samplers with <c>SRGBTexture</c> state set to <see langword="false"/>.</param>
		/// <param name="srv_srgb">Shader resource view to use for samplers with <c>SRGBTexture</c> state set to <see langword="true"/>, or zero in which case the view from <paramref name="srv"/> is used.</param>
		virtual void update_texture_bindings(const char *semantic, resource_view srv, resource_view srv_srgb = { 0 }) = 0;

		/// <summary>
		/// Enumerates all techniques of loaded effects and calls the specified <paramref name="callback"/> function with a handle for each one.
		/// </summary>
		/// <param name="effect_name">File name of the effect file to enumerate techniques from, or <see langword="nullptr"/> to enumerate those of all loaded effects.</param>
		/// <param name="callback">Function to call for every technique.</param>
		/// <param name="user_data">Optional pointer passed to the callback function.</param>
		virtual void enumerate_techniques(const char *effect_name, void(*callback)(effect_runtime *runtime, effect_technique technique, void *user_data), void *user_data) = 0;
		/// <summary>
		/// Enumerates all techniques of loaded effects and calls the specified callback function with a handle for each one.
		/// </summary>
		/// <param name="effect_name">File name of the effect file to enumerate techniques from, or <see langword="nullptr"/> to enumerate those of all loaded effects.</param>
		/// <param name="lambda">Function to call for every technique.</param>
		template <typename F>
		inline  void enumerate_techniques(const char *effect_name, F lambda) {
			enumerate_techniques(effect_name, [](effect_runtime *runtime, effect_technique technique, void *user_data) { static_cast<F *>(user_data)->operator()(runtime, technique); }, &lambda);
		}

		/// <summary>
		/// Finds a specific technique in the loaded effects and returns a handle to it.
		/// </summary>
		/// <param name="effect_name">File name of the effect file the technique is declared in, or <see langword="nullptr"/> to search in all loaded effects.</param>
		/// <param name="technique_name">Name of the technique to find.</param>
		/// <returns>Opaque handle to the technique, or zero in case it was not found.</returns>
		virtual effect_technique find_technique(const char *effect_name, const char *technique_name) = 0;

		/// <summary>
		/// Gets the name of a <paramref name="technique"/>.
		/// </summary>
		/// <param name="technique">Opaque handle to the technique.</param>
		/// <param name="name">Pointer to a string buffer that is filled with the name of the technique.</param>
		/// <param name="length">Pointer to an integer that contains the size of the string buffer and upon completion is set to the actual length of the string.</param>
		virtual void get_technique_name(effect_technique technique, char *name, size_t *length) const = 0;
		template <size_t SIZE>
		inline  void get_technique_name(effect_technique technique, char(&name)[SIZE]) const {
			size_t length = SIZE;
			get_technique_name(technique, name, &length);
		}

		/// <summary>
		/// Gets the value from an annotation attached to the specified <paramref name="technique"/> as boolean values.
		/// </summary>
		/// <param name="technique">Opaque handle to the technique.</param>
		/// <param name="name">Name of the annotation.</param>
		/// <param name="values">Pointer to an array of booleans that is filled with the values of the annotation.</param>
		/// <param name="count">Number of values to read.</param>
		/// <param name="array_index">Array offset to start reading values from when the annotation is an array.</param>
		virtual bool get_annotation_bool_from_technique(effect_technique technique, const char *name, bool *values, size_t count, size_t array_index = 0) const = 0;
		/// <summary>
		/// Gets the value from an annotation attached to the specified <paramref name="technique"/> as floating-point values.
		/// </summary>
		/// <param name="technique">Opaque handle to the technique.</param>
		/// <param name="name">Name of the annotation.</param>
		/// <param name="values">Pointer to an array of floating-points that is filled with the values of the annotation.</param>
		/// <param name="count">Number of values to read.</param>
		/// <param name="array_index">Array offset to start reading values from when the annotation is an array.</param>
		virtual bool get_annotation_float_from_technique(effect_technique technique, const char *name, float *values, size_t count, size_t array_index = 0) const = 0;
		/// <summary>
		/// Gets the value from an annotation attached to the specified <paramref name="technique"/> as signed integer values.
		/// </summary>
		/// <param name="technique">Opaque handle to the technique.</param>
		/// <param name="name">Name of the annotation.</param>
		/// <param name="values">Pointer to an array of signed integers that is filled with the values of the annotation.</param>
		/// <param name="count">Number of values to read.</param>
		/// <param name="array_index">Array offset to start reading values from when the annotation is an array.</param>
		virtual bool get_annotation_int_from_technique(effect_technique technique, const char *name, int32_t *values, size_t count, size_t array_index = 0) const = 0;
		/// <summary>
		/// Gets the value from an annotation attached to the specified <paramref name="technique"/> as unsigned integer values.
		/// </summary>
		/// <param name="technique">Opaque handle to the technique.</param>
		/// <param name="name">Name of the annotation.</param>
		/// <param name="values">Pointer to an array of unsigned integers that is filled with the values of the annotation.</param>
		/// <param name="count">Number of values to read.</param>
		/// <param name="array_index">Array offset to start reading values from when the annotation is an array.</param>
		virtual bool get_annotation_uint_from_technique(effect_technique technique, const char *name, uint32_t *values, size_t count, size_t array_index = 0) const = 0;
		/// <summary>
		/// Gets the value from a string annotation attached to the specified <paramref name="technique"/>.
		/// </summary>
		/// <param name="technique">Opaque handle to the technique.</param>
		/// <param name="name">Name of the annotation.</param>
		/// <param name="value">Pointer to a string buffer that is filled with the value of the annotation.</param>
		/// <param name="length">Pointer to an integer that contains the size of the string buffer and upon completion is set to the actual length of the string.</param>
		virtual bool get_annotation_string_from_technique(effect_technique technique, const char *name, char *value, size_t *length) const = 0;
		template <size_t SIZE>
		inline  bool get_annotation_string_from_technique(effect_technique technique, const char *name, char(&value)[SIZE]) const {
			size_t length = SIZE;
			return get_annotation_string_from_technique(technique, name, value, &length);
		}

		/// <summary>
		/// Gets the state of a <paramref name="technique"/>.
		/// </summary>
		/// <param name="technique">Opaque handle to the technique.</param>
		virtual bool get_technique_state(effect_technique technique) const = 0;
		/// <summary>
		/// Enables or disables the specified <paramref name="technique"/>.
		/// </summary>
		/// <param name="technique">Opaque handle to the technique.</param>
		/// <param name="enabled">Set to <see langword="true"/> to enable the technique, or <see langword="false"/> to disable it.</param>
		virtual void set_technique_state(effect_technique technique, bool enabled) = 0;

		/// <summary>
		/// Gets the value of global preprocessor definition.
		/// </summary>
		/// <param name="name">Name of the definition.</param>
		/// <param name="value">Pointer to a string buffer that is filled with the value of the definition.</param>
		/// <param name="length">Pointer to an integer that contains the size of the string buffer and upon completion is set to the actual length of the string.</param>
		virtual bool get_preprocessor_definition(const char *name, char *value, size_t *length) const = 0;
		template <size_t SIZE>
		inline  bool get_preprocessor_definition(const char *name, char(&value)[SIZE]) const {
			size_t length = SIZE;
			return get_preprocessor_definition(name, value, &length);
		}
		/// <summary>
		/// Defines a preprocessor definition to the specified <paramref name="value"/>.
		/// </summary>
		/// <param name="name">Name of the definition.</param>
		/// <param name="value">Value of the definition.</param>
		virtual void set_preprocessor_definition(const char *name, const char *value) = 0;

		/// <summary>
		/// Applies a <paramref name="technique"/> to the specified render targets (regardless of the state of this technique).
		/// </summary>
		/// <remarks>
		/// The width and height of the specified render target should match those used to render all other effects!
		/// The resource the render target views point to has to be in the <see cref="resource_usage::render_target"/> state.
		/// This call may modify current state on the command list (pipeline, render targets, descriptor sets, ...), so it may be necessary for an add-on to backup and restore state around it if the application does not bind all state again afterwards already.
		/// </remarks>
		/// <param name="technique">Opaque handle to the technique.</param>
		/// <param name="cmd_list">Command list to add effect rendering commands to.</param>
		/// <param name="rtv">Render target view to use for passes that write to the back buffer with <c>SRGBWriteEnabled</c> state set to <see langword="false"/>.</param>
		/// <param name="rtv_srgb">Render target view to use for passes that write to the back buffer with <c>SRGBWriteEnabled</c> state set to <see langword="true"/>, or zero in which case the view from <paramref name="rtv"/> is used.</param>
		virtual void render_technique(effect_technique technique, command_list *cmd_list, resource_view rtv, resource_view rtv_srgb = { 0 }) = 0;

		/// <summary>
		/// Gets whether effects are enabled or disabled.
		/// </summary>
		virtual bool get_effects_state() const = 0;
		/// <summary>
		/// Enables or disables all effects.
		/// </summary>
		/// <param name="enabled">Set to <see langword="true"/> to enable effects, or <see langword="false"/> to disable them.</param>
		virtual void set_effects_state(bool enabled) = 0;

		/// <summary>
		/// Gets the file path to the currently active preset.
		/// </summary>
		/// <param name="name">Pointer to a string buffer that is filled with the file path to the preset.</param>
		/// <param name="length">Pointer to an integer that contains the size of the string buffer and upon completion is set to the actual length of the string.</param>
		virtual void get_current_preset_path(char *path, size_t *length) const = 0;
		template <size_t SIZE>
		inline  void get_current_preset_path(char(&path)[SIZE]) const {
			size_t length = SIZE;
			get_current_preset_path(path, &length);
		}
		/// <summary>
		/// Saves the currently active preset and then switches to the specified new preset.
		/// </summary>
		/// <param name="path">File path to the preset to switch to.</param>
		virtual void set_current_preset_path(const char *path) = 0;

		/// <summary>
		/// Changes the rendering order of loaded techniques to that of the specified technique list.
		/// </summary>
		/// <param name="count">Number of handles in the technique list.</param>
		/// <param name="techniques">Array of techniques in the order they should be rendered in.</param>
		virtual void reorder_techniques(size_t count, const effect_technique *techniques) = 0;

		/// <summary>
		/// Makes ReShade block any keyboard and mouse input from reaching the game for the duration of the next frame.
		/// Call this every frame for as long as input should be blocked. This can be used to ensure input is only applied to overlays created in a <see cref="addon_event::reshade_overlay"/> callback.
		/// </summary>
		virtual void block_input_next_frame();

		/// <summary>
		/// Gets the virtual key code of the last key that was pressed.
		/// </summary>
		virtual uint32_t last_key_pressed() const = 0;
		/// <summary>
		/// Gets the virtual key code of the last key that was released.
		/// </summary>
		virtual uint32_t last_key_released() const = 0;

		/// <summary>
		/// Gets the effect file name of a uniform <paramref name="variable"/>.
		/// </summary>
		/// <param name="variable">Opaque handle to the uniform variable.</param>
		/// <param name="effect_name">Pointer to a string buffer that is filled with the effect file name of the uniform variable.</param>
		/// <param name="length">Pointer to an integer that contains the size of the string buffer and upon completion is set to the actual length of the string.</param>
		virtual void get_uniform_variable_effect_name(effect_uniform_variable variable, char *effect_name, size_t *length) const = 0;
		template <size_t SIZE>
		inline  void get_uniform_variable_effect_name(effect_uniform_variable variable, char(&effect_name)[SIZE]) const {
			size_t length = SIZE;
			get_uniform_variable_effect_name(variable, effect_name, &length);
		}

		/// <summary>
		/// Gets the effect file name of a texture <paramref name="variable"/>.
		/// </summary>
		/// <param name="variable">Opaque handle to the texture variable.</param>
		/// <param name="effect_name">Pointer to a string buffer that is filled with the effect file name of the texture variable.</param>
		/// <param name="length">Pointer to an integer that contains the size of the string buffer and upon completion is set to the actual length of the string.</param>
		virtual void get_texture_variable_effect_name(effect_texture_variable variable, char *effect_name, size_t *length) const = 0;
		template <size_t SIZE>
		inline  void get_texture_variable_effect_name(effect_texture_variable variable, char(&effect_name)[SIZE]) const {
			size_t length = SIZE;
			get_texture_variable_effect_name(variable, effect_name, &length);
		}

		/// <summary>
		/// Gets the effect file name of a <paramref name="technique"/>.
		/// </summary>
		/// <param name="technique">Opaque handle to the technique.</param>
		/// <param name="effect_name">Pointer to a string buffer that is filled with the effect file name of the technique.</param>
		/// <param name="length">Pointer to an integer that contains the size of the string buffer and upon completion is set to the actual length of the string.</param>
		virtual void get_technique_effect_name(effect_technique technique, char *effect_name, size_t *length) const = 0;
		template <size_t SIZE>
		inline  void get_technique_effect_name(effect_technique technique, char(&effect_name)[SIZE]) const {
			size_t length = SIZE;
			get_technique_effect_name(technique, effect_name, &length);
		}

		/// <summary>
<<<<<<< HEAD
		/// *TODO*
		/// </summary>
		/// <param name="effect_name">*TODO*</param>
		/// <param name="name">Name of the definition.</param>
		/// <param name="value">Value of the definition.</param>
		virtual void set_preprocessor_definition(const char *effect_name, const char *name, const char *value) = 0;

		/// <summary>
		/// *TODO*
		/// </summary>
		/// <returns>*TODO*</returns>
		virtual bool has_effects_loaded() const = 0;
=======
		/// Saves the current preset with the current state of the loaded techniques and uniform variables.
		/// </summary>
		virtual void save_current_preset() const = 0;
>>>>>>> 34b74b7d
	};
}<|MERGE_RESOLUTION|>--- conflicted
+++ resolved
@@ -678,7 +678,11 @@
 		}
 
 		/// <summary>
-<<<<<<< HEAD
+		/// Saves the current preset with the current state of the loaded techniques and uniform variables.
+		/// </summary>
+		virtual void save_current_preset() const = 0;
+
+		/// <summary>
 		/// *TODO*
 		/// </summary>
 		/// <param name="effect_name">*TODO*</param>
@@ -691,10 +695,5 @@
 		/// </summary>
 		/// <returns>*TODO*</returns>
 		virtual bool has_effects_loaded() const = 0;
-=======
-		/// Saves the current preset with the current state of the loaded techniques and uniform variables.
-		/// </summary>
-		virtual void save_current_preset() const = 0;
->>>>>>> 34b74b7d
 	};
 }