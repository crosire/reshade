--- conflicted
+++ resolved
@@ -1577,15 +1577,9 @@
 		reshade_open_overlay,
 
 		/// <summary>
-<<<<<<< HEAD
-		/// *TODO*
-		/// </summary>
-		reshade_overlay_uniform_variable,
-
-=======
 		/// Called when a uniform variable widget is added to the variable list in the overlay.
 		/// Can be used to replace with custom one or add widgets for specific uniform variables.
-		/// <para>Callback function signature: <c>bool (api::effect_runtime *runtime, api::effect_uniform_variable variable, bool &modified)</c></para>
+		/// <para>Callback function signature: <c>bool (api::effect_runtime *runtime, api::effect_uniform_variable variable)</c></para>
 		/// </summary>
 		/// <remarks>
 		/// To prevent the normal widget from being added to the overlay, return <see langword="true"/>, otherwise return <see langword="false"/>.
@@ -1595,14 +1589,13 @@
 		/// <summary>
 		/// Called when a technique is added to the technique list in the overlay.
 		/// Can be used to replace with custom one or add widgets for specific techniques.
-		/// <para>Callback function signature: <c>bool (api::effect_runtime *runtime, api::effect_technique technique, bool &modified)</c></para>
+		/// <para>Callback function signature: <c>bool (api::effect_runtime *runtime, api::effect_technique technique)</c></para>
 		/// </summary>
 		/// <remarks>
 		/// To prevent the normal widget from being added to the overlay, return <see langword="true"/>, otherwise return <see langword="false"/>.
 		/// </remarks>
 		reshade_overlay_technique,
 
->>>>>>> 1f246faa
 #if RESHADE_ADDON
 		max // Last value used internally by ReShade to determine number of events in this enum
 #endif
@@ -1736,11 +1729,7 @@
 	RESHADE_DEFINE_ADDON_EVENT_TRAITS(addon_event::reshade_reorder_techniques, bool, api::effect_runtime *runtime, size_t count, api::effect_technique *techniques);
 
 	RESHADE_DEFINE_ADDON_EVENT_TRAITS(addon_event::reshade_open_overlay, bool, api::effect_runtime *runtime, bool open, api::input_source source);
-<<<<<<< HEAD
-	RESHADE_DEFINE_ADDON_EVENT_TRAITS(addon_event::reshade_overlay_uniform_variable, bool, api::effect_runtime *runtime, api::effect_uniform_variable);
-=======
-
-	RESHADE_DEFINE_ADDON_EVENT_TRAITS(addon_event::reshade_overlay_uniform_variable, bool, api::effect_runtime *runtime, api::effect_uniform_variable variable, bool &modified);
-	RESHADE_DEFINE_ADDON_EVENT_TRAITS(addon_event::reshade_overlay_technique, bool, api::effect_runtime *runtime, api::effect_technique technique, bool &modified);
->>>>>>> 1f246faa
+
+	RESHADE_DEFINE_ADDON_EVENT_TRAITS(addon_event::reshade_overlay_uniform_variable, bool, api::effect_runtime *runtime, api::effect_uniform_variable variable);
+	RESHADE_DEFINE_ADDON_EVENT_TRAITS(addon_event::reshade_overlay_technique, bool, api::effect_runtime *runtime, api::effect_technique technique);
 }