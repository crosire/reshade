/*
 * Copyright (C) 2014 Patrick Mours. All rights reserved.
 * License: https://github.com/crosire/reshade#license
 */

#pragma once

#include <queue>
#include <mutex>
#include <memory>
#include <atomic>
#include <chrono>
#include <functional>
#include <filesystem>

#if RESHADE_GUI
#include "imgui_editor.hpp"

struct ImDrawData;
struct ImGuiContext;
#endif

namespace reshade
{
	class ini_file; // Forward declarations to avoid excessive #include
	struct effect;
	struct uniform;
	struct texture;
	struct technique;

	/// <summary>
	/// Platform independent base class for the main ReShade runtime.
	/// This class needs to be implemented for all supported rendering APIs.
	/// </summary>
	class runtime
	{
	public:
		/// <summary>
		/// Return whether the runtime is initialized.
		/// </summary>
		bool is_initialized() const { return _is_initialized; }

		/// <summary>
		/// Return the frame width in pixels.
		/// </summary>
		unsigned int frame_width() const { return _width; }
		/// <summary>
		/// Return the frame height in pixels.
		/// </summary>
		unsigned int frame_height() const { return _height; }

		/// <summary>
		/// Create a copy of the current frame image in system memory.
		/// </summary>
		/// <param name="buffer">The 32bpp RGBA buffer to save the screenshot to.</param>
		virtual bool capture_screenshot(uint8_t *buffer) const = 0;

		bool load_shader_cache(const std::filesystem::path &effect, const std::string &entry_point, const size_t hash, std::vector<char> &cso) const;
		bool save_shader_cache(const std::filesystem::path &effect, const std::string &entry_point, const size_t hash, const std::string_view &hlsl, const std::vector<char> &cso, const std::string &dasm) const;

		/// <summary>
		/// Save user configuration to disk.
		/// </summary>
		void save_config() const;

		/// <summary>
		/// Create a new texture with the specified dimensions.
		/// </summary>
		/// <param name="texture">The texture description.</param>
		virtual bool init_texture(texture &texture) = 0;
		/// <summary>
		/// Upload the image data of a texture.
		/// </summary>
		/// <param name="texture">The texture to update.</param>
		/// <param name="pixels">The 32bpp RGBA image data to update the texture with.</param>
		virtual void upload_texture(const texture &texture, const uint8_t *pixels) = 0;
		/// <summary>
		/// Destroy an existing texture.
		/// </summary>
		/// <param name="texture">The texture to destroy.</param>
		virtual void destroy_texture(texture &texture) = 0;

		/// <summary>
		/// Get the value of a uniform variable.
		/// </summary>
		/// <param name="variable">The variable to retrieve the value from.</param>
		/// <param name="data">The buffer to store the value data in.</param>
		/// <param name="size">The size of the <paramref name="data"/> buffer.</param>
		/// <param name="base_index">Array index to start reading from.</param>
		void get_uniform_value(const uniform &variable, uint8_t *data, size_t size, size_t base_index) const;
		void get_uniform_value(const uniform &variable, bool *values, size_t count, size_t array_index = 0) const;
		void get_uniform_value(const uniform &variable, int32_t *values, size_t count, size_t array_index = 0) const;
		void get_uniform_value(const uniform &variable, uint32_t *values, size_t count, size_t array_index = 0) const;
		void get_uniform_value(const uniform &variable, float *values, size_t count, size_t array_index = 0) const;
		/// <summary>
		/// Update the value of a uniform variable.
		/// </summary>
		/// <param name="variable">The variable to update.</param>
		/// <param name="data">The value data to update the variable to.</param>
		/// <param name="size">The size of the <paramref name="data"/> buffer.</param>
		/// <param name="base_index">Array index to start writing to.</param>
		void set_uniform_value(uniform &variable, const uint8_t *data, size_t size, size_t base_index);
		void set_uniform_value(uniform &variable, const bool *values, size_t count, size_t array_index = 0);
		void set_uniform_value(uniform &variable, const int32_t *values, size_t count, size_t array_index = 0);
		void set_uniform_value(uniform &variable, const uint32_t *values, size_t count, size_t array_index = 0);
		void set_uniform_value(uniform &variable, const float *values, size_t count, size_t array_index = 0);
		template <typename T>
		std::enable_if_t<std::is_same_v<T, bool> || std::is_same_v<T, int32_t> || std::is_same_v<T, uint32_t> || std::is_same_v<T, float>>
		set_uniform_value(uniform &variable, T x, T y = T(0), T z = T(0), T w = T(0))
		{
			const T data[4] = { x, y, z, w };
			set_uniform_value(variable, data, 4);
		}

		/// <summary>
		/// Reset a uniform variable to its initial value.
		/// </summary>
		/// <param name="variable">The variable to update.</param>
		void reset_uniform_value(uniform &variable);

#if RESHADE_GUI
		/// <summary>
		/// Register a function to be called when the UI is drawn.
		/// </summary>
		/// <param name="label">Name of the widget.</param>
		/// <param name="function">The callback function.</param>
		void subscribe_to_ui(std::string label, std::function<void()> function) { _menu_callables.emplace_back(label, function); }
#endif
		/// <summary>
		/// Register a function to be called when user configuration is loaded.
		/// </summary>
		/// <param name="function">The callback function.</param>
		void subscribe_to_load_config(std::function<void(const ini_file &)> function);
		/// <summary>
		/// Register a function to be called when user configuration is stored.
		/// </summary>
		/// <param name="function">The callback function.</param>
		void subscribe_to_save_config(std::function<void(ini_file &)> function);

	protected:
		runtime();
		virtual ~runtime();

		/// <summary>
		/// Callback function called when the runtime is initialized.
		/// </summary>
		/// <returns>Returns if the initialization succeeded.</returns>
		bool on_init(void *window);
		/// <summary>
		/// Callback function called when the runtime is uninitialized.
		/// </summary>
		void on_reset();
		/// <summary>
		/// Callback function called every frame.
		/// </summary>
		void on_present();

		/// <summary>
		/// Compile effect from the specified source file and initialize textures, uniforms and techniques.
		/// </summary>
		/// <param name="path">The path to an effect source code file.</param>
<<<<<<< HEAD
		/// <param name="index">The ID of the effect.</param>
		size_t load_effect(reshade::ini_file &preset, std::filesystem::path source_file, bool preprocess_required = false);
=======
		/// <param name="effect_index">The ID of the effect.</param>
		bool load_effect(const std::filesystem::path &path, size_t effect_index);
>>>>>>> 93d8cca0
		/// <summary>
		/// Load all effects found in the effect search paths.
		/// </summary>
		void load_effects();
		/// <summary>
		/// Initialize resources for the effect and load the effect module.
		/// </summary>
		/// <param name="effect_index">The ID of the effect.</param>
		virtual bool init_effect(size_t effect_index) = 0;
		/// <summary>
		/// Unload the specified effect.
		/// </summary>
		/// <param name="effect_index">The ID of the effect.</param>
		virtual void unload_effect(size_t effect_index);
		/// <summary>
		/// Unload all effects currently loaded.
		/// </summary>
		virtual void unload_effects();

		/// <summary>
		/// Load image files and update textures with image data.
		/// </summary>
		void load_textures();

		/// <summary>
		/// Apply post-processing effects to the frame.
		/// </summary>
		void update_and_render_effects();
		/// <summary>
		/// Render all passes in a technique.
		/// </summary>
		/// <param name="technique">The technique to render.</param>
		virtual void render_technique(technique &technique) = 0;
#if RESHADE_GUI
		/// <summary>
		/// Render command lists obtained from ImGui.
		/// </summary>
		/// <param name="data">The draw data to render.</param>
		virtual void render_imgui_draw_data(ImDrawData *draw_data) = 0;
#endif

		/// <summary>
		/// Returns the texture object corresponding to the passed <paramref name="unique_name"/>.
		/// </summary>
		/// <param name="unique_name">The name of the texture to find.</param>
		texture &look_up_texture_by_name(const std::string &unique_name);

		bool _is_initialized = false;
		bool _performance_mode = false;
		bool _has_high_network_activity = false;
		bool _has_depth_texture = false;
		unsigned int _width = 0;
		unsigned int _height = 0;
		unsigned int _window_width = 0;
		unsigned int _window_height = 0;
		unsigned int _vendor_id = 0;
		unsigned int _device_id = 0;
		unsigned int _renderer_id = 0;
		unsigned int _color_bit_depth = 8;

		uint64_t _framecount = 0;
		unsigned int _vertices = 0;
		unsigned int _drawcalls = 0;

		std::vector<effect> _effects, _previous_effects;
		std::unordered_map<size_t, effect> _recent_effects;
		std::vector<texture> _textures;
		std::vector<technique> _techniques;

		// === Runtime Description ===
		std::string _renderer_name;

	private:
		/// <summary>
		/// Compare current version against the latest published one.
		/// </summary>
		/// <param name="latest_version">Contains the latest version after this function returned.</param>
		/// <returns><c>true</c> if an update is available, <c>false</c> otherwise</returns>
		static bool check_for_update(unsigned long latest_version[3]);

		/// <summary>
		/// Checks whether runtime is currently loading effects.
		/// </summary>
		bool is_loading() const { return _reload_remaining_effects != std::numeric_limits<size_t>::max(); }

		bool load_source_cache(const std::filesystem::path &effect, const size_t hash, std::string &source) const;
		bool save_source_cache(const std::filesystem::path &effect, const size_t hash, const std::string &source) const;

		/// <summary>
		/// Enable a technique so it is rendered.
		/// </summary>
		/// <param name="technique"></param>
		void enable_technique(technique &technique);
		/// <summary>
		/// Disable a technique so that it is no longer rendered.
		/// </summary>
		/// <param name="technique"></param>
		void disable_technique(technique &technique);

		/// <summary>
		/// Load user configuration from disk.
		/// </summary>
		void load_config();

		/// <summary>
		/// Load the selected preset and apply it.
		/// </summary>
		void load_current_preset();
		/// <summary>
		/// Save the current value configuration to the currently selected preset.
		/// </summary>
		void save_current_preset() const;

		/// <summary>
		/// Find next preset is the directory and switch to it.
		/// </summary>
		/// <param name="filter_path">Directory base to search in and/or an optional filter to skip preset files.</param>
		/// <param name="reversed">Set to <c>true</c> to switch to previous instead of next preset.</param>
		/// <returns><c>true</c> if there was another preset to switch to, <c>false</c> if not and therefore no changes were made.</returns>
		bool switch_to_next_preset(std::filesystem::path filter_path, bool reversed = false);

		/// <summary>
		/// Create a copy of the current frame and write it to an image file on disk.
		/// </summary>
		void save_screenshot(const std::wstring &postfix = std::wstring(), bool should_save_preset = false);

		// === Status ===
		int _date[4] = {};
		bool _effects_enabled = true;
		bool _ignore_shortcuts = false;
		bool _force_shortcut_modifiers = true;
		unsigned int _effects_key_data[4];
		std::shared_ptr<class input> _input;
		std::chrono::high_resolution_clock::duration _last_frame_duration;
		std::chrono::high_resolution_clock::time_point _start_time;
		std::chrono::high_resolution_clock::time_point _last_present_time;

		// == Configuration ===
		bool _needs_update = false;
		unsigned long _latest_version[3] = {};
		std::filesystem::path _configuration_path;
		std::vector<std::function<void(ini_file &)>> _save_config_callables;
		std::vector<std::function<void(const ini_file &)>> _load_config_callables;

		// === Effect Loading ===
		bool _no_debug_info = 0;
		bool _no_reload_on_init = false;
		bool _effect_load_skipping = false;
		bool _load_option_disable_skipping = false;
		std::atomic<size_t> _last_shader_reload_successful = true;
		bool _last_texture_reload_successful = true;
		bool _textures_loaded = false;
		unsigned int _reload_key_data[4];
		unsigned int _performance_mode_key_data[4];
		size_t _reload_total_effects = 1;
		std::vector<size_t> _reload_compile_queue;
		std::atomic<size_t> _reload_remaining_effects = 0;
		std::queue<std::pair<std::filesystem::path, std::string>> _remaining_queued_effects;
		std::mutex _reload_mutex, _worker_mutex;
		std::vector<std::thread> _worker_threads;
		std::vector<std::string> _global_preprocessor_definitions;
		std::vector<std::string> _preset_preprocessor_definitions;
		std::vector<std::filesystem::path> _effect_search_paths;
		std::vector<std::filesystem::path> _texture_search_paths;
		std::filesystem::path _intermediate_cache_path;
		std::chrono::high_resolution_clock::time_point _last_reload_time;

		// === Screenshots ===
		bool _should_save_screenshot = false;
		bool _screenshot_save_ui = false;
		bool _screenshot_save_before = false;
		bool _screenshot_save_success = true;
		bool _screenshot_include_preset = false;
		bool _screenshot_clear_alpha = true;
		unsigned int _screenshot_format = 1;
		unsigned int _screenshot_naming = 0;
		unsigned int _screenshot_key_data[4];
		std::filesystem::path _screenshot_path;
		std::filesystem::path _last_screenshot_file;
		std::chrono::high_resolution_clock::time_point _last_screenshot_time;
		unsigned int _screenshot_jpeg_quality = 90;

		// === Preset Switching ===
		bool _preset_save_success = true;
		bool _is_in_between_presets_transition = false;
		unsigned int _prev_preset_key_data[4];
		unsigned int _next_preset_key_data[4];
		unsigned int _preset_transition_delay = 1000;
		std::filesystem::path _current_preset_path;
		std::chrono::high_resolution_clock::time_point _last_preset_switching_time;

#if RESHADE_GUI
		void init_ui();
		void deinit_ui();
		void build_font_atlas();

		void load_custom_style();
		void save_custom_style();

		void draw_ui();
		void draw_ui_home();
		void draw_ui_settings();
		void draw_ui_statistics();
		void draw_ui_log();
		void draw_ui_about();

		void draw_code_editor();
		void draw_code_viewer();
		void draw_preset_explorer();
		void draw_variable_editor();
		void draw_technique_editor();

		void open_file_in_code_editor(size_t effect_index, const std::filesystem::path &path);

		// === User Interface ===
		ImGuiContext *_imgui_context = nullptr;
		std::unique_ptr<texture> _imgui_font_atlas;
		std::vector<std::pair<std::string, std::function<void()>>> _menu_callables;
		bool _show_splash = true;
		bool _show_overlay = false;
		bool _show_fps = false;
		bool _show_clock = false;
		bool _show_frametime = false;
		bool _show_code_editor = false;
		bool _show_code_viewer = false;
		bool _show_screenshot_message = true;
		bool _no_font_scaling = false;
		bool _rebuild_font_atlas = true;
		unsigned int _reload_count = 0;
		unsigned int _overlay_key_data[4];
		int _fps_pos = 1;
		int _clock_format = 0;
		int _input_processing_mode = 2;

		// === User Interface - Home ===
		char _effect_filter[64] = {};
		bool _variable_editor_tabs = false;
		bool _duplicate_current_preset = false;
		bool _was_preprocessor_popup_edited = false;
		size_t _focused_effect = std::numeric_limits<size_t>::max();
		size_t _selected_effect = std::numeric_limits<size_t>::max();
		size_t _selected_technique = std::numeric_limits<size_t>::max();
		unsigned int _tutorial_index = 0;
		unsigned int _effects_expanded_state = 2;
		float _variable_editor_height = 0.0f;
		std::filesystem::path _current_browse_path;

		// === User Interface - Settings ===
		int _font_size = 13;
		int _editor_font_size = 13;
		int _style_index = 2;
		int _editor_style_index = 0;
		std::filesystem::path _font;
		std::filesystem::path _editor_font;
		std::filesystem::path _file_selection_path;
		float _fps_col[4] = { 1.0f, 1.0f, 0.784314f, 1.0f };
		float _fps_scale = 1.0f;
		bool _effect_load_skipping_ui = true;

		// === User Interface - Statistics ===
		void *_preview_texture = nullptr;
		unsigned int _preview_size[3] = { 0, 0, 0xFFFFFFFF };

		// === User Interface - Log ===
		bool _log_wordwrap = false;
		uintmax_t _last_log_size;
		std::vector<std::string> _log_lines;

		// === User Interface - Code Editor ===
		imgui_code_editor _editor, _viewer;
		std::filesystem::path _editor_file;
		std::string _viewer_entry_point;
#endif
	};
}<|MERGE_RESOLUTION|>--- conflicted
+++ resolved
@@ -159,13 +159,8 @@
 		/// Compile effect from the specified source file and initialize textures, uniforms and techniques.
 		/// </summary>
 		/// <param name="path">The path to an effect source code file.</param>
-<<<<<<< HEAD
 		/// <param name="index">The ID of the effect.</param>
 		size_t load_effect(reshade::ini_file &preset, std::filesystem::path source_file, bool preprocess_required = false);
-=======
-		/// <param name="effect_index">The ID of the effect.</param>
-		bool load_effect(const std::filesystem::path &path, size_t effect_index);
->>>>>>> 93d8cca0
 		/// <summary>
 		/// Load all effects found in the effect search paths.
 		/// </summary>
