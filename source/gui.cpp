/**
 * Copyright (C) 2014 Patrick Mours. All rights reserved.
 * License: https://github.com/crosire/reshade#license
 */

#if RESHADE_GUI

#include "log.hpp"
#include "version.h"
#include "runtime.hpp"
#include "runtime_objects.hpp"
#include "input.hpp"
#include "ini_file.hpp"
#include "gui_widgets.hpp"
#include <assert.h>
#include <algorithm>
#include <imgui.h>
#include <imgui_internal.h>

extern volatile long g_network_traffic;
extern std::filesystem::path g_reshade_dll_path;
extern std::filesystem::path g_target_executable_path;
static char g_reshadegui_ini_path[260 * 3] = {};

const ImVec4 COLOR_RED = ImColor(240, 100, 100);
const ImVec4 COLOR_YELLOW = ImColor(204, 204, 0);

void reshade::runtime::init_ui()
{
	(g_reshade_dll_path.parent_path() / "ReShadeGUI.ini").u8string()
		.copy(g_reshadegui_ini_path, sizeof(g_reshadegui_ini_path));

	// Default shortcut: Home
	_menu_key_data[0] = 0x24;
	_menu_key_data[1] = false;
	_menu_key_data[2] = false;
	_menu_key_data[3] = false;

	_variable_editor_height = 300;

	_imgui_context = ImGui::CreateContext();

	auto &imgui_io = _imgui_context->IO;
	auto &imgui_style = _imgui_context->Style;
	imgui_io.IniFilename = nullptr;
	imgui_io.KeyMap[ImGuiKey_Tab] = 0x09; // VK_TAB
	imgui_io.KeyMap[ImGuiKey_LeftArrow] = 0x25; // VK_LEFT
	imgui_io.KeyMap[ImGuiKey_RightArrow] = 0x27; // VK_RIGHT
	imgui_io.KeyMap[ImGuiKey_UpArrow] = 0x26; // VK_UP
	imgui_io.KeyMap[ImGuiKey_DownArrow] = 0x28; // VK_DOWN
	imgui_io.KeyMap[ImGuiKey_PageUp] = 0x21; // VK_PRIOR
	imgui_io.KeyMap[ImGuiKey_PageDown] = 0x22; // VK_NEXT
	imgui_io.KeyMap[ImGuiKey_Home] = 0x24; // VK_HOME
	imgui_io.KeyMap[ImGuiKey_End] = 0x23; // VK_END
	imgui_io.KeyMap[ImGuiKey_Insert] = 0x2D; // VK_INSERT
	imgui_io.KeyMap[ImGuiKey_Delete] = 0x2E; // VK_DELETE
	imgui_io.KeyMap[ImGuiKey_Backspace] = 0x08; // VK_BACK
	imgui_io.KeyMap[ImGuiKey_Space] = 0x20; // VK_SPACE
	imgui_io.KeyMap[ImGuiKey_Enter] = 0x0D; // VK_RETURN
	imgui_io.KeyMap[ImGuiKey_Escape] = 0x1B; // VK_ESCAPE
	imgui_io.KeyMap[ImGuiKey_A] = 'A';
	imgui_io.KeyMap[ImGuiKey_C] = 'C';
	imgui_io.KeyMap[ImGuiKey_V] = 'V';
	imgui_io.KeyMap[ImGuiKey_X] = 'X';
	imgui_io.KeyMap[ImGuiKey_Y] = 'Y';
	imgui_io.KeyMap[ImGuiKey_Z] = 'Z';
	imgui_io.ConfigFlags = ImGuiConfigFlags_DockingEnable | ImGuiConfigFlags_NavEnableKeyboard;
	imgui_io.BackendFlags = ImGuiBackendFlags_HasMouseCursors;

	// Disable rounding by default
	imgui_style.GrabRounding = 0.0f;
	imgui_style.FrameRounding = 0.0f;
	imgui_style.ChildRounding = 0.0f;
	imgui_style.ScrollbarRounding = 0.0f;
	imgui_style.WindowRounding = 0.0f;
	imgui_style.WindowBorderSize = 0.0f;

	ImGui::SetCurrentContext(nullptr);

	subscribe_to_ui("Home", [this]() { draw_overlay_menu_home(); });
	subscribe_to_ui("Settings", [this]() { draw_overlay_menu_settings(); });
	subscribe_to_ui("Statistics", [this]() { draw_overlay_menu_statistics(); });
	subscribe_to_ui("Log", [this]() { draw_overlay_menu_log(); });
	subscribe_to_ui("About", [this]() { draw_overlay_menu_about(); });

	_load_config_callables.push_back([this](const ini_file &config) {
		bool save_imgui_window_state = false;

		config.get("INPUT", "KeyMenu", _menu_key_data);
		config.get("INPUT", "InputProcessing", _input_processing_mode);

		config.get("GENERAL", "ShowClock", _show_clock);
		config.get("GENERAL", "ShowFPS", _show_fps);
		config.get("GENERAL", "ShowFrameTime", _show_frametime);
		config.get("GENERAL", "ShowScreenshotMessage", _show_screenshot_message);
		config.get("GENERAL", "ClockFormat", _clock_format);
		config.get("GENERAL", "NoFontScaling", _no_font_scaling);
		config.get("GENERAL", "SaveWindowState", save_imgui_window_state);
		config.get("GENERAL", "TutorialProgress", _tutorial_index);
		config.get("GENERAL", "NewVariableUI", _variable_editor_tabs);

		config.get("STYLE", "Alpha", _imgui_context->Style.Alpha);
		config.get("STYLE", "GrabRounding", _imgui_context->Style.GrabRounding);
		config.get("STYLE", "FrameRounding", _imgui_context->Style.FrameRounding);
		config.get("STYLE", "ChildRounding", _imgui_context->Style.ChildRounding);
		config.get("STYLE", "PopupRounding", _imgui_context->Style.PopupRounding);
		config.get("STYLE", "WindowRounding", _imgui_context->Style.WindowRounding);
		config.get("STYLE", "ScrollbarRounding", _imgui_context->Style.ScrollbarRounding);
		config.get("STYLE", "TabRounding", _imgui_context->Style.TabRounding);
		config.get("STYLE", "FPSScale", _fps_scale);
		config.get("STYLE", "ColFPSText", _fps_col);
		config.get("STYLE", "Font", _font);
		config.get("STYLE", "FontSize", _font_size);
		config.get("STYLE", "EditorFont", _editor_font);
		config.get("STYLE", "EditorFontSize", _editor_font_size);
		config.get("STYLE", "StyleIndex", _style_index);
		config.get("STYLE", "EditorStyleIndex", _editor_style_index);

		_imgui_context->IO.IniFilename = save_imgui_window_state ? g_reshadegui_ini_path : nullptr;

		// For compatibility with older versions, set the alpha value if it is missing
		if (_fps_col[3] == 0.0f) _fps_col[3] = 1.0f;

		ImVec4 *const colors = _imgui_context->Style.Colors;
		switch (_style_index)
		{
		case 0:
			ImGui::StyleColorsDark(&_imgui_context->Style);
			break;
		case 1:
			ImGui::StyleColorsLight(&_imgui_context->Style);
			break;
		case 2:
			colors[ImGuiCol_Text] = ImVec4(0.862745f, 0.862745f, 0.862745f, 1.00f);
			colors[ImGuiCol_TextDisabled] = ImVec4(0.862745f, 0.862745f, 0.862745f, 0.58f);
			colors[ImGuiCol_WindowBg] = ImVec4(0.117647f, 0.117647f, 0.117647f, 1.00f);
			colors[ImGuiCol_ChildBg] = ImVec4(0.156863f, 0.156863f, 0.156863f, 0.00f);
			colors[ImGuiCol_Border] = ImVec4(0.862745f, 0.862745f, 0.862745f, 0.30f);
			colors[ImGuiCol_FrameBg] = ImVec4(0.156863f, 0.156863f, 0.156863f, 1.00f);
			colors[ImGuiCol_FrameBgHovered] = ImVec4(0.392157f, 0.588235f, 0.941176f, 0.470588f);
			colors[ImGuiCol_FrameBgActive] = ImVec4(0.392157f, 0.588235f, 0.941176f, 0.588235f);
			colors[ImGuiCol_TitleBg] = ImVec4(0.392157f, 0.588235f, 0.941176f, 0.45f);
			colors[ImGuiCol_TitleBgCollapsed] = ImVec4(0.392157f, 0.588235f, 0.941176f, 0.35f);
			colors[ImGuiCol_TitleBgActive] = ImVec4(0.392157f, 0.588235f, 0.941176f, 0.58f);
			colors[ImGuiCol_MenuBarBg] = ImVec4(0.156863f, 0.156863f, 0.156863f, 0.57f);
			colors[ImGuiCol_ScrollbarBg] = ImVec4(0.156863f, 0.156863f, 0.156863f, 1.00f);
			colors[ImGuiCol_ScrollbarGrab] = ImVec4(0.392157f, 0.588235f, 0.941176f, 0.31f);
			colors[ImGuiCol_ScrollbarGrabHovered] = ImVec4(0.392157f, 0.588235f, 0.941176f, 0.78f);
			colors[ImGuiCol_ScrollbarGrabActive] = ImVec4(0.392157f, 0.588235f, 0.941176f, 1.00f);
			colors[ImGuiCol_PopupBg] = ImVec4(0.117647f, 0.117647f, 0.117647f, 0.92f);
			colors[ImGuiCol_CheckMark] = ImVec4(0.392157f, 0.588235f, 0.941176f, 0.80f);
			colors[ImGuiCol_SliderGrab] = ImVec4(0.392157f, 0.588235f, 0.941176f, 0.784314f);
			colors[ImGuiCol_SliderGrabActive] = ImVec4(0.392157f, 0.588235f, 0.941176f, 1.00f);
			colors[ImGuiCol_Button] = ImVec4(0.392157f, 0.588235f, 0.941176f, 0.44f);
			colors[ImGuiCol_ButtonHovered] = ImVec4(0.392157f, 0.588235f, 0.941176f, 0.86f);
			colors[ImGuiCol_ButtonActive] = ImVec4(0.392157f, 0.588235f, 0.941176f, 1.00f);
			colors[ImGuiCol_Header] = ImVec4(0.392157f, 0.588235f, 0.941176f, 0.76f);
			colors[ImGuiCol_HeaderHovered] = ImVec4(0.392157f, 0.588235f, 0.941176f, 0.86f);
			colors[ImGuiCol_HeaderActive] = ImVec4(0.392157f, 0.588235f, 0.941176f, 1.00f);
			colors[ImGuiCol_Separator] = ImVec4(0.862745f, 0.862745f, 0.862745f, 0.32f);
			colors[ImGuiCol_SeparatorHovered] = ImVec4(0.862745f, 0.862745f, 0.862745f, 0.78f);
			colors[ImGuiCol_SeparatorActive] = ImVec4(0.862745f, 0.862745f, 0.862745f, 1.00f);
			colors[ImGuiCol_ResizeGrip] = ImVec4(0.392157f, 0.588235f, 0.941176f, 0.20f);
			colors[ImGuiCol_ResizeGripHovered] = ImVec4(0.392157f, 0.588235f, 0.941176f, 0.78f);
			colors[ImGuiCol_ResizeGripActive] = ImVec4(0.392157f, 0.588235f, 0.941176f, 1.00f);
			colors[ImGuiCol_Tab] = colors[ImGuiCol_Button];
			colors[ImGuiCol_TabActive] = colors[ImGuiCol_ButtonActive];
			colors[ImGuiCol_TabHovered] = colors[ImGuiCol_ButtonHovered];
			colors[ImGuiCol_TabUnfocused] = ImLerp(colors[ImGuiCol_Tab], colors[ImGuiCol_TitleBg], 0.80f);
			colors[ImGuiCol_TabUnfocusedActive] = ImLerp(colors[ImGuiCol_TabActive], colors[ImGuiCol_TitleBg], 0.40f);
			colors[ImGuiCol_DockingPreview] = colors[ImGuiCol_Header] * ImVec4(1.0f, 1.0f, 1.0f, 0.7f);
			colors[ImGuiCol_DockingEmptyBg] = ImVec4(0.20f, 0.20f, 0.20f, 1.00f);
			colors[ImGuiCol_PlotLines] = ImVec4(0.862745f, 0.862745f, 0.862745f, 0.63f);
			colors[ImGuiCol_PlotLinesHovered] = ImVec4(0.392157f, 0.588235f, 0.941176f, 1.00f);
			colors[ImGuiCol_PlotHistogram] = ImVec4(0.862745f, 0.862745f, 0.862745f, 0.63f);
			colors[ImGuiCol_PlotHistogramHovered] = ImVec4(0.392157f, 0.588235f, 0.941176f, 1.00f);
			colors[ImGuiCol_TextSelectedBg] = ImVec4(0.392157f, 0.588235f, 0.941176f, 0.43f);
			break;
		default:
			for (ImGuiCol i = 0; i < ImGuiCol_COUNT; i++)
				config.get("STYLE", ImGui::GetStyleColorName(i), (float(&)[4])colors[i]);
			break;
		}

		switch (_editor_style_index)
		{
		case 0:
			_editor.set_palette({ // Dark
				0xffffffff, 0xffd69c56, 0xff00ff00, 0xff7070e0, 0xffffffff, 0xff409090, 0xffaaaaaa,
				0xff9bc64d, 0xffc040a0, 0xff206020, 0xff406020, 0xff101010, 0xffe0e0e0, 0x80a06020,
				0x800020ff, 0x8000ffff, 0xff707000, 0x40000000, 0x40808080, 0x40a0a0a0 });
			break;
		case 1:
			_editor.set_palette({ // Light
				0xff000000, 0xffff0c06, 0xff008000, 0xff2020a0, 0xff000000, 0xff409090, 0xff404040,
				0xff606010, 0xffc040a0, 0xff205020, 0xff405020, 0xffffffff, 0xff000000, 0x80600000,
				0xa00010ff, 0x8000ffff, 0xff505000, 0x40000000, 0x40808080, 0x40000000 });
			break;
		default:
			ImVec4 value; // Note: This expects that all colors exist in the config
			for (ImGuiCol i = 0; i < imgui_code_editor::color_palette_max; i++)
				config.get("STYLE", imgui_code_editor::get_palette_color_name(i), (float(&)[4])value),
				_editor.get_palette_index(i) = ImGui::ColorConvertFloat4ToU32(value);
			break;
		}
	});
	_save_config_callables.push_back([this](ini_file &config) {
		config.set("INPUT", "KeyMenu", _menu_key_data);
		config.set("INPUT", "InputProcessing", _input_processing_mode);

		config.set("GENERAL", "ShowClock", _show_clock);
		config.set("GENERAL", "ShowFPS", _show_fps);
		config.set("GENERAL", "ShowFrameTime", _show_frametime);
		config.set("GENERAL", "ShowScreenshotMessage", _show_screenshot_message);
		config.set("GENERAL", "ClockFormat", _clock_format);
		config.set("GENERAL", "SaveWindowState", _imgui_context->IO.IniFilename != nullptr);
		config.set("GENERAL", "TutorialProgress", _tutorial_index);
		config.set("GENERAL", "NewVariableUI", _variable_editor_tabs);

		config.set("STYLE", "Alpha", _imgui_context->Style.Alpha);
		config.set("STYLE", "GrabRounding", _imgui_context->Style.GrabRounding);
		config.set("STYLE", "FrameRounding", _imgui_context->Style.FrameRounding);
		config.set("STYLE", "ChildRounding", _imgui_context->Style.ChildRounding);
		config.set("STYLE", "PopupRounding", _imgui_context->Style.PopupRounding);
		config.set("STYLE", "WindowRounding", _imgui_context->Style.WindowRounding);
		config.set("STYLE", "ScrollbarRounding", _imgui_context->Style.ScrollbarRounding);
		config.set("STYLE", "TabRounding", _imgui_context->Style.TabRounding);
		config.set("STYLE", "FPSScale", _fps_scale);
		config.set("STYLE", "ColFPSText", _fps_col);
		config.set("STYLE", "Font", _font);
		config.set("STYLE", "FontSize", _font_size);
		config.set("STYLE", "EditorFont", _editor_font);
		config.set("STYLE", "EditorFontSize", _editor_font_size);
		config.set("STYLE", "StyleIndex", _style_index);
		config.set("STYLE", "EditorStyleIndex", _editor_style_index);

		if (_style_index > 2)
		{
			for (ImGuiCol i = 0; i < ImGuiCol_COUNT; i++)
				config.set("STYLE", ImGui::GetStyleColorName(i), (const float(&)[4])_imgui_context->Style.Colors[i]);
		}

		if (_editor_style_index > 1)
		{
			ImVec4 value;
			for (ImGuiCol i = 0; i < imgui_code_editor::color_palette_max; i++)
				value = ImGui::ColorConvertU32ToFloat4(_editor.get_palette_index(i)),
				config.set("STYLE", imgui_code_editor::get_palette_color_name(i), (const float(&)[4])value);
		}
	});
}
void reshade::runtime::deinit_ui()
{
	ImGui::DestroyContext(_imgui_context);
}

void reshade::runtime::build_font_atlas()
{
	ImGui::SetCurrentContext(_imgui_context);

	const auto atlas = _imgui_context->IO.Fonts;

	atlas->Clear();

	for (unsigned int i = 0; i < 2; ++i)
	{
		ImFontConfig cfg;
		cfg.SizePixels = static_cast<float>(i == 0 ? _font_size : _editor_font_size);

		const std::filesystem::path &font_path = i == 0 ? _font : _editor_font;

		if (std::error_code ec; !std::filesystem::is_regular_file(font_path, ec) || !atlas->AddFontFromFileTTF(font_path.u8string().c_str(), cfg.SizePixels))
			atlas->AddFontDefault(&cfg); // Use default font if custom font failed to load or does not exist
	}

	// If unable to build font atlas due to an invalid font, revert to the default font
	if (!atlas->Build())
	{
		_font.clear();
		_editor_font.clear();

		atlas->Clear();

		for (unsigned int i = 0; i < 2; ++i)
		{
			ImFontConfig cfg;
			cfg.SizePixels = static_cast<float>(i == 0 ? _font_size : _editor_font_size);

			atlas->AddFontDefault(&cfg);
			atlas->AddFontDefault(&cfg);
		}
	}

	destroy_font_atlas();

	_show_splash = true;
	_rebuild_font_atlas = false;

	int width, height;
	unsigned char *pixels;
	atlas->GetTexDataAsRGBA32(&pixels, &width, &height);

	ImGui::SetCurrentContext(nullptr);

	_imgui_font_atlas = std::make_unique<texture>();
	_imgui_font_atlas->width = width;
	_imgui_font_atlas->height = height;
	_imgui_font_atlas->format = reshadefx::texture_format::rgba8;
	_imgui_font_atlas->unique_name = "ImGUI Font Atlas";
	if (init_texture(*_imgui_font_atlas))
		upload_texture(*_imgui_font_atlas, pixels);
}
void reshade::runtime::destroy_font_atlas()
{
	_imgui_font_atlas.reset();
}

void reshade::runtime::draw_ui()
{
	const bool show_splash = _show_splash && (_reload_remaining_effects != std::numeric_limits<size_t>::max() || !_reload_compile_queue.empty() || (_last_present_time - _last_reload_time) < std::chrono::seconds(5));
	const bool show_screenshot_message = _show_screenshot_message && _last_present_time - _last_screenshot_time < std::chrono::seconds(_screenshot_save_success ? 3 : 5);

	if (_show_menu && !_ignore_shortcuts && !_imgui_context->IO.NavVisible && _input->is_key_pressed(0x1B /* VK_ESCAPE */))
		_show_menu = false; // Close when pressing the escape button and not currently navigating with the keyboard
	else if (!_ignore_shortcuts && _input->is_key_pressed(_menu_key_data))
		_show_menu = !_show_menu;

	_ignore_shortcuts = false;
	_effects_expanded_state &= 2;

	if (_rebuild_font_atlas)
		build_font_atlas();
	if (_reload_remaining_effects != std::numeric_limits<size_t>::max())
		_selected_effect = std::numeric_limits<size_t>::max(),
		_selected_effect_changed = true, // Force editor to clear text after effects where reloaded
		_effect_filter_buffer[0] = '\0'; // And reset filter too, since the list of techniques might have changed

	ImGui::SetCurrentContext(_imgui_context);
	auto &imgui_io = _imgui_context->IO;
	imgui_io.DeltaTime = _last_frame_duration.count() * 1e-9f;
	imgui_io.MouseDrawCursor = _show_menu;
	imgui_io.DisplaySize.x = static_cast<float>(_width);
	imgui_io.DisplaySize.y = static_cast<float>(_height);
	imgui_io.Fonts->TexID = _imgui_font_atlas->impl.get();

	// Scale mouse position in case render resolution does not match the window size
	imgui_io.MousePos.x = _input->mouse_position_x() * (imgui_io.DisplaySize.x / _window_width);
	imgui_io.MousePos.y = _input->mouse_position_y() * (imgui_io.DisplaySize.y / _window_height);

	// Add wheel delta to the current absolute mouse wheel position
	imgui_io.MouseWheel += _input->mouse_wheel_delta();

	// Update all the button states
	imgui_io.KeyAlt = _input->is_key_down(0x12); // VK_MENU
	imgui_io.KeyCtrl = _input->is_key_down(0x11); // VK_CONTROL
	imgui_io.KeyShift = _input->is_key_down(0x10); // VK_SHIFT
	for (unsigned int i = 0; i < 256; i++)
		imgui_io.KeysDown[i] = _input->is_key_down(i);
	for (unsigned int i = 0; i < 5; i++)
		imgui_io.MouseDown[i] = _input->is_mouse_button_down(i);
	for (wchar_t c : _input->text_input())
		imgui_io.AddInputCharacter(c);

	ImGui::NewFrame();

	ImVec2 viewport_offset = ImVec2(0, 0);

	// Create ImGui widgets and windows
	if (show_splash || show_screenshot_message || (!_show_menu && _tutorial_index == 0))
	{
		ImGui::SetNextWindowPos(ImVec2(10, 10));
		ImGui::SetNextWindowSize(ImVec2(imgui_io.DisplaySize.x - 20.0f, 0.0f));
		ImGui::PushStyleVar(ImGuiStyleVar_Alpha, 1.0f);
		ImGui::PushStyleColor(ImGuiCol_Text, ImVec4(0.862745f, 0.862745f, 0.862745f, 1.0f));
		ImGui::PushStyleColor(ImGuiCol_WindowBg, ImVec4(0.117647f, 0.117647f, 0.117647f, 0.7f));
		ImGui::Begin("Splash Screen", nullptr,
			ImGuiWindowFlags_NoDecoration |
			ImGuiWindowFlags_NoNav |
			ImGuiWindowFlags_NoMove |
			ImGuiWindowFlags_NoInputs |
			ImGuiWindowFlags_NoSavedSettings |
			ImGuiWindowFlags_NoDocking |
			ImGuiWindowFlags_NoFocusOnAppearing);

		if (show_screenshot_message)
		{
			if (!_screenshot_save_success)
				ImGui::TextColored(COLOR_RED, "Unable to save screenshot because path doesn't exist: %s", _screenshot_path.u8string().c_str());
			else
				ImGui::Text("Screenshot successfully saved to %s", _last_screenshot_file.u8string().c_str());
		}
		else
		{
			ImGui::TextUnformatted("ReShade " VERSION_STRING_FILE " by crosire");

			if (_needs_update)
			{
				ImGui::TextColored(COLOR_YELLOW,
					"An update is available! Please visit https://reshade.me and install the new version (v%lu.%lu.%lu).",
					_latest_version[0], _latest_version[1], _latest_version[2]);
			}
			else
			{
				ImGui::TextUnformatted("Visit https://reshade.me for news, updates, shaders and discussion.");
			}

			ImGui::Spacing();

			if (_reload_remaining_effects != 0 && _reload_remaining_effects != std::numeric_limits<size_t>::max())
			{
				ImGui::ProgressBar(1.0f - _reload_remaining_effects / float(_reload_total_effects), ImVec2(-1, 0), "");
				ImGui::SameLine(15);
				ImGui::Text(
					"Loading (%zu effects remaining) ... "
					"This might take a while. The application could become unresponsive for some time.",
					_reload_remaining_effects.load());
			}
			else if (!_reload_compile_queue.empty())
			{
				ImGui::ProgressBar(1.0f - _reload_compile_queue.size() / float(_reload_total_effects), ImVec2(-1, 0), "");
				ImGui::SameLine(15);
				ImGui::Text(
					"Compiling (%zu effects remaining) ... "
					"This might take a while. The application could become unresponsive for some time.",
					_reload_compile_queue.size());
			}
			else if (_tutorial_index == 0)
			{
				ImGui::TextUnformatted("ReShade is now installed successfully!");
				ImGui::Text(
					"Please press '%s' to start the tutorial =)", input::key_name(_menu_key_data).c_str());
			}
			else
			{
				ImGui::Text(
					"Press '%s' to open the configuration menu.", input::key_name(_menu_key_data).c_str());
				ImGui::Dummy(ImVec2(0, _imgui_context->Style.FramePadding.y - 1.0f)); // Add small offset to align with progress bar from reload screen
			}

			if (!_last_reload_successful)
			{
				ImGui::Spacing();
				ImGui::TextColored(COLOR_RED,
					"There were errors compiling some shaders. "
					"Open the configuration menu and switch to the 'Statistics' tab for more details.");
			}
		}

		viewport_offset.y += ImGui::GetWindowHeight() + 10; // Add small space between windows

		ImGui::End();
		ImGui::PopStyleColor(2);
		ImGui::PopStyleVar();
	}
	else if (_show_clock || _show_fps || _show_frametime)
	{
		ImGui::SetNextWindowPos(ImVec2(imgui_io.DisplaySize.x - 200.0f, 5));
		ImGui::SetNextWindowSize(ImVec2(200.0f, 200.0f));
		ImGui::PushStyleColor(ImGuiCol_Text, (const ImVec4 &)_fps_col);
		ImGui::Begin("FPS", nullptr,
			ImGuiWindowFlags_NoDecoration |
			ImGuiWindowFlags_NoNav |
			ImGuiWindowFlags_NoMove |
			ImGuiWindowFlags_NoInputs |
			ImGuiWindowFlags_NoSavedSettings |
			ImGuiWindowFlags_NoDocking |
			ImGuiWindowFlags_NoFocusOnAppearing |
			ImGuiWindowFlags_NoBackground);

		ImGui::SetWindowFontScale(_fps_scale);

		char temp[512];

		if (_show_clock)
		{
			const int hour = _date[3] / 3600;
			const int minute = (_date[3] - hour * 3600) / 60;
			const int seconds = _date[3] - hour * 3600 - minute * 60;

			ImFormatString(temp, sizeof(temp), _clock_format != 0 ? " %02u:%02u:%02u" : " %02u:%02u", hour, minute, seconds);
			ImGui::SetCursorPosX(ImGui::GetWindowContentRegionWidth() - ImGui::CalcTextSize(temp).x);
			ImGui::TextUnformatted(temp);
		}
		if (_show_fps)
		{
			ImFormatString(temp, sizeof(temp), "%.0f fps", imgui_io.Framerate);
			ImGui::SetCursorPosX(ImGui::GetWindowContentRegionWidth() - ImGui::CalcTextSize(temp).x);
			ImGui::TextUnformatted(temp);
		}
		if (_show_frametime)
		{
			ImFormatString(temp, sizeof(temp), "%5.2f ms", 1000.0f / imgui_io.Framerate);
			ImGui::SetCursorPosX(ImGui::GetWindowContentRegionWidth() - ImGui::CalcTextSize(temp).x);
			ImGui::TextUnformatted(temp);
		}

		ImGui::End();
		ImGui::PopStyleColor();
	}

	if (_show_menu && _reload_remaining_effects == std::numeric_limits<size_t>::max())
	{
		// Change font size if user presses the control key and moves the mouse wheel
		if (imgui_io.KeyCtrl && imgui_io.MouseWheel != 0 && !_no_font_scaling)
		{
			_font_size = ImClamp(_font_size + static_cast<int>(imgui_io.MouseWheel), 8, 32);
			_editor_font_size = ImClamp(_editor_font_size + static_cast<int>(imgui_io.MouseWheel), 8, 32);
			_rebuild_font_atlas = true;
			save_config();
		}

		const ImGuiID root_space_id = ImGui::GetID("Dockspace");
		const ImGuiViewport *const viewport = ImGui::GetMainViewport();

		// Set up default dock layout if this was not done yet
		const bool init_window_layout = !ImGui::DockBuilderGetNode(root_space_id);
		if (init_window_layout)
		{
			// Add the root node
			ImGui::DockBuilderAddNode(root_space_id, ImGuiDockNodeFlags_Dockspace);
			ImGui::DockBuilderSetNodeSize(root_space_id, viewport->Size);

			// Split root node into two spaces
			ImGuiID main_space_id = 0;
			ImGuiID right_space_id = 0;
			ImGui::DockBuilderSplitNode(root_space_id, ImGuiDir_Left, 0.35f, &main_space_id, &right_space_id);

			// Attach most windows to the main dock space
			for (const auto &widget : _menu_callables)
				ImGui::DockBuilderDockWindow(widget.first.c_str(), main_space_id);

			// Attach editor window to the remaining dock space
			ImGui::DockBuilderDockWindow("###editor", right_space_id);

			// Commit the layout
			ImGui::DockBuilderFinish(root_space_id);
		}

		ImGui::SetNextWindowPos(viewport->Pos + viewport_offset);
		ImGui::SetNextWindowSize(viewport->Size - viewport_offset);
		ImGui::SetNextWindowViewport(viewport->ID);
		ImGui::Begin("Viewport", nullptr,
			ImGuiWindowFlags_NoDecoration |
			ImGuiWindowFlags_NoNav |
			ImGuiWindowFlags_NoMove |
			ImGuiWindowFlags_NoDocking | // This is the background viewport, the docking space is a child of it
			ImGuiWindowFlags_NoFocusOnAppearing |
			ImGuiWindowFlags_NoBringToFrontOnFocus |
			ImGuiWindowFlags_NoBackground);
		ImGui::DockSpace(root_space_id, ImVec2(0, 0), ImGuiDockNodeFlags_PassthruDockspace);
		ImGui::End();

		for (const auto &widget : _menu_callables)
		{
			if (ImGui::Begin(widget.first.c_str(), nullptr, ImGuiWindowFlags_NoFocusOnAppearing)) // No focus so that window state is preserved between opening/closing the UI
				widget.second();
			ImGui::End();
		}

		if (_show_code_editor)
		{
			const std::string title = _selected_effect < _loaded_effects.size() ?
				"Editing " + _loaded_effects[_selected_effect].source_file.filename().u8string() + " ###editor" : "Viewing code###editor";

			if (ImGui::Begin(title.c_str(), &_show_code_editor))
				draw_code_editor();
			ImGui::End();
		}

		for (auto it = _texture_previews.begin(); it != _texture_previews.end();)
		{
			const texture *texture = *it;

			bool open = true;
			char window_name[64];
			sprintf_s(window_name, "%s##%p", texture->unique_name.c_str(), *it);

			ImGui::Begin(window_name, &open, ImGuiWindowFlags_AlwaysAutoResize | ImGuiWindowFlags_NoSavedSettings | ImGuiWindowFlags_NoDocking);
			imgui_image_with_checkerboard_background(texture->impl.get(), ImVec2(std::max(texture->width * 0.5f, 500.0f), std::max(texture->height * 0.5f, texture->height * 500.0f / texture->width)));
			ImGui::End();

			if (!open) // Close window by removing it from the list so it is not rendered next frame
				it = _texture_previews.erase(it);
			else ++it;
		}
	}

	// Render ImGui widgets and windows
	ImGui::Render();

	_input->block_mouse_input(_input_processing_mode != 0 && _show_menu && (imgui_io.WantCaptureMouse || _input_processing_mode == 2));
	_input->block_keyboard_input(_input_processing_mode != 0 && _show_menu && (imgui_io.WantCaptureKeyboard || _input_processing_mode == 2));

	if (const auto draw_data = ImGui::GetDrawData(); draw_data != nullptr && draw_data->CmdListsCount != 0 && draw_data->TotalVtxCount != 0)
	{
		render_imgui_draw_data(draw_data);
	}
}

void reshade::runtime::draw_overlay_menu_home()
{
	if (!_effects_enabled)
		ImGui::Text("Effects are disabled. Press '%s' to enable them again.", input::key_name(_effects_key_data).c_str());

	const char *tutorial_text =
		"Welcome! Since this is the first time you start ReShade, we'll go through a quick tutorial covering the most important features.\n\n"
		"Before we continue: If you have difficulties reading this text, press the 'Ctrl' key and adjust the font size with your mouse wheel. "
		"The window size is variable as well, just grab the bottom right corner and move it around.\n\n"
		"You can also use the keyboard for navigation in case mouse input does not work. Use the arrow keys to navigate, space bar to confirm an action or enter a control and the 'Esc' key to leave a control. "
		"Pree 'Ctrl' + 'Tab' to switch between tabs and windows.\n\n"
		"Click on the 'Continue' button to continue the tutorial.";

	// It is not possible to follow some of the tutorial steps while performance mode is active, so skip them
	if (_performance_mode && _tutorial_index <= 3)
		_tutorial_index = 4;

	if (_tutorial_index > 0)
	{
		if (_tutorial_index == 1)
		{
			tutorial_text =
				"This is the preset selection. All changes will be saved to the selected file.\n\n"
				"You can add a new one by clicking on the '+' button. Simply enter a new preset name or the full path to an existing file (*.ini) in the text box that opens.\n"
				"To delete the currently selected preset file, click on the '-' button.\n"
				"Make sure a valid file is selected here before starting to tweak any values later, or else your changes won't be saved!\n\n"
				"Add a new preset by clicking on the '+' button to continue the tutorial.";

			ImGui::PushStyleColor(ImGuiCol_FrameBg, COLOR_RED);
			ImGui::PushStyleColor(ImGuiCol_Button, COLOR_RED);
		}

<<<<<<< HEAD
		draw_preset_explorer();
=======
		const float button_size = ImGui::GetFrameHeight();
		const float button_spacing = _imgui_context->Style.ItemInnerSpacing.x;

		ImGui::PushItemWidth((button_size + button_spacing) * -2.0f - 1.0f);

		if (ImGui::BeginCombo("##presets", _current_preset < _preset_files.size() ? _preset_files[_current_preset].u8string().c_str() : ""))
		{
			for (size_t i = 0; i < _preset_files.size(); ++i)
			{
				if (ImGui::Selectable(_preset_files[i].u8string().c_str(), _current_preset == i))
				{
					_show_splash = true;
					_current_preset = i;

					save_config();
					load_current_preset();
				}
			}

			ImGui::EndCombo();
		}

		ImGui::PopItemWidth();

		ImGui::SameLine(0, button_spacing);

		if (imgui_popup_button("+", button_size))
		{
			char buf[260] = "";
			if (ImGui::InputText("Name", buf, sizeof(buf), ImGuiInputTextFlags_EnterReturnsTrue))
			{
				auto name = std::filesystem::u8path(buf);

				if (_preset_search_paths.empty()) // Make sure there always is at least one search path
					_preset_search_paths.push_back(g_reshade_dll_path.parent_path());

				for (const auto &search_path : _preset_search_paths)
				{
					std::error_code ec;
					auto path = std::filesystem::absolute(g_reshade_dll_path.parent_path() / search_path / name, ec);
					path.replace_extension(".ini");

					const bool existing_preset = std::filesystem::exists(path, ec);

					if (existing_preset || std::filesystem::exists(path.parent_path(), ec))
					{
						_preset_files.push_back(path);
						_current_preset = _preset_files.size() - 1;

						save_config();
						load_current_preset(); // Load the new preset

						ImGui::CloseCurrentPopup();
						break;
					}
				}
			}

			ImGui::EndPopup();
		}

		// Only show the remove preset button if a preset is selected
		if (_current_preset < _preset_files.size())
		{
			ImGui::SameLine(0, button_spacing);

			if (imgui_popup_button("-", button_size))
			{
				ImGui::Text("Do you really want to remove this preset?");

				if (ImGui::Button("Yes", ImVec2(ImGui::GetContentRegionAvailWidth(), 0)))
				{
					_preset_files.erase(_preset_files.begin() + _current_preset);

					// If the removed preset is the last in the list, try to selected the one before that next
					if (_current_preset == _preset_files.size())
						_current_preset--;

					save_config();
					load_current_preset(); // Load the now selected preset

					ImGui::CloseCurrentPopup();
				}

				ImGui::EndPopup();
			}
		}
>>>>>>> ce3989ce

		if (_tutorial_index == 1)
			ImGui::PopStyleColor(2);
	}

	if (_tutorial_index > 1)
	{
		ImGui::Spacing();
		ImGui::Separator();
		ImGui::Spacing();

		const bool show_clear_button = strcmp(_effect_filter_buffer, "Search") != 0 && _effect_filter_buffer[0] != '\0';
		ImGui::PushItemWidth((_variable_editor_tabs ? -130.0f : -260.0f) - (show_clear_button ? ImGui::GetFrameHeight() + _imgui_context->Style.ItemSpacing.x : 0));

		if (ImGui::InputText("##filter", _effect_filter_buffer, sizeof(_effect_filter_buffer), ImGuiInputTextFlags_AutoSelectAll))
		{
			_effects_expanded_state = 3;

			if (_effect_filter_buffer[0] == '\0')
			{
				// Reset visibility state
				for (technique &technique : _techniques)
					technique.hidden = technique.annotation_as_int("hidden") != 0;
			}
			else
			{
				const std::string filter = _effect_filter_buffer;

				for (technique &technique : _techniques)
					technique.hidden = technique.annotation_as_int("hidden") != 0 ||
						std::search(technique.name.begin(), technique.name.end(), filter.begin(), filter.end(),
							[](auto c1, auto c2) { return tolower(c1) == tolower(c2); }) == technique.name.end() && _loaded_effects[technique.effect_index].source_file.filename().u8string().find(filter) == std::string::npos;
			}
		}
		else if (!ImGui::IsItemActive() && _effect_filter_buffer[0] == '\0')
		{
			strcpy(_effect_filter_buffer, "Search");
		}

		ImGui::PopItemWidth();

		ImGui::SameLine();

		if (show_clear_button && ImGui::Button("X", ImVec2(ImGui::GetFrameHeight(), 0)))
		{
			strcpy(_effect_filter_buffer, "Search");
			// Reset visibility state
			for (technique &technique : _techniques)
				technique.hidden = technique.annotation_as_int("hidden") != 0;
		}

		ImGui::SameLine();

		if (ImGui::Button("Active to top", ImVec2(130 - _imgui_context->Style.ItemSpacing.x, 0)))
		{
			for (auto i = _techniques.begin(); i != _techniques.end(); ++i)
			{
				if (!i->enabled && i->toggle_key_data[0] == 0)
				{
					for (auto k = i + 1; k != _techniques.end(); ++k)
					{
						if (k->enabled || k->toggle_key_data[0] != 0)
						{
							std::iter_swap(i, k);
							break;
						}
					}
				}
			}
			for (auto i = _techniques.begin(); i != _techniques.end(); ++i)
			{
				if (!i->enabled && i->toggle_key_data[0] == 0)
				{
					for (auto k = i + 1; k != _techniques.end(); ++k)
					{
						if (!k->enabled && k->toggle_key_data[0] == 0)
						{
							// Using static to avoid allocate std::string in loop
							static const std::string ui_label("ui_label");

							const auto &a = i->annotations.find(ui_label) == i->annotations.end() ? i->name : i->annotations[ui_label].second.string_data;
							const auto &b = k->annotations.find(ui_label) == k->annotations.end() ? k->name : k->annotations[ui_label].second.string_data;

							if (a.compare(b) > 0)
							{
								std::iter_swap(i, k);
								i = _techniques.begin();
								break;
							}
						}
					}
				}
			}

			save_current_preset();
		}

		ImGui::SameLine();

		if (ImGui::Button(_effects_expanded_state & 2 ? "Collapse all" : "Expand all", ImVec2(130 - _imgui_context->Style.ItemSpacing.x, 0)))
			_effects_expanded_state = (~_effects_expanded_state & 2) | 1;

		if (_tutorial_index == 2)
		{
			tutorial_text =
				"This is the list of techniques. It contains all techniques in the effect files (*.fx) that were found in the effect search paths as specified on the 'Settings' tab.\n"
				"Additional options are hidden in a context menu that can be opened by clicking on them with the right mouse button.\n\n"
				"Enter text in the box at the top to filter it and search for specific techniques.\n\n"
				"Click on a technique to enable or disable it or drag it to a new location in the list to change the order in which the effects are applied.";

			ImGui::PushStyleColor(ImGuiCol_Border, COLOR_RED);
		}

		ImGui::Spacing();

		const float bottom_height = _performance_mode ? ImGui::GetFrameHeightWithSpacing() + _imgui_context->Style.ItemSpacing.y : (_variable_editor_height + (_tutorial_index == 3 ? 175 : 0));

		if (ImGui::BeginChild("##techniques", ImVec2(0, -bottom_height), true))
			draw_overlay_technique_editor();
		ImGui::EndChild();

		if (_tutorial_index == 2)
			ImGui::PopStyleColor();
	}

	if (_tutorial_index > 2 && !_performance_mode)
	{
		ImGui::PushStyleVar(ImGuiStyleVar_FramePadding, ImVec2(0, 0));
		ImGui::ButtonEx("##splitter", ImVec2(ImGui::GetContentRegionAvailWidth(), 5));
		ImGui::PopStyleVar();

		if (ImGui::IsItemHovered())
			ImGui::SetMouseCursor(ImGuiMouseCursor_ResizeNS);
		if (ImGui::IsItemActive())
			_variable_editor_height -= _imgui_context->IO.MouseDelta.y;

		if (_tutorial_index == 3)
		{
			tutorial_text =
				"This is the list of variables. It contains all tweakable options the effects expose. All values here apply in real-time. Press 'Ctrl' and click on a widget to manually edit the value.\n"
				"Additional options are hidden in a context menu that can be opened by clicking on them with the right mouse button.\n\n"
				"Enter text in the box at the top to filter it and search for specific variables.\n\n"
				"Once you have finished tweaking your preset, be sure to enable the 'Performance Mode' check box. "
				"This will recompile all shaders into a more optimal representation that can give a performance boost, but will disable variable tweaking and this list.";

			ImGui::PushStyleColor(ImGuiCol_Border, COLOR_RED);
		}

		const float bottom_height = ImGui::GetFrameHeightWithSpacing() + _imgui_context->Style.ItemSpacing.y + (_tutorial_index == 3 ? 175 : 0);

		if (ImGui::BeginChild("##variables", ImVec2(0, -bottom_height), true))
			draw_overlay_variable_editor();
		ImGui::EndChild();

		if (_tutorial_index == 3)
			ImGui::PopStyleColor();
	}

	if (_tutorial_index > 3)
	{
		ImGui::Spacing();

		if (ImGui::Button("Reload", ImVec2(-150, 0)))
		{
			_show_splash = true;
			_effect_filter_buffer[0] = '\0'; // Reset filter

			load_effects();
		}

		ImGui::SameLine();

		if (ImGui::Checkbox("Performance Mode", &_performance_mode))
		{
			_show_splash = true;
			_effect_filter_buffer[0] = '\0'; // Reset filter

			save_config();
			load_effects(); // Reload effects after switching
		}
	}
	else
	{
		ImGui::BeginChildFrame(ImGui::GetID("tutorial"), ImVec2(0, 175));
		ImGui::TextWrapped(tutorial_text);
		ImGui::EndChildFrame();

<<<<<<< HEAD
		if ((_tutorial_index != 1 || !_current_preset_path.empty()) &&
			ImGui::Button(_tutorial_index == 3 ? "Finish" : "Continue", ImVec2(-1, 0)))
=======
		if ((_tutorial_index != 1 || _current_preset < _preset_files.size()) &&
			ImGui::Button(_tutorial_index == 3 ? "Finish" : "Continue", ImVec2(ImGui::GetContentRegionAvailWidth(), 0)))
>>>>>>> ce3989ce
		{
			_tutorial_index++;

			save_config();
		}
	}
}

void reshade::runtime::draw_overlay_menu_settings()
{
	bool modified = false;
	bool reload_style = false;
	const float button_size = ImGui::GetFrameHeight();
	const float button_spacing = _imgui_context->Style.ItemInnerSpacing.x;

	if (ImGui::CollapsingHeader("General", ImGuiTreeNodeFlags_DefaultOpen))
	{
		modified |= imgui_key_input("Overlay Key", _menu_key_data, *_input);
		_ignore_shortcuts |= ImGui::IsItemActive();

		modified |= imgui_key_input("Effect Reload Key", _reload_key_data, *_input);
		_ignore_shortcuts |= ImGui::IsItemActive();
		modified |= imgui_key_input("Effect Toggle Key", _effects_key_data, *_input);
		_ignore_shortcuts |= ImGui::IsItemActive();

		modified |= ImGui::Combo("Input Processing", &_input_processing_mode,
			"Pass on all input\0"
			"Block input when cursor is on overlay\0"
			"Block all input when overlay is visible\0");

		modified |= imgui_path_list("Effect Search Paths", _effect_search_paths, _file_selection_path, g_reshade_dll_path.parent_path());
		modified |= imgui_path_list("Texture Search Paths", _texture_search_paths, _file_selection_path, g_reshade_dll_path.parent_path());

		if (ImGui::Button("Restart Tutorial", ImVec2(ImGui::CalcItemWidth(), 0)))
			_tutorial_index = 0;
	}

	if (ImGui::CollapsingHeader("Screenshots", ImGuiTreeNodeFlags_DefaultOpen))
	{
		modified |= imgui_key_input("Screenshot Key", _screenshot_key_data, *_input);
		_ignore_shortcuts |= ImGui::IsItemActive();

		modified |= imgui_directory_input_box("Screenshot Path", _screenshot_path, _file_selection_path);
		modified |= ImGui::Combo("Screenshot Format", &_screenshot_format, "Bitmap (*.bmp)\0Portable Network Graphics (*.png)\0");
		modified |= ImGui::Checkbox("Include Preset & Settings", &_screenshot_include_preset);
	}

	if (ImGui::CollapsingHeader("User Interface", ImGuiTreeNodeFlags_DefaultOpen))
	{
		modified |= ImGui::Checkbox("Show Screenshot Message", &_show_screenshot_message);

		bool save_imgui_window_state = _imgui_context->IO.IniFilename != nullptr;
		if (ImGui::Checkbox("Save Window State (ReShadeGUI.ini)", &save_imgui_window_state))
		{
			modified = true;
			_imgui_context->IO.IniFilename = save_imgui_window_state ? g_reshadegui_ini_path : nullptr;
		}

		modified |= ImGui::Checkbox("Experimental Variable Editing UI", &_variable_editor_tabs);

		#pragma region Style
		if (ImGui::Combo("Style", &_style_index, "Dark\0Light\0Default\0Custom Simple\0Custom Advanced\0"))
		{
			modified = true;
			reload_style = true;
		}

		if (_style_index == 3) // Custom Simple
		{
			ImVec4 *const colors = _imgui_context->Style.Colors;

			if (ImGui::BeginChild("##colors", ImVec2(0, 105), true, ImGuiWindowFlags_AlwaysVerticalScrollbar | ImGuiWindowFlags_NavFlattened))
			{
				ImGui::PushItemWidth(-160);
				modified |= ImGui::ColorEdit3("Background", &colors[ImGuiCol_WindowBg].x);
				modified |= ImGui::ColorEdit3("ItemBackground", &colors[ImGuiCol_FrameBg].x);
				modified |= ImGui::ColorEdit3("Text", &colors[ImGuiCol_Text].x);
				modified |= ImGui::ColorEdit3("ActiveItem", &colors[ImGuiCol_ButtonActive].x);
				ImGui::PopItemWidth();
			} ImGui::EndChild();

			// Change all colors using the above as base
			if (modified)
			{
				colors[ImGuiCol_PopupBg] = colors[ImGuiCol_WindowBg]; colors[ImGuiCol_PopupBg].w = 0.92f;

				colors[ImGuiCol_ChildBg] = colors[ImGuiCol_FrameBg]; colors[ImGuiCol_ChildBg].w = 0.00f;
				colors[ImGuiCol_MenuBarBg] = colors[ImGuiCol_FrameBg]; colors[ImGuiCol_MenuBarBg].w = 0.57f;
				colors[ImGuiCol_ScrollbarBg] = colors[ImGuiCol_FrameBg]; colors[ImGuiCol_ScrollbarBg].w = 1.00f;

				colors[ImGuiCol_TextDisabled] = colors[ImGuiCol_Text]; colors[ImGuiCol_TextDisabled].w = 0.58f;
				colors[ImGuiCol_Border] = colors[ImGuiCol_Text]; colors[ImGuiCol_Border].w = 0.30f;
				colors[ImGuiCol_Separator] = colors[ImGuiCol_Text]; colors[ImGuiCol_Separator].w = 0.32f;
				colors[ImGuiCol_SeparatorHovered] = colors[ImGuiCol_Text]; colors[ImGuiCol_SeparatorHovered].w = 0.78f;
				colors[ImGuiCol_SeparatorActive] = colors[ImGuiCol_Text]; colors[ImGuiCol_SeparatorActive].w = 1.00f;
				colors[ImGuiCol_PlotLines] = colors[ImGuiCol_Text]; colors[ImGuiCol_PlotLines].w = 0.63f;
				colors[ImGuiCol_PlotHistogram] = colors[ImGuiCol_Text]; colors[ImGuiCol_PlotHistogram].w = 0.63f;

				colors[ImGuiCol_FrameBgHovered] = colors[ImGuiCol_ButtonActive]; colors[ImGuiCol_FrameBgHovered].w = 0.68f;
				colors[ImGuiCol_FrameBgActive] = colors[ImGuiCol_ButtonActive]; colors[ImGuiCol_FrameBgActive].w = 1.00f;
				colors[ImGuiCol_TitleBg] = colors[ImGuiCol_ButtonActive]; colors[ImGuiCol_TitleBg].w = 0.45f;
				colors[ImGuiCol_TitleBgCollapsed] = colors[ImGuiCol_ButtonActive]; colors[ImGuiCol_TitleBgCollapsed].w = 0.35f;
				colors[ImGuiCol_TitleBgActive] = colors[ImGuiCol_ButtonActive]; colors[ImGuiCol_TitleBgActive].w = 0.58f;
				colors[ImGuiCol_ScrollbarGrab] = colors[ImGuiCol_ButtonActive]; colors[ImGuiCol_ScrollbarGrab].w = 0.31f;
				colors[ImGuiCol_ScrollbarGrabHovered] = colors[ImGuiCol_ButtonActive]; colors[ImGuiCol_ScrollbarGrabHovered].w = 0.78f;
				colors[ImGuiCol_ScrollbarGrabActive] = colors[ImGuiCol_ButtonActive]; colors[ImGuiCol_ScrollbarGrabActive].w = 1.00f;
				colors[ImGuiCol_CheckMark] = colors[ImGuiCol_ButtonActive]; colors[ImGuiCol_CheckMark].w = 0.80f;
				colors[ImGuiCol_SliderGrab] = colors[ImGuiCol_ButtonActive]; colors[ImGuiCol_SliderGrab].w = 0.24f;
				colors[ImGuiCol_SliderGrabActive] = colors[ImGuiCol_ButtonActive]; colors[ImGuiCol_SliderGrabActive].w = 1.00f;
				colors[ImGuiCol_Button] = colors[ImGuiCol_ButtonActive]; colors[ImGuiCol_Button].w = 0.44f;
				colors[ImGuiCol_ButtonHovered] = colors[ImGuiCol_ButtonActive]; colors[ImGuiCol_ButtonHovered].w = 0.86f;
				colors[ImGuiCol_Header] = colors[ImGuiCol_ButtonActive]; colors[ImGuiCol_Header].w = 0.76f;
				colors[ImGuiCol_HeaderHovered] = colors[ImGuiCol_ButtonActive]; colors[ImGuiCol_HeaderHovered].w = 0.86f;
				colors[ImGuiCol_HeaderActive] = colors[ImGuiCol_ButtonActive]; colors[ImGuiCol_HeaderActive].w = 1.00f;
				colors[ImGuiCol_ResizeGrip] = colors[ImGuiCol_ButtonActive]; colors[ImGuiCol_ResizeGrip].w = 0.20f;
				colors[ImGuiCol_ResizeGripHovered] = colors[ImGuiCol_ButtonActive]; colors[ImGuiCol_ResizeGripHovered].w = 0.78f;
				colors[ImGuiCol_ResizeGripActive] = colors[ImGuiCol_ButtonActive]; colors[ImGuiCol_ResizeGripActive].w = 1.00f;
				colors[ImGuiCol_PlotLinesHovered] = colors[ImGuiCol_ButtonActive]; colors[ImGuiCol_PlotLinesHovered].w = 1.00f;
				colors[ImGuiCol_PlotHistogramHovered] = colors[ImGuiCol_ButtonActive]; colors[ImGuiCol_PlotHistogramHovered].w = 1.00f;
				colors[ImGuiCol_TextSelectedBg] = colors[ImGuiCol_ButtonActive]; colors[ImGuiCol_TextSelectedBg].w = 0.43f;

				colors[ImGuiCol_Tab] = colors[ImGuiCol_Button];
				colors[ImGuiCol_TabActive] = colors[ImGuiCol_ButtonActive];
				colors[ImGuiCol_TabHovered] = colors[ImGuiCol_ButtonHovered];
				colors[ImGuiCol_TabUnfocused] = ImLerp(colors[ImGuiCol_Tab], colors[ImGuiCol_TitleBg], 0.80f);
				colors[ImGuiCol_TabUnfocusedActive] = ImLerp(colors[ImGuiCol_TabActive], colors[ImGuiCol_TitleBg], 0.40f);
				colors[ImGuiCol_DockingPreview] = colors[ImGuiCol_Header] * ImVec4(1.0f, 1.0f, 1.0f, 0.7f);
				colors[ImGuiCol_DockingEmptyBg] = ImVec4(0.20f, 0.20f, 0.20f, 1.00f);
			}
		}
		if (_style_index == 4) // Custom Advanced
		{
			if (ImGui::BeginChild("##colors", ImVec2(0, 300), true, ImGuiWindowFlags_AlwaysVerticalScrollbar | ImGuiWindowFlags_NavFlattened))
			{
				ImGui::PushItemWidth(-160);
				for (ImGuiCol i = 0; i < ImGuiCol_COUNT; i++)
				{
					ImGui::PushID(i);
					modified |= ImGui::ColorEdit4("##color", &_imgui_context->Style.Colors[i].x, ImGuiColorEditFlags_AlphaBar | ImGuiColorEditFlags_AlphaPreview);
					ImGui::SameLine(); ImGui::TextUnformatted(ImGui::GetStyleColorName(i));
					ImGui::PopID();
				}
				ImGui::PopItemWidth();
			} ImGui::EndChild();
		}
		#pragma endregion

		#pragma region Editor Style
		if (ImGui::Combo("Editor Style", &_editor_style_index, "Dark\0Light\0Custom\0"))
		{
			modified = true;
			reload_style = true;
		}

		if (_editor_style_index == 2)
		{
			if (ImGui::BeginChild("##editor_colors", ImVec2(0, 300), true, ImGuiWindowFlags_AlwaysVerticalScrollbar | ImGuiWindowFlags_NavFlattened))
			{
				ImGui::PushItemWidth(-160);
				for (ImGuiCol i = 0; i < imgui_code_editor::color_palette_max; i++)
				{
					ImVec4 color = ImGui::ColorConvertU32ToFloat4(_editor.get_palette_index(i));
					ImGui::PushID(i);
					modified |= ImGui::ColorEdit4("##editor_color", &color.x, ImGuiColorEditFlags_AlphaBar | ImGuiColorEditFlags_AlphaPreview);
					ImGui::SameLine(); ImGui::TextUnformatted(imgui_code_editor::get_palette_color_name(i));
					ImGui::PopID();
					_editor.get_palette_index(i) = ImGui::ColorConvertFloat4ToU32(color);
				}
				ImGui::PopItemWidth();
			} ImGui::EndChild();
		}
		#pragma endregion

		if (imgui_font_select("Font", _font, _font_size))
		{
			modified = true;
			_rebuild_font_atlas = true;
		}

		if (imgui_font_select("Editor Font", _editor_font, _editor_font_size))
		{
			modified = true;
			_rebuild_font_atlas = true;
		}

		if (float &alpha = _imgui_context->Style.Alpha; ImGui::SliderFloat("Global Alpha", &alpha, 0.1f, 1.0f, "%.2f"))
		{
			// Prevent user from setting alpha to zero
			alpha = std::max(alpha, 0.1f);
			modified = true;
		}

		if (float &rounding = _imgui_context->Style.FrameRounding; ImGui::SliderFloat("Frame Rounding", &rounding, 0.0f, 12.0f, "%.0f"))
		{
			// Apply the same rounding to everything
			_imgui_context->Style.GrabRounding = _imgui_context->Style.TabRounding = _imgui_context->Style.ScrollbarRounding = rounding;
			_imgui_context->Style.WindowRounding = _imgui_context->Style.ChildRounding = _imgui_context->Style.PopupRounding = rounding;
			modified = true;
		}

		modified |= ImGui::Checkbox("Show Clock", &_show_clock);
		ImGui::SameLine(0, 10); modified |= ImGui::Checkbox("Show FPS", &_show_fps);
		ImGui::SameLine(0, 10); modified |= ImGui::Checkbox("Show Frame Time", &_show_frametime);
		modified |= ImGui::Combo("Clock Format", &_clock_format, "HH:MM\0HH:MM:SS\0");
		modified |= ImGui::SliderFloat("FPS Text Size", &_fps_scale, 0.2f, 2.5f, "%.1f");
		modified |= ImGui::ColorEdit4("FPS Text Color", _fps_col, ImGuiColorEditFlags_AlphaBar | ImGuiColorEditFlags_AlphaPreview);
	}

	if (modified)
		save_config();
	if (reload_style) // Style is applied in "load_config()".
		load_config();
}

void reshade::runtime::draw_overlay_menu_statistics()
{
	uint64_t post_processing_time_cpu = 0;
	uint64_t post_processing_time_gpu = 0;

	for (const auto &technique : _techniques)
	{
		post_processing_time_cpu += technique.average_cpu_duration;
		post_processing_time_gpu += technique.average_gpu_duration;
	}

	if (ImGui::CollapsingHeader("General", ImGuiTreeNodeFlags_DefaultOpen))
	{
		ImGui::PushItemWidth(ImGui::GetContentRegionAvailWidth());
		ImGui::PlotLines("##framerate",
			_imgui_context->FramerateSecPerFrame, 120,
			_imgui_context->FramerateSecPerFrameIdx,
			nullptr,
			_imgui_context->FramerateSecPerFrameAccum / 120 * 0.5f,
			_imgui_context->FramerateSecPerFrameAccum / 120 * 1.5f,
			ImVec2(0, 50));
		ImGui::PopItemWidth();

		ImGui::BeginGroup();

		ImGui::TextUnformatted("Application:");
		ImGui::TextUnformatted("Date:");
		ImGui::TextUnformatted("Device:");
		ImGui::TextUnformatted("FPS:");
		ImGui::TextUnformatted("Post-Processing:");
		ImGui::TextUnformatted("Draw Calls:");
		ImGui::Text("Frame %llu:", _framecount + 1);
		ImGui::TextUnformatted("Timer:");
		ImGui::TextUnformatted("Network:");

		ImGui::EndGroup();
		ImGui::SameLine(ImGui::GetWindowWidth() * 0.33333333f);
		ImGui::BeginGroup();

		ImGui::Text("%X", std::hash<std::string>()(g_target_executable_path.stem().u8string()));
		ImGui::Text("%d-%d-%d %d", _date[0], _date[1], _date[2], _date[3]);
		ImGui::Text("%X %d", _vendor_id, _device_id);
		ImGui::Text("%.2f", _imgui_context->IO.Framerate);
		ImGui::Text("%f ms (CPU)", post_processing_time_cpu * 1e-6f);
		ImGui::Text("%u (%u vertices)", _drawcalls, _vertices);
		ImGui::Text("%f ms", _last_frame_duration.count() * 1e-6f);
		ImGui::Text("%f ms", std::chrono::duration_cast<std::chrono::nanoseconds>(_last_present_time - _start_time).count() * 1e-6f);
		ImGui::Text("%u B", g_network_traffic);

		ImGui::EndGroup();
		ImGui::SameLine(ImGui::GetWindowWidth() * 0.66666666f);
		ImGui::BeginGroup();

		ImGui::NewLine();
		ImGui::NewLine();
		ImGui::NewLine();
		ImGui::NewLine();
		if (post_processing_time_gpu != 0)
			ImGui::Text("%f ms (GPU)", (post_processing_time_gpu * 1e-6f));

		ImGui::EndGroup();
	}

	if (ImGui::CollapsingHeader("Effects", ImGuiTreeNodeFlags_DefaultOpen))
	{
		std::vector<const texture *> current_textures;
		current_textures.reserve(_textures.size());
		std::vector<const technique *> current_techniques;
		current_techniques.reserve(_techniques.size());

		ImGui::Checkbox("Show only active techniques", &_statistics_effects_show_enabled);

		for (size_t index = 0; index < _loaded_effects.size(); ++index)
		{
			const effect_data &effect = _loaded_effects[index];

			// Ignore unloaded effects, filter for active effects if enabled
			if (effect.source_file.empty() || (_statistics_effects_show_enabled && effect.rendering == 0))
				continue;

			ImGui::PushID(static_cast<int>(index));

			ImGui::AlignTextToFramePadding();

			if (_selected_effect == index && _show_code_editor)
			{
				ImGui::TextUnformatted(">");
				ImGui::SameLine();
			}

			const float button_spacing = _imgui_context->Style.ItemInnerSpacing.x;
			const float button_offset = ImGui::GetWindowContentRegionWidth() - (50 + button_spacing + 120);

			// Hide parent path if window is small
			if (ImGui::CalcTextSize(effect.source_file.u8string().c_str()).x < button_offset)
			{
				ImGui::TextDisabled("%s%lc", effect.source_file.parent_path().u8string().c_str(), std::filesystem::path::preferred_separator);
				ImGui::SameLine(0, 0);
			}

			ImGui::TextUnformatted(effect.source_file.filename().u8string().c_str());

			ImGui::SameLine(button_offset + _imgui_context->Style.ItemSpacing.x, 0);
			if (ImGui::Button("Edit", ImVec2(50, 0)))
			{
				_selected_effect = index;
				_selected_effect_changed = true;
				_show_code_editor = true;
			}

			ImGui::SameLine(0, button_spacing);
			if (ImGui::Button("Show HLSL/GLSL", ImVec2(120, 0)))
			{
				const std::string source_code = effect.preamble + effect.module.hlsl;

				// Act as a toggle when already showing the generated code
				if (_show_code_editor
					&& _selected_effect == std::numeric_limits<size_t>::max()
					&& _editor.get_text() == source_code)
				{
					_show_code_editor = false;
				}
				else
				{
					_editor.set_text(source_code);
					_selected_effect = std::numeric_limits<size_t>::max();
					_selected_effect_changed = false; // Prevent editor from being cleared, since we already set the text here
					_show_code_editor = true;
				}
			}

			if (!effect.errors.empty())
			{
				ImGui::PushStyleColor(ImGuiCol_Text, effect.errors.find("error") != std::string::npos ? COLOR_RED : COLOR_YELLOW);
				ImGui::PushTextWrapPos();
				ImGui::TextUnformatted(effect.errors.c_str());
				ImGui::PopTextWrapPos();
				ImGui::PopStyleColor();
				ImGui::Spacing();
			}

			#pragma region Techniques
			current_techniques.clear();
			for (const auto &technique : _techniques)
				if (technique.effect_index == index && technique.impl != nullptr)
					current_techniques.push_back(&technique);

			if (!current_techniques.empty())
			{
				if (ImGui::BeginChild("Techniques", ImVec2(0, current_techniques.size() * ImGui::GetTextLineHeightWithSpacing() + _imgui_context->Style.FramePadding.y * 4), true, ImGuiWindowFlags_NoScrollWithMouse))
				{
					ImGui::BeginGroup();

					for (const auto &technique : current_techniques)
					{
						ImGui::PushStyleColor(ImGuiCol_Text, _imgui_context->Style.Colors[technique->enabled ? ImGuiCol_Text : ImGuiCol_TextDisabled]);

						if (technique->passes.size() > 1)
							ImGui::Text("%s (%zu passes)", technique->name.c_str(), technique->passes.size());
						else
							ImGui::TextUnformatted(technique->name.c_str());

						ImGui::PopStyleColor();
					}

					ImGui::EndGroup();
					ImGui::SameLine(ImGui::GetWindowWidth() * 0.33333333f);
					ImGui::BeginGroup();

					for (const technique *technique : current_techniques)
						if (technique->enabled)
							ImGui::Text("%f ms (CPU) (%.0f%%)", technique->average_cpu_duration * 1e-6f, 100 * (technique->average_cpu_duration * 1e-6f) / (post_processing_time_cpu * 1e-6f));
						else
							ImGui::NewLine();

					ImGui::EndGroup();
					ImGui::SameLine(ImGui::GetWindowWidth() * 0.66666666f);
					ImGui::BeginGroup();

					for (const technique *technique : current_techniques)
						if (technique->enabled && technique->average_gpu_duration != 0)
							ImGui::Text("%f ms (GPU) (%.0f%%)", technique->average_gpu_duration * 1e-6f, 100 * (technique->average_gpu_duration * 1e-6f) / (post_processing_time_gpu * 1e-6f));
						else
							ImGui::NewLine();

					ImGui::EndGroup();
				} ImGui::EndChild();
			}
			#pragma endregion

			#pragma region Textures
			current_textures.clear();
			for (const auto &texture : _textures)
				if (texture.effect_index == index && texture.impl != nullptr && texture.impl_reference == texture_reference::none)
					current_textures.push_back(&texture);

			if (!current_textures.empty())
			{
				if (ImGui::BeginChild("Textures", ImVec2(0, current_textures.size() * ImGui::GetTextLineHeightWithSpacing() + _imgui_context->Style.FramePadding.y * 4), true, ImGuiWindowFlags_NoScrollWithMouse))
				{
					const char *texture_formats[] = {
						"unknown",
						"R8", "R16F", "R32F", "RG8", "RG16", "RG16F", "RG32F", "RGBA8", "RGBA16", "RGBA16F", "RGBA32F",
						"DXT1", "DXT3", "DXT5", "LATC1", "LATC2"
					};

					static_assert(_countof(texture_formats) - 1 == static_cast<unsigned int>(reshadefx::texture_format::latc2));

					for (const texture *texture : current_textures)
					{
						ImGui::Text("%s (%ux%u +%u %s)", texture->unique_name.c_str(), texture->width, texture->height, (texture->levels - 1), texture_formats[static_cast<unsigned int>(texture->format)]);

						if (std::find(_texture_previews.begin(), _texture_previews.end(), texture) != _texture_previews.end())
							continue;

						if (ImGui::IsItemClicked())
						{
							_texture_previews.push_back(texture);
						}
						else if (ImGui::IsItemHovered())
						{
							ImGui::PushStyleVar(ImGuiStyleVar_WindowPadding, ImVec2(0.0f, 0.0f));
							ImGui::PushStyleVar(ImGuiStyleVar_WindowRounding, 0.0f);
							ImGui::PushStyleColor(ImGuiCol_PopupBg, IM_COL32(204, 204, 204, 255));
							ImGui::BeginTooltip();
							imgui_image_with_checkerboard_background(texture->impl.get(), ImVec2(std::max(texture->width * 0.5f, 500.0f), std::max(texture->height * 0.5f, texture->height * 500.0f / texture->width)));
							ImGui::EndTooltip();
							ImGui::PopStyleColor();
							ImGui::PopStyleVar(2);
						}
					}
				} ImGui::EndChild();
			}
			#pragma endregion

			ImGui::PopID();

			ImGui::Spacing();
		}
	}
}

void reshade::runtime::draw_overlay_menu_log()
{
	if (ImGui::Button("Clear Log"))
		reshade::log::lines.clear();

	ImGui::SameLine();
	ImGui::Checkbox("Word Wrap", &_log_wordwrap);
	ImGui::SameLine();

	static ImGuiTextFilter filter; // TODO: Better make this a member of the runtime class, in case there are multiple instances.
	filter.Draw("Filter (inc, -exc)", -150);

	if (ImGui::BeginChild("log", ImVec2(0, 0), true, _log_wordwrap ? 0 : ImGuiWindowFlags_AlwaysHorizontalScrollbar))
	{
		std::vector<std::string> lines;
		for (auto &line : reshade::log::lines)
			if (filter.PassFilter(line.c_str()))
				lines.push_back(line);

		ImGuiListClipper clipper(static_cast<int>(lines.size()), ImGui::GetTextLineHeightWithSpacing());

		while (clipper.Step())
		{
			for (int i = clipper.DisplayStart; i < clipper.DisplayEnd; ++i)
			{
				ImVec4 textcol = _imgui_context->Style.Colors[ImGuiCol_Text];

				if (lines[i].find("ERROR |") != std::string::npos)
					textcol = COLOR_RED;
				else if (lines[i].find("WARN  |") != std::string::npos)
					textcol = COLOR_YELLOW;
				else if (lines[i].find("DEBUG |") != std::string::npos)
					textcol = ImColor(100, 100, 255);

				ImGui::PushStyleColor(ImGuiCol_Text, textcol);
				if (_log_wordwrap) ImGui::PushTextWrapPos();

				ImGui::TextUnformatted(lines[i].c_str());

				if (_log_wordwrap) ImGui::PopTextWrapPos();
				ImGui::PopStyleColor();
			}
		}
	} ImGui::EndChild();
}

void reshade::runtime::draw_overlay_menu_about()
{
	ImGui::PushTextWrapPos();
	ImGui::TextUnformatted(R"(Copyright (C) 2014 Patrick Mours. All rights reserved.

https://github.com/crosire/reshade

Redistribution and use in source and binary forms, with or without modification, are permitted provided that the following conditions are met:

 1. Redistributions of source code must retain the above copyright notice, this list of conditions and the following disclaimer.
 2. Redistributions in binary form must reproduce the above copyright notice, this list of conditions and the following disclaimer in the documentation and/or other materials provided with the distribution.
 3. Neither the name of the copyright holder nor the names of its contributors may be used to endorse or promote products derived from this software without specific prior written permission.

THIS SOFTWARE IS PROVIDED BY THE COPYRIGHT HOLDERS AND CONTRIBUTORS "AS IS" AND ANY EXPRESS OR IMPLIED WARRANTIES, INCLUDING, BUT NOT LIMITED TO, THE IMPLIED WARRANTIES OF MERCHANTABILITY AND FITNESS FOR A PARTICULAR PURPOSE ARE DISCLAIMED. IN NO EVENT SHALL THE COPYRIGHT HOLDER OR CONTRIBUTORS BE LIABLE FOR ANY DIRECT, INDIRECT, INCIDENTAL, SPECIAL, EXEMPLARY, OR CONSEQUENTIAL DAMAGES (INCLUDING, BUT NOT LIMITED TO, PROCUREMENT OF SUBSTITUTE GOODS OR SERVICES; LOSS OF USE, DATA, OR PROFITS; OR BUSINESS INTERRUPTION) HOWEVER CAUSED AND ON ANY THEORY OF LIABILITY, WHETHER IN CONTRACT, STRICT LIABILITY, OR TORT (INCLUDING NEGLIGENCE OR OTHERWISE) ARISING IN ANY WAY OUT OF THE USE OF THIS SOFTWARE, EVEN IF ADVISED OF THE POSSIBILITY OF SUCH DAMAGE.)");

	if (ImGui::CollapsingHeader("MinHook"))
	{
		ImGui::TextUnformatted(R"(Copyright (C) 2009-2016 Tsuda Kageyu. All rights reserved.

Redistribution and use in source and binary forms, with or without modification, are permitted provided that the following conditions are met:

 1. Redistributions of source code must retain the above copyright notice, this list of conditions and the following disclaimer.
 2. Redistributions in binary form must reproduce the above copyright notice, this list of conditions and the following disclaimer in the documentation and/or other materials provided with the distribution.

THIS SOFTWARE IS PROVIDED BY THE COPYRIGHT HOLDERS AND CONTRIBUTORS "AS IS" AND ANY EXPRESS OR IMPLIED WARRANTIES, INCLUDING, BUT NOT LIMITED TO, THE IMPLIED WARRANTIES OF MERCHANTABILITY AND FITNESS FOR A PARTICULAR PURPOSE ARE DISCLAIMED. IN NO EVENT SHALL THE COPYRIGHT HOLDER OR CONTRIBUTORS BE LIABLE FOR ANY DIRECT, INDIRECT, INCIDENTAL, SPECIAL, EXEMPLARY, OR CONSEQUENTIAL DAMAGES (INCLUDING, BUT NOT LIMITED TO, PROCUREMENT OF SUBSTITUTE GOODS OR SERVICES; LOSS OF USE, DATA, OR PROFITS; OR BUSINESS INTERRUPTION) HOWEVER CAUSED AND ON ANY THEORY OF LIABILITY, WHETHER IN CONTRACT, STRICT LIABILITY, OR TORT (INCLUDING NEGLIGENCE OR OTHERWISE) ARISING IN ANY WAY OUT OF THE USE OF THIS SOFTWARE, EVEN IF ADVISED OF THE POSSIBILITY OF SUCH DAMAGE.)");
	}
	if (ImGui::CollapsingHeader("Hacker Disassembler Engine 32/64 C"))
	{
		ImGui::TextUnformatted(R"(Copyright (C) 2008-2009 Vyacheslav Patkov. All rights reserved.

Redistribution and use in source and binary forms, with or without modification, are permitted provided that the following conditions are met:

 1. Redistributions of source code must retain the above copyright notice, this list of conditions and the following disclaimer.
 2. Redistributions in binary form must reproduce the above copyright notice, this list of conditions and the following disclaimer in the documentation and/or other materials provided with the distribution.

THIS SOFTWARE IS PROVIDED BY THE COPYRIGHT HOLDERS AND CONTRIBUTORS "AS IS" AND ANY EXPRESS OR IMPLIED WARRANTIES, INCLUDING, BUT NOT LIMITED TO, THE IMPLIED WARRANTIES OF MERCHANTABILITY AND FITNESS FOR A PARTICULAR PURPOSE ARE DISCLAIMED. IN NO EVENT SHALL THE REGENTS OR CONTRIBUTORS BE LIABLE FOR ANY DIRECT, INDIRECT, INCIDENTAL, SPECIAL, EXEMPLARY, OR CONSEQUENTIAL DAMAGES (INCLUDING, BUT NOT LIMITED TO, PROCUREMENT OF SUBSTITUTE GOODS OR SERVICES; LOSS OF USE, DATA, OR PROFITS; OR BUSINESS INTERRUPTION) HOWEVER CAUSED AND ON ANY THEORY OF LIABILITY, WHETHER IN CONTRACT, STRICT LIABILITY, OR TORT (INCLUDING NEGLIGENCE OR OTHERWISE) ARISING IN ANY WAY OUT OF THE USE OF THIS SOFTWARE, EVEN IF ADVISED OF THE POSSIBILITY OF SUCH DAMAGE.)");
	}
	if (ImGui::CollapsingHeader("dear imgui"))
	{
		ImGui::TextUnformatted(R"(Copyright (C) 2014-2015 Omar Cornut and ImGui contributors

Permission is hereby granted, free of charge, to any person obtaining a copy of this software and associated documentation files (the "Software"), to deal in the Software without restriction, including without limitation the rights to use, copy, modify, merge, publish, distribute, sublicense, and/or sell copies of the Software, and to permit persons to whom the Software is furnished to do so, subject to the following conditions:

The above copyright notice and this permission notice shall be included in all copies or substantial portions of the Software.

THE SOFTWARE IS PROVIDED "AS IS", WITHOUT WARRANTY OF ANY KIND, EXPRESS OR IMPLIED, INCLUDING BUT NOT LIMITED TO THE WARRANTIES OF MERCHANTABILITY, FITNESS FOR A PARTICULAR PURPOSE AND NONINFRINGEMENT. IN NO EVENT SHALL THE AUTHORS OR COPYRIGHT HOLDERS BE LIABLE FOR ANY CLAIM, DAMAGES OR OTHER LIABILITY, WHETHER IN AN ACTION OF CONTRACT, TORT OR OTHERWISE, ARISING FROM, OUT OF OR IN CONNECTION WITH THE SOFTWARE OR THE USE OR OTHER DEALINGS IN THE SOFTWARE.)");
	}
	if (ImGui::CollapsingHeader("ImGuiColorTextEdit"))
	{
		ImGui::TextUnformatted(R"(Copyright (C) 2017 BalazsJako

Permission is hereby granted, free of charge, to any person obtaining a copy of this software and associated documentation files (the "Software"), to deal in the Software without restriction, including without limitation the rights to use, copy, modify, merge, publish, distribute, sublicense, and/or sell copies of the Software, and to permit persons to whom the Software is furnished to do so, subject to the following conditions:

The above copyright notice and this permission notice shall be included in all copies or substantial portions of the Software.

THE SOFTWARE IS PROVIDED "AS IS", WITHOUT WARRANTY OF ANY KIND, EXPRESS OR IMPLIED, INCLUDING BUT NOT LIMITED TO THE WARRANTIES OF MERCHANTABILITY, FITNESS FOR A PARTICULAR PURPOSE AND NONINFRINGEMENT. IN NO EVENT SHALL THE AUTHORS OR COPYRIGHT HOLDERS BE LIABLE FOR ANY CLAIM, DAMAGES OR OTHER LIABILITY, WHETHER IN AN ACTION OF CONTRACT, TORT OR OTHERWISE, ARISING FROM, OUT OF OR IN CONNECTION WITH THE SOFTWARE OR THE USE OR OTHER DEALINGS IN THE SOFTWARE.)");
	}
	if (ImGui::CollapsingHeader("gl3w"))
	{
		ImGui::TextUnformatted("Slavomir Kaslev");
	}
	if (ImGui::CollapsingHeader("stb_image, stb_image_write"))
	{
		ImGui::TextUnformatted("Sean Barrett and contributors");
	}
	if (ImGui::CollapsingHeader("DDS loading from SOIL"))
	{
		ImGui::TextUnformatted("Jonathan \"lonesock\" Dummer");
	}

	ImGui::PopTextWrapPos();
}

void reshade::runtime::draw_code_editor()
{
	const auto parse_errors = [this](const std::string &errors) {
		_editor.clear_errors();

		for (size_t offset = 0, next; offset != std::string::npos; offset = next)
		{
			const size_t pos_error = errors.find(": ", offset);
			const size_t pos_error_line = errors.rfind('(', pos_error); // Paths can contain '(', but no ": ", so search backwards from th error location to find the line info
			if (pos_error == std::string::npos || pos_error_line == std::string::npos)
				break;

			const size_t pos_linefeed = errors.find('\n', pos_error);

			next = pos_linefeed != std::string::npos ? pos_linefeed + 1 : std::string::npos;

			// Ignore errors that aren't in the main source file
			if (const std::string_view error_file(errors.c_str() + offset, pos_error_line - offset);
				error_file != _loaded_effects[_selected_effect].source_file.u8string())
				continue;

			const int error_line = std::strtol(errors.c_str() + pos_error_line + 1, nullptr, 10);
			const std::string error_text = errors.substr(pos_error + 2 /* skip space */, pos_linefeed - pos_error - 2);

			_editor.add_error(error_line, error_text, error_text.find("warning") != std::string::npos);
		}
	};

	if (_selected_effect < _loaded_effects.size() && (ImGui::Button("Save & Compile (Ctrl + S)") || _input->is_key_pressed('S', true, false, false)))
	{
		// Hide splash bar during compile
		_show_splash = false;

		const std::string text = _editor.get_text();

		const std::filesystem::path source_file = _loaded_effects[_selected_effect].source_file;

		// Write editor text to file
		std::ofstream(source_file, std::ios::trunc).write(text.c_str(), text.size());

		// Reload effect file
		_textures_loaded = false;
		_reload_total_effects = 1;
		_reload_remaining_effects = 1;
		unload_effect(_selected_effect);
		load_effect(source_file, _selected_effect);
		assert(_reload_remaining_effects == 0);

		parse_errors(_loaded_effects[_selected_effect].errors);
	}

	ImGui::SameLine();

	ImGui::PushItemWidth(ImGui::GetContentRegionAvailWidth());

	if (ImGui::BeginCombo("##file", _selected_effect < _loaded_effects.size() ? _loaded_effects[_selected_effect].source_file.u8string().c_str() : "", ImGuiComboFlags_HeightLarge))
	{
		for (size_t i = 0; i < _loaded_effects.size(); ++i)
		{
			const auto &effect = _loaded_effects[i];

			// Ignore unloaded effects
			if (effect.source_file.empty())
				continue;

			if (ImGui::Selectable(effect.source_file.u8string().c_str(), _selected_effect == i))
			{
				_selected_effect = i;
				_selected_effect_changed = true;
			}
		}

		ImGui::EndCombo();
	}

	ImGui::PopItemWidth();

	if (_selected_effect_changed)
	{
		if (_selected_effect < _loaded_effects.size())
		{
			const auto &effect = _loaded_effects[_selected_effect];

			// Load file to string and update editor text
			_editor.set_text(std::string(std::istreambuf_iterator<char>(std::ifstream(effect.source_file).rdbuf()), std::istreambuf_iterator<char>()));

			parse_errors(effect.errors);
		}
		else
		{
			_editor.clear_text();
		}

		_selected_effect_changed = false;
	}

	// Select editor font
	ImGui::PushFont(_imgui_context->IO.Fonts->Fonts[1]);

	_editor.render("##editor");

	ImGui::PopFont();

	// Disable keyboard shortcuts when the window is focused so they don't get triggered while editing text
	const bool is_focused = ImGui::IsWindowFocused(ImGuiFocusedFlags_ChildWindows);
	_ignore_shortcuts |= is_focused;

	// Disable keyboard navigation starting with next frame when editor is focused so that the Alt key can be used without it switching focus to the menu bar
	if (is_focused)
		_imgui_context->IO.ConfigFlags &= ~ImGuiConfigFlags_NavEnableKeyboard;
	else // Enable navigation again if focus is lost
		_imgui_context->IO.ConfigFlags |=  ImGuiConfigFlags_NavEnableKeyboard;
}

void reshade::runtime::draw_overlay_variable_editor()
{
	const ImVec2 popup_pos = ImGui::GetCursorScreenPos() + ImVec2(std::max(0.f, ImGui::GetWindowContentRegionWidth() * 0.5f - 200.0f), ImGui::GetFrameHeightWithSpacing());

	if (imgui_popup_button("Edit global preprocessor definitions", ImGui::GetContentRegionAvailWidth(), ImGuiWindowFlags_NoMove))
	{
		ImGui::SetWindowPos(popup_pos);
		bool modified = false;
		const float button_size = ImGui::GetFrameHeight();
		const float button_spacing = _imgui_context->Style.ItemInnerSpacing.x;

		ImGui::BeginChild("##definitions", ImVec2(400.0f, (std::max(_global_preprocessor_definitions.size(), _preset_preprocessor_definitions.size()) + 2) * ImGui::GetFrameHeightWithSpacing()), false, ImGuiWindowFlags_NoScrollWithMouse);

		if (ImGui::BeginTabBar("##definition_types", ImGuiTabBarFlags_NoTooltip))
		{
			if (ImGui::BeginTabItem("Global"))
			{
				for (size_t i = 0; i < _global_preprocessor_definitions.size(); ++i)
				{
					char name[128] = "";
					char value[128] = "";

					const size_t equals_index = _global_preprocessor_definitions[i].find('=');
					_global_preprocessor_definitions[i].copy(name, std::min(equals_index, sizeof(name) - 1));
					if (equals_index != std::string::npos)
						_global_preprocessor_definitions[i].copy(value, sizeof(value) - 1, equals_index + 1);

					ImGui::PushID(static_cast<int>(i));

					ImGui::PushItemWidth(ImGui::GetWindowContentRegionWidth() * 0.66666666f - (button_spacing));
					modified |= ImGui::InputText("##name", name, sizeof(name));
					ImGui::PopItemWidth();

					ImGui::SameLine(0, button_spacing);

					ImGui::PushItemWidth(ImGui::GetWindowContentRegionWidth() * 0.33333333f - (button_spacing + button_size) + 1);
					modified |= ImGui::InputText("##value", value, sizeof(value));
					ImGui::PopItemWidth();

					ImGui::SameLine(0, button_spacing);

					if (ImGui::Button("-", ImVec2(button_size, 0)))
					{
						modified = true;
						_global_preprocessor_definitions.erase(_global_preprocessor_definitions.begin() + i--);
					}
					else if (modified)
					{
						_global_preprocessor_definitions[i] = std::string(name) + '=' + std::string(value);
					}

					ImGui::PopID();
				}

				ImGui::Dummy(ImVec2());
				ImGui::SameLine(0, ImGui::GetWindowContentRegionWidth() - button_size);
				if (ImGui::Button("+", ImVec2(button_size, 0)))
					_global_preprocessor_definitions.emplace_back();

				ImGui::EndTabItem();
			}

			if (ImGui::BeginTabItem("Current Preset"))
			{
				for (size_t i = 0; i < _preset_preprocessor_definitions.size(); ++i)
				{
					char name[128] = "";
					char value[128] = "";

					const size_t equals_index = _preset_preprocessor_definitions[i].find('=');
					_preset_preprocessor_definitions[i].copy(name, std::min(equals_index, sizeof(name) - 1));
					if (equals_index != std::string::npos)
						_preset_preprocessor_definitions[i].copy(value, sizeof(value) - 1, equals_index + 1);

					ImGui::PushID(static_cast<int>(i));

					ImGui::PushItemWidth(ImGui::GetWindowContentRegionWidth() * 0.66666666f - (button_spacing));
					modified |= ImGui::InputText("##name", name, sizeof(name));
					ImGui::PopItemWidth();

					ImGui::SameLine(0, button_spacing);

					ImGui::PushItemWidth(ImGui::GetWindowContentRegionWidth() * 0.33333333f - (button_spacing + button_size) + 1);
					modified |= ImGui::InputText("##value", value, sizeof(value));
					ImGui::PopItemWidth();

					ImGui::SameLine(0, button_spacing);

					if (ImGui::Button("-", ImVec2(button_size, 0)))
					{
						modified = true;
						_preset_preprocessor_definitions.erase(_preset_preprocessor_definitions.begin() + i--);
					}
					else if (modified)
					{
						_preset_preprocessor_definitions[i] = std::string(name) + '=' + std::string(value);
					}

					ImGui::PopID();
				}

				ImGui::Dummy(ImVec2());
				ImGui::SameLine(0, ImGui::GetWindowContentRegionWidth() - button_size);
				if (ImGui::Button("+", ImVec2(button_size, 0)))
					_preset_preprocessor_definitions.emplace_back();

				ImGui::EndTabItem();
			}

			ImGui::EndTabBar();
		}

		ImGui::EndChild();

		if (modified)
			save_config(), save_current_preset(), _was_preprocessor_popup_edited = true;

		ImGui::EndPopup();
	}
	else if (_was_preprocessor_popup_edited)
	{
		_was_preprocessor_popup_edited = false;

		_show_splash = true;
		_effect_filter_buffer[0] = '\0'; // Reset filter

		load_effects();
	}

	ImGui::BeginChild("##variables");

	bool current_tree_is_open = false;
	bool current_category_is_closed = false;
	size_t current_effect = std::numeric_limits<size_t>::max();
	std::string current_category;

	if (_variable_editor_tabs)
	{
		ImGui::BeginTabBar("##variables");
	}

	ImGui::PushItemWidth(ImGui::GetWindowWidth() * 0.5f);

	for (size_t index = 0; index < _uniforms.size(); ++index)
	{
		uniform &variable = _uniforms[index];

		// Skip hidden and special variables
		if (variable.annotation_as_int("hidden") || variable.special != special_uniform::none)
			continue;

		// Hide variables that are not currently used in any of the active effects
		if (!_loaded_effects[variable.effect_index].rendering)
			continue;
		assert(_loaded_effects[variable.effect_index].compile_sucess);

		// Create separate tab for every effect file
		if (variable.effect_index != current_effect)
		{
			current_effect = variable.effect_index;

			const bool is_focused = _focused_effect == variable.effect_index;

			const std::string filename = _loaded_effects[current_effect].source_file.filename().u8string();

			if (_variable_editor_tabs)
			{
				if (current_tree_is_open)
					ImGui::EndTabItem();

				current_tree_is_open = ImGui::BeginTabItem(filename.c_str());
			}
			else
			{
				if (current_tree_is_open)
					ImGui::TreePop();

				if (is_focused || _effects_expanded_state & 1)
					ImGui::SetNextTreeNodeOpen(is_focused || (_effects_expanded_state >> 1) != 0);

				current_tree_is_open = ImGui::TreeNodeEx(filename.c_str(), ImGuiTreeNodeFlags_DefaultOpen);
			}

			if (is_focused)
			{
				ImGui::SetScrollHereY(0.0f);
				_focused_effect = std::numeric_limits<size_t>::max();
			}

			if (current_tree_is_open)
			{
				ImGui::PushStyleVar(ImGuiStyleVar_FramePadding, ImVec2(_imgui_context->Style.FramePadding.x, 0));
				if (imgui_popup_button("Reset all to default", _variable_editor_tabs ? ImGui::GetContentRegionAvailWidth() : ImGui::CalcItemWidth()))
				{
					ImGui::Text("Do you really want to reset all values in '%s' to their defaults?", filename.c_str());

					if (ImGui::Button("Yes", ImVec2(ImGui::GetContentRegionAvailWidth(), 0)))
					{
						for (uniform &reset_variable : _uniforms)
							if (reset_variable.effect_index == current_effect)
								reset_uniform_value(reset_variable);

						save_current_preset();

						ImGui::CloseCurrentPopup();
					}

					ImGui::EndPopup();
				}
				ImGui::PopStyleVar();
			}
		}

		// Skip rendering invisible items
		if (!current_tree_is_open)
			continue;

		if (const std::string_view category = variable.annotation_as_string("ui_category");
			category != current_category)
		{
			current_category = category;

			if (!category.empty())
			{
				std::string label(category.data(), category.size());
				if (!_variable_editor_tabs)
					for (float x = 0, space_x = ImGui::CalcTextSize(" ").x, width = (ImGui::CalcItemWidth() - ImGui::CalcTextSize(label.data()).x - 45) / 2; x < width; x += space_x)
						label.insert(0, " ");

				current_category_is_closed = !ImGui::TreeNodeEx(label.c_str(), ImGuiTreeNodeFlags_DefaultOpen | ImGuiTreeNodeFlags_NoTreePushOnOpen);
			}
			else
			{
				current_category_is_closed = false;
			}
		}

		// Skip rendering invisible items
		if (current_category_is_closed)
			continue;

		bool modified = false;
		std::string_view label = variable.annotation_as_string("ui_label");
		if (label.empty()) label = variable.name;
		const std::string_view ui_type = variable.annotation_as_string("ui_type");

		ImGui::PushID(static_cast<int>(index));

		switch (variable.type.base)
		{
		case reshadefx::type::t_bool: {
			bool data;
			get_uniform_value(variable, &data, 1);

			if (ui_type == "combo")
			{
				int current_item = data ? 1 : 0;
				modified = ImGui::Combo(label.data(), &current_item, "Off\0On\0");
				data = current_item != 0;
			}
			else
			{
				modified = ImGui::Checkbox(label.data(), &data);
			}

			if (modified)
				set_uniform_value(variable, &data, 1);
			break; }
		case reshadefx::type::t_int:
		case reshadefx::type::t_uint: {
			int data[4];
			get_uniform_value(variable, data, 4);

			const auto ui_min_val = variable.annotation_as_int("ui_min");
			const auto ui_max_val = variable.annotation_as_int("ui_max");
			const auto ui_stp_val = std::max(1, variable.annotation_as_int("ui_step"));

			if (ui_type == "slider")
				modified = imgui_slider_with_buttons(label.data(), variable.type.is_signed() ? ImGuiDataType_S32 : ImGuiDataType_U32, data, variable.type.rows, &ui_stp_val, &ui_min_val, &ui_max_val);
			else if (ui_type == "drag")
				modified = ImGui::DragScalarN(label.data(), variable.type.is_signed() ? ImGuiDataType_S32 : ImGuiDataType_U32, data, variable.type.rows, static_cast<float>(ui_stp_val), &ui_min_val, &ui_max_val);
			else if (ui_type == "list")
				modified = imgui_list_with_buttons(label.data(), variable.annotation_as_string("ui_items"), data[0]);
			else if (ui_type == "combo") {
				const std::string_view ui_items = variable.annotation_as_string("ui_items");
				std::string items(ui_items.data(), ui_items.size());
				// Make sure list is terminated with a zero in case user forgot so no invalid memory is read accidentally
				if (ui_items.empty() || ui_items.back() != '\0')
					items.push_back('\0');

				modified = ImGui::Combo(label.data(), data, items.c_str());
			}
			else if (ui_type == "radio") {
				const std::string_view ui_items = variable.annotation_as_string("ui_items");
				ImGui::BeginGroup();
				for (size_t offset = 0, next, i = 0; (next = ui_items.find('\0', offset)) != std::string::npos; offset = next + 1, ++i)
					modified |= ImGui::RadioButton(ui_items.data() + offset, data, static_cast<int>(i));
				ImGui::EndGroup();
			}
			else
				modified = ImGui::InputScalarN(label.data(), variable.type.is_signed() ? ImGuiDataType_S32 : ImGuiDataType_U32, data, variable.type.rows);

			if (modified)
				set_uniform_value(variable, data, 4);
			break; }
		case reshadefx::type::t_float: {
			float data[4];
			get_uniform_value(variable, data, 4);

			const auto ui_min_val = variable.annotation_as_float("ui_min");
			const auto ui_max_val = variable.annotation_as_float("ui_max");
			const auto ui_stp_val = std::max(0.001f, variable.annotation_as_float("ui_step"));

			if (ui_type == "slider")
				modified = imgui_slider_with_buttons(label.data(), ImGuiDataType_Float, data, variable.type.rows, &ui_stp_val, &ui_min_val, &ui_max_val, "%.3f");
			else if (ui_type == "drag")
				modified = ImGui::DragScalarN(label.data(), ImGuiDataType_Float, data, variable.type.rows, ui_stp_val, &ui_min_val, &ui_max_val, "%.3f");
			else if (ui_type == "color" && variable.type.rows == 1)
				modified = imgui_slider_for_alpha(label.data(), data);
			else if (ui_type == "color" && variable.type.rows == 3)
				modified = ImGui::ColorEdit3(label.data(), data, ImGuiColorEditFlags_NoOptions);
			else if (ui_type == "color" && variable.type.rows == 4)
				modified = ImGui::ColorEdit4(label.data(), data, ImGuiColorEditFlags_NoOptions | ImGuiColorEditFlags_AlphaPreview | ImGuiColorEditFlags_AlphaBar);
			else
				modified = ImGui::InputScalarN(label.data(), ImGuiDataType_Float, data, variable.type.rows);

			if (modified)
				set_uniform_value(variable, data, 4);
			break; }
		}

		// Display tooltip
		if (const std::string_view tooltip = variable.annotation_as_string("ui_tooltip");
			!tooltip.empty() && ImGui::IsItemHovered())
			ImGui::SetTooltip("%s", tooltip.data());

		// Create context menu
		if (ImGui::BeginPopupContextItem("##context"))
		{
			if (ImGui::Button("Reset to default", ImVec2(200, 0)))
			{
				modified = true;
				reset_uniform_value(variable);
				ImGui::CloseCurrentPopup();
			}

			ImGui::EndPopup();
		}

		ImGui::PopID();

		// A value has changed, so save the current preset
		if (modified)
			save_current_preset();
	}

	ImGui::PopItemWidth();

	if (_variable_editor_tabs)
	{
		if (current_tree_is_open)
			ImGui::EndTabItem();

		ImGui::EndTabBar();
	}
	else
	{
		if (current_tree_is_open)
			ImGui::TreePop();
	}

	ImGui::EndChild();
}

void reshade::runtime::draw_overlay_technique_editor()
{
	size_t hovered_technique_index = std::numeric_limits<size_t>::max();

	for (size_t index = 0; index < _techniques.size(); ++index)
	{
		technique &technique = _techniques[index];

		// Skip hidden techniques
		if (technique.hidden)
			continue;

		ImGui::PushID(static_cast<int>(index));

		// Draw border around the item if it is selected
		const bool draw_border = _selected_technique == index;
		if (draw_border)
			ImGui::Separator();

		const bool clicked = _imgui_context->IO.MouseClicked[0];
		const bool compile_success = _loaded_effects[technique.effect_index].compile_sucess;
		assert(compile_success || !technique.enabled);

		// Prevent user from enabling the technique when the effect failed to compile
		ImGui::PushItemFlag(ImGuiItemFlags_Disabled, !compile_success);
		// Gray out disabled techniques and mark techniques which failed to compile red
		ImGui::PushStyleColor(ImGuiCol_Text, compile_success ? _imgui_context->Style.Colors[technique.enabled ? ImGuiCol_Text : ImGuiCol_TextDisabled] : COLOR_RED);

		std::string_view ui_label = technique.annotation_as_string("ui_label");
		if (ui_label.empty() || !compile_success) ui_label = technique.name;
		std::string label(ui_label.data(), ui_label.size());
		label += " [" + _loaded_effects[technique.effect_index].source_file.filename().u8string() + ']' + (!compile_success ? " (failed to compile)" : "");

		if (bool status = technique.enabled; ImGui::Checkbox(label.data(), &status))
		{
			if (status)
				enable_technique(technique);
			else
				disable_technique(technique);
			save_current_preset();
		}

		ImGui::PopStyleColor();
		ImGui::PopItemFlag();

		if (ImGui::IsItemActive())
			_selected_technique = index;
		if (ImGui::IsItemClicked())
			_focused_effect = technique.effect_index;
		if (ImGui::IsItemHovered(ImGuiHoveredFlags_RectOnly))
			hovered_technique_index = index;

		// Display tooltip
		if (const std::string_view tooltip = technique.annotation_as_string("ui_tooltip");
			!tooltip.empty() && ImGui::IsItemHovered())
			ImGui::SetTooltip("%s", tooltip.data());

		// Create context menu
		if (ImGui::BeginPopupContextItem("##context"))
		{
			if (imgui_key_input("Toggle Key", technique.toggle_key_data, *_input))
				save_current_preset();
			_ignore_shortcuts |= ImGui::IsItemActive();

			ImGui::Separator();

			const bool is_not_top = index > 0;
			const bool is_not_bottom = index < _techniques.size() - 1;
			const float button_width = ImGui::CalcItemWidth();

			if (is_not_top && ImGui::Button("Move up", ImVec2(button_width, 0)))
			{
				std::swap(_techniques[index], _techniques[index - 1]);
				save_current_preset();
				ImGui::CloseCurrentPopup();
			}
			if (is_not_bottom && ImGui::Button("Move down", ImVec2(button_width, 0)))
			{
				std::swap(_techniques[index], _techniques[index + 1]);
				save_current_preset();
				ImGui::CloseCurrentPopup();
			}

			if (is_not_top && ImGui::Button("Move to top", ImVec2(button_width, 0)))
			{
				_techniques.insert(_techniques.begin(), std::move(_techniques[index]));
				_techniques.erase(_techniques.begin() + 1 + index);
				save_current_preset();
				ImGui::CloseCurrentPopup();
			}
			if (is_not_bottom && ImGui::Button("Move to bottom", ImVec2(button_width, 0)))
			{
				_techniques.push_back(std::move(_techniques[index]));
				_techniques.erase(_techniques.begin() + index);
				save_current_preset();
				ImGui::CloseCurrentPopup();
			}

			ImGui::EndPopup();
		}

		if (technique.toggle_key_data[0] != 0 && compile_success)
		{
			ImGui::SameLine(ImGui::GetWindowContentRegionWidth() * 0.75f);
			ImGui::TextDisabled("%s", reshade::input::key_name(technique.toggle_key_data).c_str());
		}

		if (draw_border)
			ImGui::Separator();

		ImGui::PopID();
	}

	// Move the selected technique to the position of the mouse in the list
	if (_selected_technique < _techniques.size() && ImGui::IsMouseDragging())
	{
		if (hovered_technique_index < _techniques.size() && hovered_technique_index != _selected_technique)
		{
			std::swap(_techniques[hovered_technique_index], _techniques[_selected_technique]);
			_selected_technique = hovered_technique_index;
			save_current_preset();
		}
	}
	else
	{
		_selected_technique = std::numeric_limits<size_t>::max();
	}
}

void reshade::runtime::draw_preset_explorer()
{
	const ImVec2 cursor_pos = ImGui::GetCursorScreenPos();
	const float button_size = ImGui::GetFrameHeight();
	const float button_spacing = _imgui_context->Style.ItemInnerSpacing.x;
	const float root_window_width = ImGui::GetWindowContentRegionWidth();

	enum class condition { none, select, add, create };
	condition condition = condition::none;

	ImGui::PushStyleVar(ImGuiStyleVar_ButtonTextAlign, ImVec2(0.0f, 0.5f));
	if (ImGui::ButtonEx(_current_preset_path.u8string().c_str(), ImVec2(root_window_width - button_spacing - button_size, 0)))
		_file_selection_path = _current_preset_path, ImGui::OpenPopup("##explore");
	ImGui::PopStyleVar();

	if (ImGui::SameLine(0, button_spacing); ImGui::Button("+", ImVec2(button_size, 0)))
		_file_selection_path = _current_preset_path.parent_path(), condition = condition::add;

	ImGui::SetNextWindowPos(cursor_pos - _imgui_context->Style.WindowPadding);
	const bool popup_visible = ImGui::BeginPopup("##explore");
	if (popup_visible)
	{
		char buf[_MAX_PATH]{};

		if (!_file_selection_path.empty())
			_file_selection_path.u8string().copy(buf, sizeof(buf) - 1);

		ImGui::PushItemWidth(root_window_width - button_spacing - button_size);
		ImGui::InputText("##path", buf, sizeof(buf));
		_file_selection_path = std::filesystem::u8path(buf);
		ImGui::PopItemWidth();

		if (_file_selection_path.is_relative())
			_file_selection_path = g_reshade_dll_path.parent_path() / _file_selection_path;

		if (!_file_selection_path.has_filename())
			_file_selection_path = _file_selection_path.parent_path();

		if (ImGui::IsKeyPressedMap(ImGuiKey_Enter))
		{
			if (std::filesystem::file_type file_type = std::filesystem::status(_file_selection_path).type();
				file_type == std::filesystem::file_type::directory)
				condition = condition::add;
			else
			{
				if (const std::string extension = _file_selection_path.extension().u8string();
					extension != ".ini" && extension != ".txt")
					_file_selection_path = _file_selection_path.wstring() + L".ini";
				if (file_type == std::filesystem::file_type::not_found)
					condition = condition::create;
				else
					condition = condition::select;
			}
		}

		std::filesystem::path directory_path;
		if (std::filesystem::is_directory(_file_selection_path) || !_file_selection_path.has_parent_path())
			directory_path = _file_selection_path;
		else
			directory_path = _file_selection_path.parent_path();

		if (ImGui::SameLine(0, button_spacing); ImGui::Button("+", ImVec2(button_size, 0)))
			_file_selection_path = directory_path, condition = condition::add;

		if (ImGui::BeginChild("##paths", ImVec2(0, 300), true))
		{
			if (ImGui::Selectable(".."))
			{
				while (!std::filesystem::is_directory(_file_selection_path) && _file_selection_path.parent_path() != _file_selection_path)
					_file_selection_path = _file_selection_path.parent_path();
				_file_selection_path = _file_selection_path.parent_path();
			}

			std::error_code ec;
			std::vector<std::filesystem::directory_entry> preset_files;
			for (const auto &entry : std::filesystem::directory_iterator(directory_path, std::filesystem::directory_options::skip_permission_denied, ec))
			{
				if (entry.is_directory(ec))
				{
					if (ImGui::Selectable((entry.path().filename().u8string() + '\\').c_str()))
						_file_selection_path = entry;
				}
				else
				{
					if (const std::string extension = entry.path().extension().u8string(); extension == ".ini" || extension == ".txt")
						preset_files.push_back(entry);
				}
			}
			for (const auto &entry : preset_files)
			{
				if (ImGui::Selectable(entry.path().filename().u8string().c_str()))
					_file_selection_path = entry, condition = condition::select;
			}
		}
		ImGui::EndChild();
	}

	if (condition == condition::select)
		if (const reshade::ini_file preset(_file_selection_path); !preset.has("", "TechniqueSorting"))
			condition = condition::none;

	if (condition == condition::add)
		ImGui::OpenPopup("##name"), condition = condition::none;

	ImGui::SetNextWindowPos(cursor_pos + ImVec2(root_window_width + button_size - 230, button_size));
	if (ImGui::BeginPopup("##name"))
	{
		char filename[_MAX_PATH]{};
		ImGui::InputText("Name", filename, sizeof(filename));

		if (filename[0] != '\0' && ImGui::IsKeyPressedMap(ImGuiKey_Enter))
		{
			if (std::filesystem::path relative_path = std::filesystem::u8path(filename);
				relative_path.has_filename())
			{
				if (!relative_path.has_extension())
					relative_path = relative_path.wstring() + L".ini";
				std::filesystem::path file_selection_path = _file_selection_path / relative_path;

				if (std::filesystem::file_type file_type = std::filesystem::status(file_selection_path).type();
					file_type == std::filesystem::file_type::not_found)
					condition = condition::add;
				else if (file_type != std::filesystem::file_type::directory)
					if (const reshade::ini_file preset(file_selection_path); preset.has("", "TechniqueSorting"))
						condition = condition::add;

				if (condition == condition::add)
					_file_selection_path = file_selection_path;
			}
		}

		if (condition == condition::add)
			ImGui::CloseCurrentPopup();

		ImGui::EndPopup();
	}

	if (condition == condition::select || condition == condition::add || condition == condition::create)
	{
		_show_splash = true;
		_current_preset_path = std::filesystem::absolute(_file_selection_path);

		save_config();
		load_current_preset();

		if (popup_visible)
			ImGui::CloseCurrentPopup();
	}

	if (popup_visible)
		ImGui::EndPopup();
}

#endif<|MERGE_RESOLUTION|>--- conflicted
+++ resolved
@@ -629,97 +629,7 @@
 			ImGui::PushStyleColor(ImGuiCol_Button, COLOR_RED);
 		}
 
-<<<<<<< HEAD
 		draw_preset_explorer();
-=======
-		const float button_size = ImGui::GetFrameHeight();
-		const float button_spacing = _imgui_context->Style.ItemInnerSpacing.x;
-
-		ImGui::PushItemWidth((button_size + button_spacing) * -2.0f - 1.0f);
-
-		if (ImGui::BeginCombo("##presets", _current_preset < _preset_files.size() ? _preset_files[_current_preset].u8string().c_str() : ""))
-		{
-			for (size_t i = 0; i < _preset_files.size(); ++i)
-			{
-				if (ImGui::Selectable(_preset_files[i].u8string().c_str(), _current_preset == i))
-				{
-					_show_splash = true;
-					_current_preset = i;
-
-					save_config();
-					load_current_preset();
-				}
-			}
-
-			ImGui::EndCombo();
-		}
-
-		ImGui::PopItemWidth();
-
-		ImGui::SameLine(0, button_spacing);
-
-		if (imgui_popup_button("+", button_size))
-		{
-			char buf[260] = "";
-			if (ImGui::InputText("Name", buf, sizeof(buf), ImGuiInputTextFlags_EnterReturnsTrue))
-			{
-				auto name = std::filesystem::u8path(buf);
-
-				if (_preset_search_paths.empty()) // Make sure there always is at least one search path
-					_preset_search_paths.push_back(g_reshade_dll_path.parent_path());
-
-				for (const auto &search_path : _preset_search_paths)
-				{
-					std::error_code ec;
-					auto path = std::filesystem::absolute(g_reshade_dll_path.parent_path() / search_path / name, ec);
-					path.replace_extension(".ini");
-
-					const bool existing_preset = std::filesystem::exists(path, ec);
-
-					if (existing_preset || std::filesystem::exists(path.parent_path(), ec))
-					{
-						_preset_files.push_back(path);
-						_current_preset = _preset_files.size() - 1;
-
-						save_config();
-						load_current_preset(); // Load the new preset
-
-						ImGui::CloseCurrentPopup();
-						break;
-					}
-				}
-			}
-
-			ImGui::EndPopup();
-		}
-
-		// Only show the remove preset button if a preset is selected
-		if (_current_preset < _preset_files.size())
-		{
-			ImGui::SameLine(0, button_spacing);
-
-			if (imgui_popup_button("-", button_size))
-			{
-				ImGui::Text("Do you really want to remove this preset?");
-
-				if (ImGui::Button("Yes", ImVec2(ImGui::GetContentRegionAvailWidth(), 0)))
-				{
-					_preset_files.erase(_preset_files.begin() + _current_preset);
-
-					// If the removed preset is the last in the list, try to selected the one before that next
-					if (_current_preset == _preset_files.size())
-						_current_preset--;
-
-					save_config();
-					load_current_preset(); // Load the now selected preset
-
-					ImGui::CloseCurrentPopup();
-				}
-
-				ImGui::EndPopup();
-			}
-		}
->>>>>>> ce3989ce
 
 		if (_tutorial_index == 1)
 			ImGui::PopStyleColor(2);
@@ -907,13 +817,8 @@
 		ImGui::TextWrapped(tutorial_text);
 		ImGui::EndChildFrame();
 
-<<<<<<< HEAD
 		if ((_tutorial_index != 1 || !_current_preset_path.empty()) &&
-			ImGui::Button(_tutorial_index == 3 ? "Finish" : "Continue", ImVec2(-1, 0)))
-=======
-		if ((_tutorial_index != 1 || _current_preset < _preset_files.size()) &&
 			ImGui::Button(_tutorial_index == 3 ? "Finish" : "Continue", ImVec2(ImGui::GetContentRegionAvailWidth(), 0)))
->>>>>>> ce3989ce
 		{
 			_tutorial_index++;
 
