--- conflicted
+++ resolved
@@ -245,8 +245,8 @@
 	detect_depth_source();
 
 	/** Vanquish fix (and other games using bigger depth buffer surface than the viewport) **/
-    // if the depthstencil_replacement surface detection fails on the first attempt, try to detect it
-    // in some bigger resolutions
+	// if the depthstencil_replacement surface detection fails on the first attempt, try to detect it
+	// in some bigger resolutions
 	if (_depthstencil_replacement == nullptr)
 		_disable_depth_buffer_size_restriction = true;
 	// if the depthstencil_replacement surface detection succeeds by retrieving bigger resolutions candidates
@@ -313,7 +313,6 @@
 
 	// fix to display user weapon and cockpit in some games
 	weapon_or_cockpit_fix(depthstencil, PrimitiveType, StartVertex, PrimitiveCount);
-<<<<<<< HEAD
 
 	on_draw_call(depthstencil, PrimitiveType, PrimitiveCount);
 }
@@ -335,12 +334,6 @@
 	on_draw_call(depthstencil, PrimitiveType, PrimitiveCount);
 }
 void reshade::d3d9::runtime_d3d9::on_draw_primitive_up(D3DPRIMITIVETYPE PrimitiveType, UINT PrimitiveCount, const void *pVertexStreamZeroData, UINT VertexStreamZeroStride)
-=======
-
-	on_draw_call(depthstencil, PrimitiveType, PrimitiveCount);
-}
-void reshade::d3d9::runtime_d3d9::on_draw_indexed_primitive(D3DPRIMITIVETYPE PrimitiveType, INT BaseVertexIndex, UINT MinVertexIndex, UINT NumVertices, UINT StartIndex, UINT PrimitiveCount)
->>>>>>> c8f7df60
 {
 	com_ptr<IDirect3DSurface9> depthstencil;
 	_device->GetDepthStencilSurface(&depthstencil);
@@ -352,26 +345,6 @@
 			depthstencil = _depthstencil;
 	}
 
-<<<<<<< HEAD
-=======
-	// fix to display user weapon and cockpit in some games
-	weapon_or_cockpit_fix(depthstencil, PrimitiveType, BaseVertexIndex, MinVertexIndex, NumVertices, StartIndex, PrimitiveCount);
-
-	on_draw_call(depthstencil, PrimitiveType, PrimitiveCount);
-}
-void reshade::d3d9::runtime_d3d9::on_draw_primitive_up(D3DPRIMITIVETYPE PrimitiveType, UINT PrimitiveCount, const void *pVertexStreamZeroData, UINT VertexStreamZeroStride)
-{
-	com_ptr<IDirect3DSurface9> depthstencil;
-	_device->GetDepthStencilSurface(&depthstencil);
-
-	if (depthstencil != nullptr)
-	{
-		// Resolve pointer to original depth stencil
-		if (_depthstencil_replacement == depthstencil)
-			depthstencil = _depthstencil;
-	}
-
->>>>>>> c8f7df60
 	on_draw_call(depthstencil, PrimitiveType, PrimitiveCount);
 }
 void reshade::d3d9::runtime_d3d9::on_draw_indexed_primitive_up(D3DPRIMITIVETYPE PrimitiveType, UINT MinVertexIndex, UINT NumVertices, UINT PrimitiveCount, const void *pIndexData, D3DFORMAT IndexDataFormat, const void *pVertexStreamZeroData, UINT VertexStreamZeroStride)
@@ -510,11 +483,7 @@
 
 	// Check if any draw calls have been registered since the last clear operation
 	if (_current_db_drawcalls > min_db_drawcalls && _current_db_vertices > min_db_vertices)
-<<<<<<< HEAD
- 	{
-=======
-	{
->>>>>>> c8f7df60
+	{
 		_depth_buffer_table.push_back({
 			_depthstencil_replacement,
 			desc.Width,
