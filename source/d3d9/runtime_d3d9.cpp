--- conflicted
+++ resolved
@@ -318,7 +318,6 @@
 	if (!_is_good_viewport)
 		return;
 
-<<<<<<< HEAD
 	if (_preserve_depth_buffer && _depthstencil_replacement != nullptr)
 	{
 		// ensure that the draw calls are targetted to the depthstencil replacement surface 
@@ -326,8 +325,6 @@
 			_device->SetDepthStencilSurface(_depthstencil_replacement.get());
 	}
 
-=======
->>>>>>> 13b38066
 	if (depthstencil != nullptr)
 	{
 		// Resolve pointer to original depth stencil
@@ -446,16 +443,11 @@
 
 void reshade::d3d9::runtime_d3d9::on_set_viewport(const D3DVIEWPORT9 *pViewport)
 {
-<<<<<<< HEAD
 	D3DSURFACE_DESC desc, depthstencil_desc;
-=======
-	D3DSURFACE_DESC desc;
->>>>>>> 13b38066
 
 	desc.Width = pViewport->Width;
 	desc.Height = pViewport->Height;
 	desc.MultiSampleType = D3DMULTISAMPLE_NONE;
-<<<<<<< HEAD
 	_is_good_viewport = true;
 
 	if (_preserve_depth_buffer)
@@ -471,10 +463,6 @@
 			_is_good_viewport = check_depthstencil_size(desc, depthstencil_desc);
 		}
 	}
-=======
-
-	_is_good_viewport = check_depthstencil_size(desc);
->>>>>>> 13b38066
 }
 
 bool reshade::d3d9::runtime_d3d9::init_texture(texture &texture)
