--- conflicted
+++ resolved
@@ -37,10 +37,7 @@
 		_device->SetDepthStencilSurface(_depthstencil_replacement.get());
 		_device->Clear(0, nullptr, D3DCLEAR_ZBUFFER, 0, 1.0f, 0);
 
-<<<<<<< HEAD
-=======
 		// Keep the depth-stencil surface reset back to the replacement, so starting next frame it is the one used again (instead of the original)
->>>>>>> 80e01056
 		if (depthstencil != _depthstencil_original)
 			_device->SetDepthStencilSurface(depthstencil.get());
 	}
@@ -53,19 +50,19 @@
 {
 	switch (type)
 	{
-		case D3DPT_LINELIST:
-			vertices *= 2;
-			break;
-		case D3DPT_LINESTRIP:
-			vertices += 1;
-			break;
-		case D3DPT_TRIANGLELIST:
-			vertices *= 3;
-			break;
-		case D3DPT_TRIANGLESTRIP:
-		case D3DPT_TRIANGLEFAN:
-			vertices += 2;
-			break;
+	case D3DPT_LINELIST:
+		vertices *= 2;
+		break;
+	case D3DPT_LINESTRIP:
+		vertices += 1;
+		break;
+	case D3DPT_TRIANGLELIST:
+		vertices *= 3;
+		break;
+	case D3DPT_TRIANGLESTRIP:
+	case D3DPT_TRIANGLEFAN:
+		vertices += 2;
+		break;
 	}
 
 	_stats.vertices += vertices;
@@ -75,29 +72,8 @@
 	com_ptr<IDirect3DSurface9> depthstencil;
 	_device->GetDepthStencilSurface(&depthstencil);
 
-<<<<<<< HEAD
 	if (depthstencil == nullptr)
 		return; // This is a draw call with no depth-stencil bound
-=======
-	if (depthstencil != nullptr)
-	{
-		// Update draw statistics for tracked depth-stencil surfaces
-		auto &counters = _counters_per_used_depth_surface[depthstencil == _depthstencil_replacement ? _depthstencil_original : depthstencil];
-		counters.total_stats.vertices += vertices;
-		counters.total_stats.drawcalls += 1;
-	}
-
-	if (preserve_depth_buffers && _depthstencil_replacement != nullptr)
-	{
-		D3DVIEWPORT9 viewport;
-		_device->GetViewport(&viewport);
-
-		D3DSURFACE_DESC viewport_desc;
-		viewport_desc.Width = viewport.Width;
-		viewport_desc.Height = viewport.Height;
-		D3DSURFACE_DESC depthstencil_desc;
-		_depthstencil_replacement->GetDesc(&depthstencil_desc);
->>>>>>> 80e01056
 
 	depthstencil = (depthstencil == _depthstencil_replacement) ? _depthstencil_original : depthstencil;
 
@@ -142,25 +118,11 @@
 
 void reshade::d3d9::buffer_detection::on_clear_depthstencil(UINT clear_flags)
 {
-<<<<<<< HEAD
 	_depth_stencil_cleared = true;
 
 	if ((clear_flags & D3DCLEAR_ZBUFFER) == 0 || !preserve_depth_buffers)
 		return;
 
-=======
-	// Reset draw call stats for clears
-	auto current_stats = _clear_stats;
-	_clear_stats.vertices = 0;
-	_clear_stats.drawcalls = 0;
-
-	if ((clear_flags & D3DCLEAR_ZBUFFER) == 0 || !preserve_depth_buffers)
-		return; // Ignore clears that do not affect the depth buffer (e.g. color or stencil clears)
-
-	if (current_stats.vertices <= 4 || current_stats.drawcalls == 0) // Also triggers when '_preserve_depth_buffers' is false, since no clear stats are recorded then
-		return; // Ignore clears when there was no meaningful workload since the last one
-
->>>>>>> 80e01056
 	com_ptr<IDirect3DSurface9> depthstencil;
 	_device->GetDepthStencilSurface(&depthstencil);
 
@@ -308,11 +270,7 @@
 	{
 		for (const auto &[surface, snapshot] : _counters_per_used_depth_surface)
 		{
-<<<<<<< HEAD
 			if (snapshot.total_stats.drawcalls == 0)
-=======
-			if (snapshot.total_stats.drawcalls == 0 || snapshot.total_stats.vertices == 0)
->>>>>>> 80e01056
 				continue; // Skip unused
 
 			D3DSURFACE_DESC desc;
@@ -322,7 +280,6 @@
 			if (desc.MultiSampleType != D3DMULTISAMPLE_NONE)
 				continue; // MSAA depth buffers are not supported since they would have to be moved into a plain surface before attaching to a shader slot
 
-<<<<<<< HEAD
 			if (width != 0 && height != 0)
 			{
 				const float w = static_cast<float>(width);
@@ -337,11 +294,9 @@
 
 			// Choose snapshot with the most vertices, since that is likely to contain the main scene
 			if (snapshot.total_stats.vertices > best_snapshot.total_stats.vertices)
-=======
 			const auto curr_weight = snapshot.total_stats.vertices * (1.2f - static_cast<float>(snapshot.total_stats.drawcalls) / _stats.drawcalls);
 			const auto best_weight = best_snapshot.total_stats.vertices * (1.2f - static_cast<float>(best_snapshot.total_stats.drawcalls) / _stats.vertices);
 			if (curr_weight >= best_weight)
->>>>>>> 80e01056
 			{
 				best_match = surface;
 				best_snapshot = snapshot;
