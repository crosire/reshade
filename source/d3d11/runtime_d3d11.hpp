--- conflicted
+++ resolved
@@ -53,7 +53,6 @@
 
 		HMODULE _d3d_compiler = nullptr;
 		com_ptr<ID3D11RasterizerState> _effect_rasterizer;
-		com_ptr<ID3D11RasterizerState> _effect_wireframe_rasterizer;
 		std::unordered_map<size_t, com_ptr<ID3D11SamplerState>> _effect_sampler_states;
 		com_ptr<ID3D11DepthStencilView> _effect_stencil;
 		std::vector<struct d3d11_effect_data> _effect_data;
@@ -88,12 +87,6 @@
 		com_ptr<ID3D11ShaderResourceView> _depth_texture_srv;
 
 		bool _filter_aspect_ratio = true;
-<<<<<<< HEAD
-		bool _preserve_depth_buffers = false;
-		bool _preserve_hidden_depth_buffers = false;
-		UINT _depth_clear_index_override = std::numeric_limits<UINT>::max();
-=======
->>>>>>> a73b5181
 		ID3D11Texture2D *_depth_texture_override = nullptr;
 #endif
 	};
