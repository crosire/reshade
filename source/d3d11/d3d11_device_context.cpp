--- conflicted
+++ resolved
@@ -72,32 +72,17 @@
 
 		// Store the saved texture in the ordered map.
 		_draw_call_tracker.track_depth_texture(runtime->depth_buffer_texture_format, _device->_clear_DSV_iter, texture.get(), pDepthStencilView, depth_texture_save, cleared);
-<<<<<<< HEAD
 	}
 	else
 	{
 		// Store a null depth texture in the ordered map in order to display it even if the user chose a previous cleared texture.
 		// This way the texture will still be visible in the depth buffer selection window and the user can choose it.
 		_draw_call_tracker.track_depth_texture(runtime->depth_buffer_texture_format, _device->_clear_DSV_iter, texture.get(), pDepthStencilView, nullptr, cleared);
-=======
->>>>>>> f9543286
-	}
-	else
-	{
-		// Store a null depth texture in the ordered map in order to display it even if the user chose a previous cleared texture.
-		// This way the texture will still be visible in the depth buffer selection window and the user can choose it.
-		_draw_call_tracker.track_depth_texture(runtime->depth_buffer_texture_format, _device->_clear_DSV_iter, texture.get(), pDepthStencilView, nullptr, cleared);
 	}
 
 	// TODO: This is unsafe if multiple device contexts are used on multiple threads
 	_device->_clear_DSV_iter++;
 
-<<<<<<< HEAD
-	// TODO: This is unsafe if multiple device contexts are used on multiple threads
-	_device->_clear_DSV_iter++;
-
-=======
->>>>>>> f9543286
 	return true;
 }
 
