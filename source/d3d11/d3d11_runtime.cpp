/**
 * Copyright (C) 2014 Patrick Mours. All rights reserved.
 * License: https://github.com/crosire/reshade#license
 */

#include "log.hpp"
#include "d3d11_runtime.hpp"
#include "d3d11_effect_compiler.hpp"
#include "effect_lexer.hpp"
#include "input.hpp"
#include "resource_loading.hpp"
#include <imgui.h>
#include <algorithm>

namespace reshade::d3d11
{
	extern DXGI_FORMAT make_format_srgb(DXGI_FORMAT format);
	extern DXGI_FORMAT make_format_normal(DXGI_FORMAT format);
	extern DXGI_FORMAT make_format_typeless(DXGI_FORMAT format);

	d3d11_runtime::d3d11_runtime(ID3D11Device *device, IDXGISwapChain *swapchain) :
		runtime(device->GetFeatureLevel()), _device(device), _swapchain(swapchain),
		_stateblock(device)
	{
		assert(device != nullptr);
		assert(swapchain != nullptr);

		_device->GetImmediateContext(&_immediate_context);

		HRESULT hr;
		DXGI_ADAPTER_DESC adapter_desc;
		com_ptr<IDXGIDevice> dxgidevice;
		com_ptr<IDXGIAdapter> dxgiadapter;

		hr = _device->QueryInterface(&dxgidevice);

		assert(SUCCEEDED(hr));

		hr = dxgidevice->GetAdapter(&dxgiadapter);

		assert(SUCCEEDED(hr));

		hr = dxgiadapter->GetDesc(&adapter_desc);

		assert(SUCCEEDED(hr));

		_vendor_id = adapter_desc.VendorId;
		_device_id = adapter_desc.DeviceId;

		subscribe_to_menu("DX11", [this]() { draw_debug_menu(); });
		subscribe_to_load_config([this](const ini_file& config) {
			config.get("DX11_BUFFER_DETECTION", "DepthBufferRetrievalMode", depth_buffer_before_clear);
			config.get("DX11_BUFFER_DETECTION", "DepthBufferTextureFormat", _depth_buffer_texture_format);
			config.get("DX11_BUFFER_DETECTION", "ExtendedDepthBufferDetection", extended_depth_buffer_detection);
			config.get("DX11_BUFFER_DETECTION", "DepthBufferClearingNumber", depth_buffer_clearing_number);
			auto_detect_cleared_depth_buffer = depth_buffer_clearing_number == 0;
		});
		subscribe_to_save_config([this](ini_file& config) {
			config.set("DX11_BUFFER_DETECTION", "DepthBufferRetrievalMode", depth_buffer_before_clear);
			config.set("DX11_BUFFER_DETECTION", "DepthBufferTextureFormat", _depth_buffer_texture_format);
			config.set("DX11_BUFFER_DETECTION", "ExtendedDepthBufferDetection", extended_depth_buffer_detection);
			config.set("DX11_BUFFER_DETECTION", "DepthBufferClearingNumber", depth_buffer_clearing_number);
		});
	}

	bool d3d11_runtime::init_backbuffer_texture()
	{
		// Get back buffer texture
		HRESULT hr = _swapchain->GetBuffer(0, IID_PPV_ARGS(&_backbuffer));

		assert(SUCCEEDED(hr));

		D3D11_TEXTURE2D_DESC texdesc = { };
		texdesc.Width = _width;
		texdesc.Height = _height;
		texdesc.ArraySize = texdesc.MipLevels = 1;
		texdesc.Format = make_format_typeless(_backbuffer_format);
		texdesc.SampleDesc = { 1, 0 };
		texdesc.Usage = D3D11_USAGE_DEFAULT;
		texdesc.BindFlags = D3D11_BIND_RENDER_TARGET;

		OSVERSIONINFOEX verinfo_windows7 = { sizeof(OSVERSIONINFOEX), 6, 1 };
		const bool is_windows7 = VerifyVersionInfo(&verinfo_windows7, VER_MAJORVERSION | VER_MINORVERSION,
			VerSetConditionMask(VerSetConditionMask(0, VER_MAJORVERSION, VER_EQUAL), VER_MINORVERSION, VER_EQUAL)) != FALSE;

		if (_is_multisampling_enabled ||
			make_format_normal(_backbuffer_format) != _backbuffer_format ||
			!is_windows7)
		{
			hr = _device->CreateTexture2D(&texdesc, nullptr, &_backbuffer_resolved);

			if (FAILED(hr))
			{
				LOG(ERROR) << "Failed to create back buffer resolve texture ("
					"Width = " << texdesc.Width << ", "
					"Height = " << texdesc.Height << ", "
					"Format = " << texdesc.Format << ", "
					"SampleCount = " << texdesc.SampleDesc.Count << ", "
					"SampleQuality = " << texdesc.SampleDesc.Quality << ")! HRESULT is '" << std::hex << hr << std::dec << "'.";
				return false;
			}

			hr = _device->CreateRenderTargetView(_backbuffer.get(), nullptr, &_backbuffer_rtv[2]);

			assert(SUCCEEDED(hr));
		}
		else
		{
			_backbuffer_resolved = _backbuffer;
		}

		// Create back buffer shader texture
		texdesc.BindFlags = D3D11_BIND_SHADER_RESOURCE;

		hr = _device->CreateTexture2D(&texdesc, nullptr, &_backbuffer_texture);

		if (SUCCEEDED(hr))
		{
			D3D11_SHADER_RESOURCE_VIEW_DESC srvdesc = { };
			srvdesc.Format = make_format_normal(texdesc.Format);
			srvdesc.ViewDimension = D3D11_SRV_DIMENSION_TEXTURE2D;
			srvdesc.Texture2D.MipLevels = texdesc.MipLevels;

			if (SUCCEEDED(hr))
			{
				hr = _device->CreateShaderResourceView(_backbuffer_texture.get(), &srvdesc, &_backbuffer_texture_srv[0]);
			}
			else
			{
				LOG(ERROR) << "Failed to create back buffer texture resource view ("
					"Format = " << srvdesc.Format << ")! HRESULT is '" << std::hex << hr << std::dec << "'.";
			}

			srvdesc.Format = make_format_srgb(texdesc.Format);

			if (SUCCEEDED(hr))
			{
				hr = _device->CreateShaderResourceView(_backbuffer_texture.get(), &srvdesc, &_backbuffer_texture_srv[1]);
			}
			else
			{
				LOG(ERROR) << "Failed to create back buffer SRGB texture resource view ("
					"Format = " << srvdesc.Format << ")! HRESULT is '" << std::hex << hr << std::dec << "'.";
			}
		}
		else
		{
			LOG(ERROR) << "Failed to create back buffer texture ("
				"Width = " << texdesc.Width << ", "
				"Height = " << texdesc.Height << ", "
				"Format = " << texdesc.Format << ", "
				"SampleCount = " << texdesc.SampleDesc.Count << ", "
				"SampleQuality = " << texdesc.SampleDesc.Quality << ")! HRESULT is '" << std::hex << hr << std::dec << "'.";
		}

		if (FAILED(hr))
		{
			return false;
		}

		D3D11_RENDER_TARGET_VIEW_DESC rtdesc = { };
		rtdesc.Format = make_format_normal(texdesc.Format);
		rtdesc.ViewDimension = D3D11_RTV_DIMENSION_TEXTURE2D;

		hr = _device->CreateRenderTargetView(_backbuffer_resolved.get(), &rtdesc, &_backbuffer_rtv[0]);

		if (FAILED(hr))
		{
			LOG(ERROR) << "Failed to create back buffer render target ("
				"Format = " << rtdesc.Format << ")! HRESULT is '" << std::hex << hr << std::dec << "'.";
			return false;
		}

		rtdesc.Format = make_format_srgb(texdesc.Format);

		hr = _device->CreateRenderTargetView(_backbuffer_resolved.get(), &rtdesc, &_backbuffer_rtv[1]);

		if (FAILED(hr))
		{
			LOG(ERROR) << "Failed to create back buffer SRGB render target ("
				"Format = " << rtdesc.Format << ")! HRESULT is '" << std::hex << hr << std::dec << "'.";
			return false;
		}

		{
			const resources::data_resource vs = resources::load_data_resource(IDR_RCDATA1);

			hr = _device->CreateVertexShader(vs.data, vs.data_size, nullptr, &_copy_vertex_shader);

			if (FAILED(hr))
			{
				return false;
			}

			const resources::data_resource ps = resources::load_data_resource(IDR_RCDATA2);

			hr = _device->CreatePixelShader(ps.data, ps.data_size, nullptr, &_copy_pixel_shader);

			if (FAILED(hr))
			{
				return false;
			}
		}

		{
			const D3D11_SAMPLER_DESC desc = {
				D3D11_FILTER_MIN_MAG_MIP_POINT,
				D3D11_TEXTURE_ADDRESS_CLAMP,
				D3D11_TEXTURE_ADDRESS_CLAMP,
				D3D11_TEXTURE_ADDRESS_CLAMP
			};

			hr = _device->CreateSamplerState(&desc, &_copy_sampler);

			if (FAILED(hr))
			{
				return false;
			}
		}

		return true;
	}
	bool d3d11_runtime::init_default_depth_stencil()
	{
		const D3D11_TEXTURE2D_DESC texdesc = {
			_width,
			_height,
			1, 1,
			DXGI_FORMAT_D24_UNORM_S8_UINT,
			{ 1, 0 },
			D3D11_USAGE_DEFAULT,
			D3D11_BIND_DEPTH_STENCIL
		};

		com_ptr<ID3D11Texture2D> depth_stencil_texture;

		HRESULT hr = _device->CreateTexture2D(&texdesc, nullptr, &depth_stencil_texture);

		if (FAILED(hr))
		{
			LOG(ERROR) << "Failed to create depth stencil texture ("
				"Width = " << texdesc.Width << ", "
				"Height = " << texdesc.Height << ", "
				"Format = " << texdesc.Format << ", "
				"SampleCount = " << texdesc.SampleDesc.Count << ", "
				"SampleQuality = " << texdesc.SampleDesc.Quality << ")! HRESULT is '" << std::hex << hr << std::dec << "'.";
			return false;
		}

		hr = _device->CreateDepthStencilView(depth_stencil_texture.get(), nullptr, &_default_depthstencil);

		return SUCCEEDED(hr);
	}
	bool d3d11_runtime::init_fx_resources()
	{
		D3D11_RASTERIZER_DESC desc = { };
		desc.FillMode = D3D11_FILL_SOLID;
		desc.CullMode = D3D11_CULL_NONE;
		desc.DepthClipEnable = TRUE;

		return SUCCEEDED(_device->CreateRasterizerState(&desc, &_effect_rasterizer_state));
	}
	bool d3d11_runtime::init_imgui_resources()
	{
		HRESULT hr = E_FAIL;

		// Create the vertex shader
		{
			const resources::data_resource vs = resources::load_data_resource(IDR_RCDATA3);

			hr = _device->CreateVertexShader(vs.data, vs.data_size, nullptr, &_imgui_vertex_shader);

			if (FAILED(hr))
			{
				return false;
			}

			// Create the input layout
			const D3D11_INPUT_ELEMENT_DESC input_layout[] = {
				{ "POSITION", 0, DXGI_FORMAT_R32G32_FLOAT, 0, offsetof(ImDrawVert, pos), D3D11_INPUT_PER_VERTEX_DATA, 0 },
				{ "TEXCOORD", 0, DXGI_FORMAT_R32G32_FLOAT, 0, offsetof(ImDrawVert, uv), D3D11_INPUT_PER_VERTEX_DATA, 0 },
				{ "COLOR", 0, DXGI_FORMAT_R8G8B8A8_UNORM, 0, offsetof(ImDrawVert, col), D3D11_INPUT_PER_VERTEX_DATA, 0 },
			};

			hr = _device->CreateInputLayout(input_layout, _countof(input_layout), vs.data, vs.data_size, &_imgui_input_layout);

			if (FAILED(hr))
			{
				return false;
			}
		}

		// Create the pixel shader
		{
			const resources::data_resource ps = resources::load_data_resource(IDR_RCDATA4);

			hr = _device->CreatePixelShader(ps.data, ps.data_size, nullptr, &_imgui_pixel_shader);

			if (FAILED(hr))
			{
				return false;
			}
		}

		// Create the constant buffer
		{
			D3D11_BUFFER_DESC desc = { };
			desc.ByteWidth = 16 * sizeof(float);
			desc.Usage = D3D11_USAGE_DYNAMIC;
			desc.BindFlags = D3D11_BIND_CONSTANT_BUFFER;
			desc.CPUAccessFlags = D3D11_CPU_ACCESS_WRITE;

			hr = _device->CreateBuffer(&desc, nullptr, &_imgui_constant_buffer);

			if (FAILED(hr))
			{
				return false;
			}
		}

		// Create the blending setup
		{
			D3D11_BLEND_DESC desc = { };
			desc.RenderTarget[0].BlendEnable = true;
			desc.RenderTarget[0].SrcBlend = D3D11_BLEND_SRC_ALPHA;
			desc.RenderTarget[0].DestBlend = D3D11_BLEND_INV_SRC_ALPHA;
			desc.RenderTarget[0].BlendOp = D3D11_BLEND_OP_ADD;
			desc.RenderTarget[0].SrcBlendAlpha = D3D11_BLEND_INV_SRC_ALPHA;
			desc.RenderTarget[0].DestBlendAlpha = D3D11_BLEND_ZERO;
			desc.RenderTarget[0].BlendOpAlpha = D3D11_BLEND_OP_ADD;
			desc.RenderTarget[0].RenderTargetWriteMask = D3D11_COLOR_WRITE_ENABLE_ALL;

			hr = _device->CreateBlendState(&desc, &_imgui_blend_state);

			if (FAILED(hr))
			{
				return false;
			}
		}

		// Create the depth stencil state
		{
			D3D11_DEPTH_STENCIL_DESC desc = { };
			desc.DepthEnable = false;
			desc.StencilEnable = false;

			hr = _device->CreateDepthStencilState(&desc, &_imgui_depthstencil_state);

			if (FAILED(hr))
			{
				return false;
			}
		}

		// Create the rasterizer state
		{
			D3D11_RASTERIZER_DESC desc = { };
			desc.FillMode = D3D11_FILL_SOLID;
			desc.CullMode = D3D11_CULL_NONE;
			desc.ScissorEnable = true;
			desc.DepthClipEnable = true;

			hr = _device->CreateRasterizerState(&desc, &_imgui_rasterizer_state);

			if (FAILED(hr))
			{
				return false;
			}
		}

		// Create texture sampler
		{
			D3D11_SAMPLER_DESC desc = { };
			desc.Filter = D3D11_FILTER_MIN_MAG_MIP_LINEAR;
			desc.AddressU = D3D11_TEXTURE_ADDRESS_WRAP;
			desc.AddressV = D3D11_TEXTURE_ADDRESS_WRAP;
			desc.AddressW = D3D11_TEXTURE_ADDRESS_WRAP;
			desc.ComparisonFunc = D3D11_COMPARISON_ALWAYS;

			hr = _device->CreateSamplerState(&desc, &_imgui_texture_sampler);

			if (FAILED(hr))
			{
				return false;
			}
		}

		return true;
	}
	bool d3d11_runtime::init_imgui_font_atlas()
	{
		int width, height;
		unsigned char *pixels;

		ImGui::SetCurrentContext(_imgui_context);
		ImGui::GetIO().Fonts->GetTexDataAsRGBA32(&pixels, &width, &height);

		const D3D11_TEXTURE2D_DESC tex_desc = {
			static_cast<UINT>(width),
			static_cast<UINT>(height),
			1, 1,
			DXGI_FORMAT_R8G8B8A8_UNORM,
			{ 1, 0 },
			D3D11_USAGE_DEFAULT,
			D3D11_BIND_SHADER_RESOURCE
		};
		const D3D11_SUBRESOURCE_DATA tex_data = {
			pixels,
			tex_desc.Width * 4
		};

		com_ptr<ID3D11Texture2D> font_atlas;
		com_ptr<ID3D11ShaderResourceView> font_atlas_view;

		HRESULT hr = _device->CreateTexture2D(&tex_desc, &tex_data, &font_atlas);

		if (FAILED(hr))
		{
			return false;
		}

		hr = _device->CreateShaderResourceView(font_atlas.get(), nullptr, &font_atlas_view);

		if (FAILED(hr))
		{
			return false;
		}

		d3d11_tex_data obj = { };
		obj.texture = font_atlas;
		obj.srv[0] = font_atlas_view;

		_imgui_font_atlas_texture = std::make_unique<d3d11_tex_data>(obj);

		return true;
	}

	bool d3d11_runtime::on_init(const DXGI_SWAP_CHAIN_DESC &desc)
	{
		_width = desc.BufferDesc.Width;
		_height = desc.BufferDesc.Height;
		_backbuffer_format = desc.BufferDesc.Format;
		_is_multisampling_enabled = desc.SampleDesc.Count > 1;
		_input = input::register_window(desc.OutputWindow);

		if (!init_backbuffer_texture() ||
			!init_default_depth_stencil() ||
			!init_fx_resources() ||
			!init_imgui_resources() ||
			!init_imgui_font_atlas())
		{
			return false;
		}

		// Clear reference count to make UnrealEngine happy
		_backbuffer->Release();

		return runtime::on_init();
	}
	void d3d11_runtime::on_reset()
	{
		if (!is_initialized())
		{
			return;
		}

		runtime::on_reset();

		// Reset reference count to make UnrealEngine happy
		_backbuffer->AddRef();

		// Destroy resources
		_backbuffer.reset();
		_backbuffer_resolved.reset();
		_backbuffer_texture.reset();
		_backbuffer_texture_srv[0].reset();
		_backbuffer_texture_srv[1].reset();
		_backbuffer_rtv[0].reset();
		_backbuffer_rtv[1].reset();
		_backbuffer_rtv[2].reset();

		_depthstencil.reset();
		_depthstencil_replacement.reset();
		_depthstencil_texture.reset();
		_depthstencil_texture_srv.reset();

		_depth_texture_saves.clear();

		_default_depthstencil.reset();
		_copy_vertex_shader.reset();
		_copy_pixel_shader.reset();
		_copy_sampler.reset();

		_effect_rasterizer_state.reset();

		_imgui_vertex_buffer.reset();
		_imgui_index_buffer.reset();
		_imgui_vertex_shader.reset();
		_imgui_pixel_shader.reset();
		_imgui_input_layout.reset();
		_imgui_constant_buffer.reset();
		_imgui_texture_sampler.reset();
		_imgui_rasterizer_state.reset();
		_imgui_blend_state.reset();
		_imgui_depthstencil_state.reset();
		_imgui_vertex_buffer_size = 0;
		_imgui_index_buffer_size = 0;
	}
	void d3d11_runtime::on_reset_effect()
	{
		runtime::on_reset_effect();

		_effect_sampler_descs.clear();
		_effect_sampler_states.clear();
		_constant_buffers.clear();

		_effect_shader_resources.resize(3);
		_effect_shader_resources[0] = _backbuffer_texture_srv[0];
		_effect_shader_resources[1] = _backbuffer_texture_srv[1];
		_effect_shader_resources[2] = _depthstencil_texture_srv;
	}
	void d3d11_runtime::on_present(draw_call_tracker &tracker)
	{
		if (!is_initialized())
			return;

		_vertices = tracker.total_vertices();
		_drawcalls = tracker.total_drawcalls();

		_current_tracker = tracker;

#if RESHADE_DX11_CAPTURE_DEPTH_BUFFERS
		detect_depth_source(tracker);
#endif

		// Evaluate queries
		for (technique &technique : _techniques)
		{
			d3d11_technique_data &technique_data = *technique.impl->as<d3d11_technique_data>();

			if (technique.enabled && technique_data.query_in_flight)
			{
				UINT64 timestamp0, timestamp1;
				D3D11_QUERY_DATA_TIMESTAMP_DISJOINT disjoint_data;

				if (_immediate_context->GetData(technique_data.timestamp_disjoint.get(), &disjoint_data, sizeof(disjoint_data), D3D11_ASYNC_GETDATA_DONOTFLUSH) == S_OK &&
					_immediate_context->GetData(technique_data.timestamp_query_beg.get(), &timestamp0, sizeof(timestamp0), D3D11_ASYNC_GETDATA_DONOTFLUSH) == S_OK &&
					_immediate_context->GetData(technique_data.timestamp_query_end.get(), &timestamp1, sizeof(timestamp1), D3D11_ASYNC_GETDATA_DONOTFLUSH) == S_OK)
				{
					if (!disjoint_data.Disjoint)
						technique.average_gpu_duration.append((timestamp1 - timestamp0) * 1'000'000'000 / disjoint_data.Frequency);
					technique_data.query_in_flight = false;
				}
			}
		}

		// Capture device state
		_stateblock.capture(_immediate_context.get());

		// Disable unused pipeline stages
		_immediate_context->HSSetShader(nullptr, nullptr, 0);
		_immediate_context->DSSetShader(nullptr, nullptr, 0);
		_immediate_context->GSSetShader(nullptr, nullptr, 0);

		// Resolve back buffer
		if (_backbuffer_resolved != _backbuffer)
		{
			_immediate_context->ResolveSubresource(_backbuffer_resolved.get(), 0, _backbuffer.get(), 0, _backbuffer_format);
		}

		// Apply post processing
		if (is_effect_loaded())
		{
			// Setup real back buffer
			const auto rtv = _backbuffer_rtv[0].get();
			_immediate_context->OMSetRenderTargets(1, &rtv, nullptr);

			// Setup vertex input
			const uintptr_t null = 0;
			_immediate_context->IASetPrimitiveTopology(D3D11_PRIMITIVE_TOPOLOGY_TRIANGLELIST);
			_immediate_context->IASetInputLayout(nullptr);
			_immediate_context->IASetVertexBuffers(0, 1, reinterpret_cast<ID3D11Buffer *const *>(&null), reinterpret_cast<const UINT *>(&null), reinterpret_cast<const UINT *>(&null));

			_immediate_context->RSSetState(_effect_rasterizer_state.get());

			// Setup samplers
			_immediate_context->VSSetSamplers(0, static_cast<UINT>(_effect_sampler_states.size()), reinterpret_cast<ID3D11SamplerState *const *>(_effect_sampler_states.data()));
			_immediate_context->PSSetSamplers(0, static_cast<UINT>(_effect_sampler_states.size()), reinterpret_cast<ID3D11SamplerState *const *>(_effect_sampler_states.data()));

			on_present_effect();
		}

		// Apply presenting
		runtime::on_present();

		// Copy to back buffer
		if (_backbuffer_resolved != _backbuffer)
		{
			_immediate_context->CopyResource(_backbuffer_texture.get(), _backbuffer_resolved.get());

			const auto rtv = _backbuffer_rtv[2].get();
			_immediate_context->OMSetRenderTargets(1, &rtv, nullptr);

			const uintptr_t null = 0;
			_immediate_context->IASetPrimitiveTopology(D3D11_PRIMITIVE_TOPOLOGY_TRIANGLELIST);
			_immediate_context->IASetInputLayout(nullptr);
			_immediate_context->IASetVertexBuffers(0, 1, reinterpret_cast<ID3D11Buffer *const *>(&null), reinterpret_cast<const UINT *>(&null), reinterpret_cast<const UINT *>(&null));

			_immediate_context->RSSetState(_effect_rasterizer_state.get());

			_immediate_context->VSSetShader(_copy_vertex_shader.get(), nullptr, 0);
			_immediate_context->PSSetShader(_copy_pixel_shader.get(), nullptr, 0);
			const auto sst = _copy_sampler.get();
			_immediate_context->PSSetSamplers(0, 1, &sst);
			const auto srv = _backbuffer_texture_srv[make_format_srgb(_backbuffer_format) == _backbuffer_format].get();
			_immediate_context->PSSetShaderResources(0, 1, &srv);

			_immediate_context->Draw(3, 0);
		}

		// Apply previous device state
		_stateblock.apply_and_release();
	}

	void d3d11_runtime::capture_frame(uint8_t *buffer) const
	{
		if (_backbuffer_format != DXGI_FORMAT_R8G8B8A8_UNORM &&
			_backbuffer_format != DXGI_FORMAT_R8G8B8A8_UNORM_SRGB &&
			_backbuffer_format != DXGI_FORMAT_B8G8R8A8_UNORM &&
			_backbuffer_format != DXGI_FORMAT_B8G8R8A8_UNORM_SRGB)
		{
			LOG(WARNING) << "Screenshots are not supported for back buffer format " << _backbuffer_format << ".";
			return;
		}

		D3D11_TEXTURE2D_DESC texture_desc = { };
		texture_desc.Width = _width;
		texture_desc.Height = _height;
		texture_desc.ArraySize = 1;
		texture_desc.MipLevels = 1;
		texture_desc.Format = _backbuffer_format;
		texture_desc.SampleDesc.Count = 1;
		texture_desc.Usage = D3D11_USAGE_STAGING;
		texture_desc.CPUAccessFlags = D3D11_CPU_ACCESS_READ;

		com_ptr<ID3D11Texture2D> texture_staging;

		HRESULT hr = _device->CreateTexture2D(&texture_desc, nullptr, &texture_staging);

		if (FAILED(hr))
		{
			LOG(ERROR) << "Failed to create staging resource for screenshot capture! HRESULT is '" << std::hex << hr << std::dec << "'.";
			return;
		}

		_immediate_context->CopyResource(texture_staging.get(), _backbuffer_resolved.get());

		D3D11_MAPPED_SUBRESOURCE mapped;
		hr = _immediate_context->Map(texture_staging.get(), 0, D3D11_MAP_READ, 0, &mapped);

		if (FAILED(hr))
		{
			LOG(ERROR) << "Failed to map staging resource with screenshot capture! HRESULT is '" << std::hex << hr << std::dec << "'.";
			return;
		}

		auto mapped_data = static_cast<BYTE *>(mapped.pData);
		const UINT pitch = texture_desc.Width * 4;

		for (UINT y = 0; y < texture_desc.Height; y++)
		{
			CopyMemory(buffer, mapped_data, std::min(pitch, static_cast<UINT>(mapped.RowPitch)));

			for (UINT x = 0; x < pitch; x += 4)
			{
				buffer[x + 3] = 0xFF;

				if (texture_desc.Format == DXGI_FORMAT_B8G8R8A8_UNORM || texture_desc.Format == DXGI_FORMAT_B8G8R8A8_UNORM_SRGB)
				{
					std::swap(buffer[x + 0], buffer[x + 2]);
				}
			}

			buffer += pitch;
			mapped_data += mapped.RowPitch;
		}

		_immediate_context->Unmap(texture_staging.get(), 0);
	}
	bool d3d11_runtime::load_effect(const reshadefx::syntax_tree &ast, std::string &errors)
	{
		return d3d11_effect_compiler(this, ast, errors, false).run();
	}
	bool d3d11_runtime::update_texture(texture &texture, const uint8_t *data)
	{
		if (texture.impl_reference != texture_reference::none)
		{
			return false;
		}

		const auto texture_impl = texture.impl->as<d3d11_tex_data>();

		assert(data != nullptr);
		assert(texture_impl != nullptr);

		switch (texture.format)
		{
			case texture_format::r8:
			{
				std::vector<uint8_t> data2(texture.width * texture.height);
				for (size_t i = 0, k = 0; i < texture.width * texture.height * 4; i += 4, k++)
					data2[k] = data[i];
				_immediate_context->UpdateSubresource(texture_impl->texture.get(), 0, nullptr, data2.data(), texture.width, texture.width * texture.height);
				break;
			}
			case texture_format::rg8:
			{
				std::vector<uint8_t> data2(texture.width * texture.height * 2);
				for (size_t i = 0, k = 0; i < texture.width * texture.height * 4; i += 4, k += 2)
					data2[k] = data[i],
					data2[k + 1] = data[i + 1];
				_immediate_context->UpdateSubresource(texture_impl->texture.get(), 0, nullptr, data2.data(), texture.width * 2, texture.width * texture.height * 2);
				break;
			}
			default:
			{
				_immediate_context->UpdateSubresource(texture_impl->texture.get(), 0, nullptr, data, texture.width * 4, texture.width * texture.height * 4);
				break;
			}
		}

		if (texture.levels > 1)
		{
			_immediate_context->GenerateMips(texture_impl->srv[0].get());
		}

		return true;
	}

	void d3d11_runtime::render_technique(const technique &technique)
	{
		d3d11_technique_data &technique_data = *technique.impl->as<d3d11_technique_data>();

		if (!technique_data.query_in_flight)
		{
			_immediate_context->Begin(technique_data.timestamp_disjoint.get());
			_immediate_context->End(technique_data.timestamp_query_beg.get());
		}

		bool is_default_depthstencil_cleared = false;

		// Setup shader constants
		if (technique.uniform_storage_index >= 0)
		{
			const auto constant_buffer = _constant_buffers[technique.uniform_storage_index].get();
			D3D11_MAPPED_SUBRESOURCE mapped;

			const HRESULT hr = _immediate_context->Map(constant_buffer, 0, D3D11_MAP_WRITE_DISCARD, 0, &mapped);

			if (SUCCEEDED(hr))
			{
				CopyMemory(mapped.pData, get_uniform_value_storage().data() + technique.uniform_storage_offset, mapped.RowPitch);

				_immediate_context->Unmap(constant_buffer, 0);
			}
			else
			{
				LOG(ERROR) << "Failed to map constant buffer! HRESULT is '" << std::hex << hr << std::dec << "'!";
			}

			_immediate_context->VSSetConstantBuffers(0, 1, &constant_buffer);
			_immediate_context->PSSetConstantBuffers(0, 1, &constant_buffer);
		}

		for (const auto &pass_object : technique.passes)
		{
			const d3d11_pass_data &pass = *pass_object->as<d3d11_pass_data>();

			// Setup states
			_immediate_context->VSSetShader(pass.vertex_shader.get(), nullptr, 0);
			_immediate_context->PSSetShader(pass.pixel_shader.get(), nullptr, 0);

			_immediate_context->OMSetBlendState(pass.blend_state.get(), nullptr, D3D11_DEFAULT_SAMPLE_MASK);
			_immediate_context->OMSetDepthStencilState(pass.depth_stencil_state.get(), pass.stencil_reference);

			// Save back buffer of previous pass
			_immediate_context->CopyResource(_backbuffer_texture.get(), _backbuffer_resolved.get());

			// Setup shader resources
			_immediate_context->VSSetShaderResources(0, static_cast<UINT>(pass.shader_resources.size()), reinterpret_cast<ID3D11ShaderResourceView *const *>(pass.shader_resources.data()));
			_immediate_context->PSSetShaderResources(0, static_cast<UINT>(pass.shader_resources.size()), reinterpret_cast<ID3D11ShaderResourceView *const *>(pass.shader_resources.data()));

			// Setup render targets
			if (static_cast<UINT>(pass.viewport.Width) == _width && static_cast<UINT>(pass.viewport.Height) == _height)
			{
				_immediate_context->OMSetRenderTargets(D3D11_SIMULTANEOUS_RENDER_TARGET_COUNT, reinterpret_cast<ID3D11RenderTargetView *const *>(pass.render_targets), _default_depthstencil.get());

				if (!is_default_depthstencil_cleared)
				{
					is_default_depthstencil_cleared = true;

					_immediate_context->ClearDepthStencilView(_default_depthstencil.get(), D3D11_CLEAR_DEPTH | D3D11_CLEAR_STENCIL, 1.0f, 0);
				}
			}
			else
			{
				_immediate_context->OMSetRenderTargets(D3D11_SIMULTANEOUS_RENDER_TARGET_COUNT, reinterpret_cast<ID3D11RenderTargetView *const *>(pass.render_targets), nullptr);
			}

			_immediate_context->RSSetViewports(1, &pass.viewport);

			if (pass.clear_render_targets)
			{
				for (const auto &target : pass.render_targets)
				{
					if (target != nullptr)
					{
						const float color[4] = { 0.0f, 0.0f, 0.0f, 0.0f };
						_immediate_context->ClearRenderTargetView(target.get(), color);
					}
				}
			}

			// Draw triangle
			_immediate_context->Draw(3, 0);

			_vertices += 3;
			_drawcalls += 1;

			// Reset render targets
			_immediate_context->OMSetRenderTargets(0, nullptr, nullptr);

			// Reset shader resources
			ID3D11ShaderResourceView *null[D3D11_COMMONSHADER_INPUT_RESOURCE_SLOT_COUNT] = { nullptr };
			_immediate_context->VSSetShaderResources(0, static_cast<UINT>(pass.shader_resources.size()), null);
			_immediate_context->PSSetShaderResources(0, static_cast<UINT>(pass.shader_resources.size()), null);

			// Update shader resources
			for (const auto &resource : pass.render_target_resources)
			{
				if (resource == nullptr)
				{
					continue;
				}

				D3D11_SHADER_RESOURCE_VIEW_DESC resource_desc;
				resource->GetDesc(&resource_desc);

				if (resource_desc.Texture2D.MipLevels > 1)
				{
					_immediate_context->GenerateMips(resource.get());
				}
			}
		}

		if (!technique_data.query_in_flight)
		{
			_immediate_context->End(technique_data.timestamp_query_end.get());
			_immediate_context->End(technique_data.timestamp_disjoint.get());
			technique_data.query_in_flight = true;
		}
	}
	void d3d11_runtime::render_imgui_draw_data(ImDrawData *draw_data)
	{
		// Create and grow vertex/index buffers if needed
		if (_imgui_vertex_buffer == nullptr ||
			_imgui_vertex_buffer_size < draw_data->TotalVtxCount)
		{
			_imgui_vertex_buffer.reset();
			_imgui_vertex_buffer_size = draw_data->TotalVtxCount + 5000;

			D3D11_BUFFER_DESC desc = { };
			desc.Usage = D3D11_USAGE_DYNAMIC;
			desc.ByteWidth = _imgui_vertex_buffer_size * sizeof(ImDrawVert);
			desc.BindFlags = D3D11_BIND_VERTEX_BUFFER;
			desc.CPUAccessFlags = D3D11_CPU_ACCESS_WRITE;
			desc.MiscFlags = 0;

			if (FAILED(_device->CreateBuffer(&desc, nullptr, &_imgui_vertex_buffer)))
			{
				return;
			}
		}
		if (_imgui_index_buffer == nullptr ||
			_imgui_index_buffer_size < draw_data->TotalIdxCount)
		{
			_imgui_index_buffer.reset();
			_imgui_index_buffer_size = draw_data->TotalIdxCount + 10000;

			D3D11_BUFFER_DESC desc = { };
			desc.Usage = D3D11_USAGE_DYNAMIC;
			desc.ByteWidth = _imgui_index_buffer_size * sizeof(ImDrawIdx);
			desc.BindFlags = D3D11_BIND_INDEX_BUFFER;
			desc.CPUAccessFlags = D3D11_CPU_ACCESS_WRITE;

			if (FAILED(_device->CreateBuffer(&desc, nullptr, &_imgui_index_buffer)))
			{
				return;
			}
		}

		D3D11_MAPPED_SUBRESOURCE vtx_resource, idx_resource;

		if (FAILED(_immediate_context->Map(_imgui_vertex_buffer.get(), 0, D3D11_MAP_WRITE_DISCARD, 0, &vtx_resource)) ||
			FAILED(_immediate_context->Map(_imgui_index_buffer.get(), 0, D3D11_MAP_WRITE_DISCARD, 0, &idx_resource)))
		{
			return;
		}

		auto vtx_dst = static_cast<ImDrawVert *>(vtx_resource.pData);
		auto idx_dst = static_cast<ImDrawIdx *>(idx_resource.pData);

		for (int n = 0; n < draw_data->CmdListsCount; n++)
		{
			const ImDrawList *const cmd_list = draw_data->CmdLists[n];

			CopyMemory(vtx_dst, &cmd_list->VtxBuffer.front(), cmd_list->VtxBuffer.size() * sizeof(ImDrawVert));
			CopyMemory(idx_dst, &cmd_list->IdxBuffer.front(), cmd_list->IdxBuffer.size() * sizeof(ImDrawIdx));

			vtx_dst += cmd_list->VtxBuffer.size();
			idx_dst += cmd_list->IdxBuffer.size();
		}

		_immediate_context->Unmap(_imgui_vertex_buffer.get(), 0);
		_immediate_context->Unmap(_imgui_index_buffer.get(), 0);

		// Setup orthographic projection matrix
		D3D11_MAPPED_SUBRESOURCE constant_buffer_data;

		if (FAILED(_immediate_context->Map(_imgui_constant_buffer.get(), 0, D3D11_MAP_WRITE_DISCARD, 0, &constant_buffer_data)))
		{
			return;
		}

		const float ortho_projection[16] = {
			2.0f / _width, 0.0f, 0.0f, 0.0f,
			0.0f, -2.0f / _height, 0.0f, 0.0f,
			0.0f, 0.0f, 0.5f, 0.0f,
			-1.0f, 1.0f, 0.5f, 1.0f
		};

		CopyMemory(constant_buffer_data.pData, ortho_projection, sizeof(ortho_projection));

		_immediate_context->Unmap(_imgui_constant_buffer.get(), 0);

		// Setup render state
		const auto render_target = _backbuffer_rtv[0].get();
		_immediate_context->OMSetRenderTargets(1, &render_target, nullptr);

		const D3D11_VIEWPORT viewport = { 0, 0, static_cast<float>(_width), static_cast<float>(_height), 0.0f, 1.0f };
		_immediate_context->RSSetViewports(1, &viewport);

		const float blend_factor[4] = { 0.f, 0.f, 0.f, 0.f };
		_immediate_context->OMSetBlendState(_imgui_blend_state.get(), blend_factor, D3D11_DEFAULT_SAMPLE_MASK);
		_immediate_context->OMSetDepthStencilState(_imgui_depthstencil_state.get(), 0);
		_immediate_context->RSSetState(_imgui_rasterizer_state.get());

		UINT stride = sizeof(ImDrawVert), offset = 0;
		ID3D11Buffer *vertex_buffers[1] = { _imgui_vertex_buffer.get() };
		ID3D11Buffer *constant_buffers[1] = { _imgui_constant_buffer.get() };
		ID3D11SamplerState *samplers[1] = { _imgui_texture_sampler.get() };
		_immediate_context->IASetInputLayout(_imgui_input_layout.get());
		_immediate_context->IASetVertexBuffers(0, 1, vertex_buffers, &stride, &offset);
		_immediate_context->IASetIndexBuffer(_imgui_index_buffer.get(), sizeof(ImDrawIdx) == 2 ? DXGI_FORMAT_R16_UINT : DXGI_FORMAT_R32_UINT, 0);
		_immediate_context->IASetPrimitiveTopology(D3D11_PRIMITIVE_TOPOLOGY_TRIANGLELIST);
		_immediate_context->VSSetShader(_imgui_vertex_shader.get(), nullptr, 0);
		_immediate_context->VSSetConstantBuffers(0, 1, constant_buffers);
		_immediate_context->PSSetShader(_imgui_pixel_shader.get(), nullptr, 0);
		_immediate_context->PSSetSamplers(0, 1, samplers);

		// Render command lists
		UINT vtx_offset = 0, idx_offset = 0;

		for (int n = 0; n < draw_data->CmdListsCount; n++)
		{
			const ImDrawList *const cmd_list = draw_data->CmdLists[n];

			for (const ImDrawCmd *cmd = cmd_list->CmdBuffer.begin(); cmd != cmd_list->CmdBuffer.end(); idx_offset += cmd->ElemCount, cmd++)
			{
				const D3D11_RECT scissor_rect = {
					static_cast<LONG>(cmd->ClipRect.x),
					static_cast<LONG>(cmd->ClipRect.y),
					static_cast<LONG>(cmd->ClipRect.z),
					static_cast<LONG>(cmd->ClipRect.w)
				};

				ID3D11ShaderResourceView *const texture_view = static_cast<const d3d11_tex_data *>(cmd->TextureId)->srv[0].get();
				_immediate_context->PSSetShaderResources(0, 1, &texture_view);
				_immediate_context->RSSetScissorRects(1, &scissor_rect);

				_immediate_context->DrawIndexed(cmd->ElemCount, idx_offset, vtx_offset);
			}

			vtx_offset += cmd_list->VtxBuffer.size();
		}
	}

	void d3d11_runtime::draw_debug_menu()
	{
		ImGui::Text("MSAA is %s", _is_multisampling_enabled ? "active" : "inactive");
		ImGui::Spacing();

#if RESHADE_DX11_CAPTURE_DEPTH_BUFFERS
		if (ImGui::CollapsingHeader("Depth and Intermediate Buffers", ImGuiTreeNodeFlags_DefaultOpen))
		{
			bool modified = false;
			modified |= ImGui::Combo("Depth Texture Format", &_depth_buffer_texture_format, "All\0D16\0D32F\0D24S8\0D32FS8\0");
			modified |= ImGui::Checkbox("Copy depth before clearing", &depth_buffer_before_clear);

			if (depth_buffer_before_clear)
			{
				if (ImGui::Checkbox("Extended depth buffer detection", &extended_depth_buffer_detection))
				{
					depth_buffer_clearing_number = _selected_depth_buffer_texture_index = 0;
					modified = true;
				}

				_current_tracker.keep_cleared_depth_textures();

				ImGui::Spacing();
				ImGui::Text("Depth Buffers: (intermediate buffer draw calls in parentheses)");

				UINT i = 1;

				for (const auto &it : _current_tracker.cleared_depth_textures())
				{
					char label[512] = "";
					sprintf_s(label, "%s%u", (i == _selected_depth_buffer_texture_index ? "> " : "  "), i);

					if (bool value = depth_buffer_clearing_number == i; ImGui::Checkbox(label, &value))
					{
						if (value)
						{
							depth_buffer_clearing_number = _selected_depth_buffer_texture_index = i;
							auto_detect_cleared_depth_buffer = false;
						}
						else
						{
							depth_buffer_clearing_number = 0;
							auto_detect_cleared_depth_buffer = true;
						}

						modified = true;
					}

					ImGui::SameLine();

					ImGui::Text("=> 0x%p | 0x%p | %ux%u", it.second.src_depthstencil.get(), it.second.src_texture.get(), it.second.src_texture_desc.Width, it.second.src_texture_desc.Height);

					if (it.second.dest_texture != nullptr)
					{
						ImGui::SameLine();

<<<<<<< HEAD
						ImGui::Text("=> %p", it.second.dest_texture.get());
					}

					i++;
				}

				ImGui::Separator();

				if (auto_detect_cleared_depth_buffer)
				{
					ImGui::Text("Auto detect depth buffer texture");
					_selected_depth_buffer_texture_index = _current_tracker.cleared_depth_textures().size();
				}

				ImGui::Text("Depth texture number %u selected", _selected_depth_buffer_texture_index);
			}
			else if (!_current_tracker.depthstencil_counters().empty())
=======
			if (!_current_tracker.depth_buffer_counters().empty())
>>>>>>> d1f44b6d
			{
				ImGui::Spacing();
				ImGui::Text("Depth Buffers: (intermediate buffer draw calls in parentheses)");

				for (const auto &[depthstencil, snapshot] : _current_tracker.depth_buffer_counters())
				{
					char label[512] = "";
					sprintf_s(label, "%s0x%p", (depthstencil == _depthstencil ? "> " : "  "), depthstencil.get());

					if (bool value = _best_depth_stencil_overwrite == depthstencil; ImGui::Checkbox(label, &value))
					{
						_best_depth_stencil_overwrite = value ? depthstencil.get() : nullptr;

						com_ptr<ID3D11Texture2D> texture = snapshot.texture;

						if (texture == nullptr && _best_depth_stencil_overwrite != nullptr)
						{
							com_ptr<ID3D11Resource> resource;
							_best_depth_stencil_overwrite->GetResource(&resource);

							resource->QueryInterface(&texture);
						}

						create_depthstencil_replacement(_best_depth_stencil_overwrite, texture.get());
					}

					ImGui::SameLine();

					std::string additional_view_label;

					if (!snapshot.additional_views.empty())
					{
						additional_view_label += '(';

						for (auto const &[view, stats] : snapshot.additional_views)
							additional_view_label += std::to_string(stats.drawcalls) + ", ";

						// Remove last ", " from string
						additional_view_label.pop_back();
						additional_view_label.pop_back();

						additional_view_label += ')';
					}

					ImGui::Text("| %5u draw calls ==> %8u vertices, %2u additional render target%c %s", snapshot.stats.drawcalls, snapshot.stats.vertices, snapshot.additional_views.size(), snapshot.additional_views.size() != 1 ? 's' : ' ', additional_view_label.c_str());
				}
			}

			if (modified)
			{
				runtime::save_config();
			}
		}
#endif
#if RESHADE_DX11_CAPTURE_CONSTANT_BUFFERS
		if (ImGui::CollapsingHeader("Constant Buffers", ImGuiTreeNodeFlags_DefaultOpen))
		{
			for (const auto &[buffer, counter] : _current_tracker.constant_buffer_counters())
			{
				bool likely_camera_transform_buffer = false;

				D3D11_BUFFER_DESC desc;
				buffer->GetDesc(&desc);

				if (counter.ps_uses > 0 && counter.vs_uses > 0 && counter.mapped < .10 * counter.vs_uses && desc.ByteWidth > 1000)
					likely_camera_transform_buffer = true;

				ImGui::Text("%s 0x%p | used in %4u vertex shaders and %4u pixel shaders, mapped %3u times, %8u bytes", likely_camera_transform_buffer ? ">" : " ", buffer.get(), counter.vs_uses, counter.ps_uses, counter.mapped, desc.ByteWidth);
			}
		}
#endif
	}

#if RESHADE_DX11_CAPTURE_DEPTH_BUFFERS
	void d3d11_runtime::detect_depth_source(draw_call_tracker &tracker)
	{
		if (depth_buffer_before_clear)
		{
			_best_depth_stencil_overwrite = nullptr;
		}

		if (_best_depth_stencil_overwrite != nullptr)
		{
			return;
		}

		static int cooldown = 0, traffic = 0;

		if (cooldown-- > 0)
		{
			traffic += g_network_traffic > 0;

			if (!depth_buffer_before_clear)
			{
				return;
			}
		}
		else
		{
			cooldown = 30;
			if (traffic > 10)
			{
				traffic = 0;
				create_depthstencil_replacement(nullptr, nullptr);
				return;
			}
			else
			{
				traffic = 0;
			}
		}

		if (_is_multisampling_enabled)
		{
			return;
		}

		const DXGI_FORMAT depth_texture_formats[] = {
			DXGI_FORMAT_UNKNOWN,
			DXGI_FORMAT_R16_TYPELESS,
			DXGI_FORMAT_R32_TYPELESS,
			DXGI_FORMAT_R24G8_TYPELESS,
			DXGI_FORMAT_R32G8X24_TYPELESS
		};

		assert(_depth_buffer_texture_format >= 0 && _depth_buffer_texture_format < ARRAYSIZE(depth_texture_formats));

		if (depth_buffer_before_clear)
		{
			// At the final rendering stage, it is fine to rely on the depth stencil to select the best depth texture
			// But when we retrieve the depth textures before the final rendering stage, there is chance that one or many different depth textures are associated to the same depth stencil (for instance, in Bioshock 2)
			// In this case, we cannot use the depth stencil to determine which depth texture is the good one, so we can use the default depth stencil
			// For the moment, the best we can do is retrieve all the depth textures that has been cleared in the rendering pipeline, then select one of them (by default, the last one)
			// In the future, maybe we could find a way to retrieve depth texture statistics (number of draw calls and number of vertices), so ReShade could automatically select the best one
			ID3D11Texture2D *const best_match_texture = tracker.find_best_cleared_depth_buffer_texture(depth_texture_formats[_depth_buffer_texture_format], depth_buffer_clearing_number);

			if (best_match_texture != nullptr)
			{
				create_depthstencil_replacement(_default_depthstencil.get(), best_match_texture);
			}
			return;
		}

		const auto best_snapshot = tracker.find_best_snapshot(_width, _height, depth_texture_formats[_depth_buffer_texture_format]);

		if (best_snapshot.depthstencil != nullptr)
		{
			create_depthstencil_replacement(best_snapshot.depthstencil, best_snapshot.texture.get());
		}
	}

	bool d3d11_runtime::create_depthstencil_replacement(ID3D11DepthStencilView *depthstencil, ID3D11Texture2D *texture)
	{
		_depthstencil.reset();
		_depthstencil_replacement.reset();
		_depthstencil_texture.reset();
		_depthstencil_texture_srv.reset();

		if (depthstencil != nullptr)
		{
			assert(texture != nullptr);

			_depthstencil = depthstencil;
			_depthstencil_texture = texture;

			D3D11_TEXTURE2D_DESC texdesc;
			_depthstencil_texture->GetDesc(&texdesc);

			HRESULT hr = S_OK;

			if ((texdesc.BindFlags & D3D11_BIND_SHADER_RESOURCE) == 0)
			{
				_depthstencil_texture.reset();

				switch (texdesc.Format)
				{
					case DXGI_FORMAT_R16_TYPELESS:
					case DXGI_FORMAT_D16_UNORM:
						texdesc.Format = DXGI_FORMAT_R16_TYPELESS;
						break;
					case DXGI_FORMAT_R32_TYPELESS:
					case DXGI_FORMAT_D32_FLOAT:
						texdesc.Format = DXGI_FORMAT_R32_TYPELESS;
						break;
					default:
					case DXGI_FORMAT_R24G8_TYPELESS:
					case DXGI_FORMAT_D24_UNORM_S8_UINT:
						texdesc.Format = DXGI_FORMAT_R24G8_TYPELESS;
						break;
					case DXGI_FORMAT_R32G8X24_TYPELESS:
					case DXGI_FORMAT_D32_FLOAT_S8X24_UINT:
						texdesc.Format = DXGI_FORMAT_R32G8X24_TYPELESS;
						break;
				}

				texdesc.BindFlags = D3D11_BIND_DEPTH_STENCIL | D3D11_BIND_SHADER_RESOURCE;

				hr = _device->CreateTexture2D(&texdesc, nullptr, &_depthstencil_texture);

				if (SUCCEEDED(hr))
				{
					D3D11_DEPTH_STENCIL_VIEW_DESC dsvdesc = { };
					dsvdesc.ViewDimension = D3D11_DSV_DIMENSION_TEXTURE2D;

					switch (texdesc.Format)
					{
						case DXGI_FORMAT_R16_TYPELESS:
							dsvdesc.Format = DXGI_FORMAT_D16_UNORM;
							break;
						case DXGI_FORMAT_R32_TYPELESS:
							dsvdesc.Format = DXGI_FORMAT_D32_FLOAT;
							break;
						case DXGI_FORMAT_R24G8_TYPELESS:
							dsvdesc.Format = DXGI_FORMAT_D24_UNORM_S8_UINT;
							break;
						case DXGI_FORMAT_R32G8X24_TYPELESS:
							dsvdesc.Format = DXGI_FORMAT_D32_FLOAT_S8X24_UINT;
							break;
					}

					hr = _device->CreateDepthStencilView(_depthstencil_texture.get(), &dsvdesc, &_depthstencil_replacement);
				}
			}

			if (FAILED(hr))
			{
				LOG(ERROR) << "Failed to create depth stencil replacement texture! HRESULT is '" << std::hex << hr << std::dec << "'.";

				return false;
			}

			D3D11_SHADER_RESOURCE_VIEW_DESC srvdesc = { };
			srvdesc.ViewDimension = D3D11_SRV_DIMENSION_TEXTURE2D;
			srvdesc.Texture2D.MipLevels = 1;

			switch (texdesc.Format)
			{
				case DXGI_FORMAT_R16_TYPELESS:
					srvdesc.Format = DXGI_FORMAT_R16_FLOAT;
					break;
				case DXGI_FORMAT_R32_TYPELESS:
					srvdesc.Format = DXGI_FORMAT_R32_FLOAT;
					break;
				case DXGI_FORMAT_R24G8_TYPELESS:
					srvdesc.Format = DXGI_FORMAT_R24_UNORM_X8_TYPELESS;
					break;
				case DXGI_FORMAT_R32G8X24_TYPELESS:
					srvdesc.Format = DXGI_FORMAT_R32_FLOAT_X8X24_TYPELESS;
					break;
			}

			hr = _device->CreateShaderResourceView(_depthstencil_texture.get(), &srvdesc, &_depthstencil_texture_srv);

			if (FAILED(hr))
			{
				LOG(ERROR) << "Failed to create depth stencil replacement resource view! HRESULT is '" << std::hex << hr << std::dec << "'.";

				return false;
			}

			// Update auto depth stencil
			com_ptr<ID3D11DepthStencilView> current_depthstencil;
			ID3D11RenderTargetView *targets[D3D11_SIMULTANEOUS_RENDER_TARGET_COUNT] = { nullptr };

			_immediate_context->OMGetRenderTargets(D3D11_SIMULTANEOUS_RENDER_TARGET_COUNT, targets, &current_depthstencil);

			if (current_depthstencil != nullptr && current_depthstencil == _depthstencil)
			{
				_immediate_context->OMSetRenderTargets(D3D11_SIMULTANEOUS_RENDER_TARGET_COUNT, targets, _depthstencil_replacement.get());
			}

			for (UINT i = 0; i < D3D11_SIMULTANEOUS_RENDER_TARGET_COUNT; ++i)
			{
				if (targets[i] != nullptr)
				{
					targets[i]->Release();
				}
			}
		}

		// Update effect textures
		_effect_shader_resources[2] = _depthstencil_texture_srv;
		for (const auto &technique : _techniques)
			for (const auto &pass : technique.passes)
				pass->as<d3d11_pass_data>()->shader_resources[2] = _depthstencil_texture_srv;

		return true;
	}
<<<<<<< HEAD

	com_ptr<ID3D11Texture2D> d3d11_runtime::select_depth_texture_save(D3D11_TEXTURE2D_DESC &texture_desc)
	{
		/* function that selects the appropriate texture where we want to save the depth texture before it is cleared  */
		/* if this texture is null, create it according to the dimensions and the format of the depth texture */
		/* Doing so, we avoid to create a new texture each time the depth texture is saved */

		// select the texture format according to the depth texture's one
		switch (texture_desc.Format)
		{
		case DXGI_FORMAT_R16_TYPELESS:
		case DXGI_FORMAT_D16_UNORM:
			texture_desc.Format = DXGI_FORMAT_R16_TYPELESS;
			break;
		case DXGI_FORMAT_R32_TYPELESS:
		case DXGI_FORMAT_D32_FLOAT:
			texture_desc.Format = DXGI_FORMAT_R32_TYPELESS;
			break;
		default:
		case DXGI_FORMAT_R24G8_TYPELESS:
		case DXGI_FORMAT_D24_UNORM_S8_UINT:
			texture_desc.Format = DXGI_FORMAT_R24G8_TYPELESS;
			break;
		case DXGI_FORMAT_R32G8X24_TYPELESS:
		case DXGI_FORMAT_D32_FLOAT_S8X24_UINT:
			texture_desc.Format = DXGI_FORMAT_R32G8X24_TYPELESS;
			break;
		}

		// create an unique index based on the dept texture format and dimensions
		UINT idx = texture_desc.Format * texture_desc.Width * texture_desc.Height;

		const auto it = _depth_texture_saves.find(idx);
		com_ptr<ID3D11Texture2D> depth_texture_save = nullptr;

		// Create the saved texture pointed by the index if it does not already exist
		if (it == _depth_texture_saves.end())
		{
			texture_desc.BindFlags = D3D11_BIND_DEPTH_STENCIL | D3D11_BIND_SHADER_RESOURCE;

			HRESULT hr = _device->CreateTexture2D(&texture_desc, nullptr, &depth_texture_save);

			if (FAILED(hr))
			{
				LOG(ERROR) << "Failed to create depth texture copy! HRESULT is '" << std::hex << hr << std::dec << "'.";
				return nullptr;
			}

			_depth_texture_saves.emplace(idx, depth_texture_save);
		}
		// If the saved texture pointed by the index exists, use it (save resources and perfs)
		else
		{
			depth_texture_save = it->second;
		}

		return depth_texture_save;
	}
=======
#endif
>>>>>>> d1f44b6d
}<|MERGE_RESOLUTION|>--- conflicted
+++ resolved
@@ -1051,7 +1051,6 @@
 					{
 						ImGui::SameLine();
 
-<<<<<<< HEAD
 						ImGui::Text("=> %p", it.second.dest_texture.get());
 					}
 
@@ -1068,10 +1067,7 @@
 
 				ImGui::Text("Depth texture number %u selected", _selected_depth_buffer_texture_index);
 			}
-			else if (!_current_tracker.depthstencil_counters().empty())
-=======
-			if (!_current_tracker.depth_buffer_counters().empty())
->>>>>>> d1f44b6d
+			else if (!_current_tracker.depth_buffer_counters().empty())
 			{
 				ImGui::Spacing();
 				ImGui::Text("Depth Buffers: (intermediate buffer draw calls in parentheses)");
@@ -1360,7 +1356,6 @@
 
 		return true;
 	}
-<<<<<<< HEAD
 
 	com_ptr<ID3D11Texture2D> d3d11_runtime::select_depth_texture_save(D3D11_TEXTURE2D_DESC &texture_desc)
 	{
@@ -1419,7 +1414,5 @@
 
 		return depth_texture_save;
 	}
-=======
 #endif
->>>>>>> d1f44b6d
 }