/*
 * Copyright (C) 2014 Patrick Mours. All rights reserved.
 * License: https://github.com/crosire/reshade#license
 */

#include "dll_log.hpp"
#include "buffer_detection.hpp"
#include "dxgi/format_utils.hpp"
#include <cmath>

#if RESHADE_DEPTH
static inline com_ptr<ID3D11Texture2D> texture_from_dsv(ID3D11DepthStencilView *dsv)
{
	if (dsv == nullptr)
		return nullptr;
	com_ptr<ID3D11Resource> resource;
	dsv->GetResource(&resource);
	assert(resource != nullptr);
	com_ptr<ID3D11Texture2D> texture;
	resource->QueryInterface(&texture);
	return texture;
}
#endif

void reshade::d3d11::buffer_detection::init(ID3D11DeviceContext *device_context, const buffer_detection_context *context)
{
	_device_context = device_context;
	_context = context;
}

void reshade::d3d11::buffer_detection::reset()
{
	_stats = { 0, 0 };
#if RESHADE_DEPTH
	_new_om_stage = false;
	_depth_stencil_cleared = false;
	_best_copy_stats = { 0, 0 };
	_has_indirect_drawcalls = false;
	_counters_per_used_depth_texture.clear();
#endif
}
void reshade::d3d11::buffer_detection_context::reset(bool release_resources)
{
	buffer_detection::reset();

#if RESHADE_DEPTH
	assert(_depthstencil_clear_texture == nullptr || _context == this);

	if (release_resources)
	{
		assert(_context == this);

		_previous_stats = { 0, 0 };
		_depthstencil_clear_texture.reset();
	}
#else
	UNREFERENCED_PARAMETER(release_resources);
#endif
}

void reshade::d3d11::buffer_detection::merge(const buffer_detection &source)
{
	_stats.vertices += source._stats.vertices;
	_stats.drawcalls += source._stats.drawcalls;

#if RESHADE_DEPTH
	_new_om_stage = false;
	_best_copy_stats = source._best_copy_stats;
	_depth_stencil_cleared |= source._depth_stencil_cleared;
	_has_indirect_drawcalls |= source._has_indirect_drawcalls;

	for (const auto &[dsv_texture, snapshot] : source._counters_per_used_depth_texture)
	{
		auto &target_snapshot = _counters_per_used_depth_texture[dsv_texture];
		target_snapshot.total_stats.vertices += snapshot.total_stats.vertices;
		target_snapshot.total_stats.drawcalls += snapshot.total_stats.drawcalls;
		target_snapshot.current_stats.vertices += snapshot.current_stats.vertices;
		target_snapshot.current_stats.drawcalls += snapshot.current_stats.drawcalls;

		target_snapshot.clears.insert(target_snapshot.clears.end(), snapshot.clears.begin(), snapshot.clears.end());
	}
#endif
}

void reshade::d3d11::buffer_detection::on_draw(UINT vertices)
{
	_stats.vertices += vertices;
	_stats.drawcalls += 1;

#if RESHADE_DEPTH
	com_ptr<ID3D11DepthStencilView> depthstencil;
	_device_context->OMGetRenderTargets(0, nullptr, &depthstencil);

	const auto dsv_texture = texture_from_dsv(depthstencil.get());
	if (dsv_texture == nullptr)
		return; // This is a draw call with no depth-stencil bound

	// See 'D3D11DeviceContext::DrawInstancedIndirect' and 'D3D11DeviceContext::DrawIndexedInstancedIndirect'
	if (vertices == 0)
		_has_indirect_drawcalls = true;

	// Check if this draw call likely represets a fullscreen rectangle (two triangles), which would clear the depth-stencil
<<<<<<< HEAD
	if (_context->_preserve_depth_buffers_hidden_by_rectangle && vertices <= 6 && _new_om_stage && _depth_stencil_cleared)
	{
		ID3D11RasterizerState *rasterizer_state = nullptr;
		_device->RSGetState(&rasterizer_state);
		D3D11_RASTERIZER_DESC raster_desc;
		rasterizer_state->GetDesc(&raster_desc);

		ID3D11DepthStencilState *depth_stencil_state = nullptr;
		UINT stencilRef;
		_device->OMGetDepthStencilState(&depth_stencil_state, &stencilRef);
		D3D11_DEPTH_STENCIL_DESC depth_stencil_desc;
		depth_stencil_state->GetDesc(&depth_stencil_desc);

		if ((raster_desc.CullMode & D3D11_CULL_NONE) != 0 && depth_stencil_desc.DepthWriteMask == D3D11_DEPTH_WRITE_MASK_ALL)
		{
			on_clear_depthstencil(D3D11_CLEAR_STENCIL, depthstencil.get(), true);
=======
	if (_context->preserve_hidden_depth_buffers && vertices <= 6 && _new_om_stage && _depth_stencil_cleared)
	{
		D3D11_RASTERIZER_DESC rs_desc;
		com_ptr<ID3D11RasterizerState> rs;
		_device_context->RSGetState(&rs);
		assert(rs != nullptr);
		rs->GetDesc(&rs_desc);

		UINT stencil_ref_value;
		D3D11_DEPTH_STENCIL_DESC dss_desc;
		com_ptr<ID3D11DepthStencilState> dss;
		_device_context->OMGetDepthStencilState(&dss, &stencil_ref_value);
		assert(dss != nullptr);
		dss->GetDesc(&dss_desc);

		if (rs_desc.CullMode == D3D11_CULL_NONE && dss_desc.DepthWriteMask == D3D11_DEPTH_WRITE_MASK_ALL)
		{
			on_clear_depthstencil(D3D11_CLEAR_DEPTH, depthstencil.get(), true);
>>>>>>> a73b5181

			_new_om_stage = false;
			_depth_stencil_cleared = false;
		}
	}

	auto &counters = _counters_per_used_depth_texture[dsv_texture];
	counters.total_stats.vertices += vertices;
	counters.total_stats.drawcalls += 1;
	counters.current_stats.vertices += vertices;
	counters.current_stats.drawcalls += 1;
#endif
}

#if RESHADE_DEPTH
void reshade::d3d11::buffer_detection::on_set_render_targets()
{
	_new_om_stage = true;
}

void reshade::d3d11::buffer_detection::on_clear_depthstencil(UINT clear_flags, ID3D11DepthStencilView *dsv, bool rect_draw_call)
{
	assert(_context != nullptr);

	_depth_stencil_cleared = true;

<<<<<<< HEAD
	if (!rect_draw_call && (clear_flags & D3D11_CLEAR_DEPTH) == 0)
=======
	if ((clear_flags & D3D11_CLEAR_DEPTH) == 0 || !_context->preserve_depth_buffers)
>>>>>>> a73b5181
		return;

	com_ptr<ID3D11Texture2D> dsv_texture = texture_from_dsv(dsv);
	if (dsv_texture == nullptr || _context->_depthstencil_clear_texture == nullptr || dsv_texture != _context->depthstencil_clear_index.first)
		return;

	auto &counters = _counters_per_used_depth_texture[dsv_texture];

	// Update stats with data from previous frame
	if (!rect_draw_call && counters.current_stats.drawcalls == 0)
		counters.current_stats = _context->_previous_stats;

	// Ignore clears when there was no meaningful workload
	if (counters.current_stats.drawcalls == 0)
		return;

	if (rect_draw_call)
		counters.current_stats.rect = true;

	counters.clears.push_back(counters.current_stats);

	// Make a backup copy of the depth texture before it is cleared
<<<<<<< HEAD
	if (_context->_depthstencil_clear_index.second == std::numeric_limits<UINT>::max() ?
=======
	if (_context->depthstencil_clear_index.second == 0 ?
		// If clear index override is set to zero, always copy any suitable buffers
>>>>>>> a73b5181
		rect_draw_call || counters.current_stats.vertices > _best_copy_stats.vertices :
		// This is not really correct, since clears may accumulate over multiple command lists, but it's unlikely that the same depth-stencil is used in more than one
		counters.clears.size() == _context->depthstencil_clear_index.second)
	{
		// since the rect draw calls are selected according to their order, their stats are not taken into account to find the best stats
		if (!rect_draw_call)
			_best_copy_stats = counters.current_stats;

		_device_context->CopyResource(_context->_depthstencil_clear_texture.get(), dsv_texture.get());
	}

	// Reset draw call stats for clears
	counters.current_stats = { 0, 0 };
}

bool reshade::d3d11::buffer_detection_context::update_depthstencil_clear_texture(D3D11_TEXTURE2D_DESC desc)
{
	if (_depthstencil_clear_texture != nullptr)
	{
		D3D11_TEXTURE2D_DESC existing_desc;
		_depthstencil_clear_texture->GetDesc(&existing_desc);

		if (desc.Width == existing_desc.Width && desc.Height == existing_desc.Height && desc.Format == existing_desc.Format)
			return true; // Texture already matches dimensions, so can re-use
		else
			_depthstencil_clear_texture.reset();
	}

	assert(_device_context != nullptr);

	desc.Format = make_dxgi_format_typeless(desc.Format);
	desc.BindFlags = D3D11_BIND_DEPTH_STENCIL | D3D11_BIND_SHADER_RESOURCE;

	com_ptr<ID3D11Device> device;
	_device_context->GetDevice(&device);

	if (HRESULT hr = device->CreateTexture2D(&desc, nullptr, &_depthstencil_clear_texture); FAILED(hr))
	{
		LOG(ERROR) << "Failed to create depth-stencil texture! HRESULT is " << hr << '.';
		return false;
	}

	return true;
}

<<<<<<< HEAD
com_ptr<ID3D11Texture2D> reshade::d3d11::buffer_detection_context::find_best_depth_texture(UINT width, UINT height, com_ptr<ID3D11Texture2D> override, UINT clear_index_override, bool extended_to_rect_draw_calls)
{
	depthstencil_info best_snapshot;
	com_ptr<ID3D11Texture2D> best_match;

	_preserve_cleared_depth_buffers = (clear_index_override > 0);
	_preserve_depth_buffers_hidden_by_rectangle = (extended_to_rect_draw_calls == true);

	if (override != nullptr)
=======
com_ptr<ID3D11Texture2D> reshade::d3d11::buffer_detection_context::find_best_depth_texture(UINT width, UINT height, com_ptr<ID3D11Texture2D> override)
{
	depthstencil_info best_snapshot;
	com_ptr<ID3D11Texture2D> best_match = std::move(override);
	if (best_match != nullptr)
>>>>>>> a73b5181
	{
		best_snapshot = _counters_per_used_depth_texture[best_match];
	}
	else
	{
		for (auto &[dsv_texture, snapshot] : _counters_per_used_depth_texture)
		{
			if (snapshot.total_stats.drawcalls == 0)
				continue; // Skip unused

			D3D11_TEXTURE2D_DESC desc;
			dsv_texture->GetDesc(&desc);
			assert((desc.BindFlags & D3D11_BIND_DEPTH_STENCIL) != 0);

			if (desc.SampleDesc.Count > 1)
				continue; // Ignore MSAA textures, since they would need to be resolved first

			assert((desc.BindFlags & D3D11_BIND_SHADER_RESOURCE) != 0);

			if (width != 0 && height != 0)
			{
				const float w = static_cast<float>(width);
				const float w_ratio = w / desc.Width;
				const float h = static_cast<float>(height);
				const float h_ratio = h / desc.Height;
				const float aspect_ratio = (w / h) - (static_cast<float>(desc.Width) / desc.Height);

				if (std::fabs(aspect_ratio) > 0.1f || w_ratio > 1.85f || h_ratio > 1.85f || w_ratio < 0.5f || h_ratio < 0.5f)
					continue; // Not a good fit
			}

			if (!_has_indirect_drawcalls ?
				// Choose snapshot with the most vertices, since that is likely to contain the main scene
				snapshot.total_stats.vertices > best_snapshot.total_stats.vertices :
			// Or check draw calls, since vertices may not be accurate if application is using indirect draw calls
			snapshot.total_stats.drawcalls > best_snapshot.total_stats.drawcalls)
			{
				best_match = dsv_texture;
				best_snapshot = snapshot;
			}
		}
	}

	depthstencil_clear_index.first = best_match.get();

	if (preserve_depth_buffers && best_match != nullptr)
	{
		_previous_stats = best_snapshot.current_stats;

		D3D11_TEXTURE2D_DESC desc;
		best_match->GetDesc(&desc);

		if (update_depthstencil_clear_texture(desc))
		{
			return _depthstencil_clear_texture;
		}
	}

	return best_match;
}
#endif
<<<<<<< HEAD

#if RESHADE_WIREFRAME
void reshade::d3d11::buffer_detection_context::set_wireframe_mode(bool value)
{
	_wireframe_mode = value;
}

const bool reshade::d3d11::buffer_detection::get_wireframe_mode()
{
	return _context->_wireframe_mode;
}
#endif
=======
>>>>>>> a73b5181
<|MERGE_RESOLUTION|>--- conflicted
+++ resolved
@@ -100,24 +100,6 @@
 		_has_indirect_drawcalls = true;
 
 	// Check if this draw call likely represets a fullscreen rectangle (two triangles), which would clear the depth-stencil
-<<<<<<< HEAD
-	if (_context->_preserve_depth_buffers_hidden_by_rectangle && vertices <= 6 && _new_om_stage && _depth_stencil_cleared)
-	{
-		ID3D11RasterizerState *rasterizer_state = nullptr;
-		_device->RSGetState(&rasterizer_state);
-		D3D11_RASTERIZER_DESC raster_desc;
-		rasterizer_state->GetDesc(&raster_desc);
-
-		ID3D11DepthStencilState *depth_stencil_state = nullptr;
-		UINT stencilRef;
-		_device->OMGetDepthStencilState(&depth_stencil_state, &stencilRef);
-		D3D11_DEPTH_STENCIL_DESC depth_stencil_desc;
-		depth_stencil_state->GetDesc(&depth_stencil_desc);
-
-		if ((raster_desc.CullMode & D3D11_CULL_NONE) != 0 && depth_stencil_desc.DepthWriteMask == D3D11_DEPTH_WRITE_MASK_ALL)
-		{
-			on_clear_depthstencil(D3D11_CLEAR_STENCIL, depthstencil.get(), true);
-=======
 	if (_context->preserve_hidden_depth_buffers && vertices <= 6 && _new_om_stage && _depth_stencil_cleared)
 	{
 		D3D11_RASTERIZER_DESC rs_desc;
@@ -136,7 +118,6 @@
 		if (rs_desc.CullMode == D3D11_CULL_NONE && dss_desc.DepthWriteMask == D3D11_DEPTH_WRITE_MASK_ALL)
 		{
 			on_clear_depthstencil(D3D11_CLEAR_DEPTH, depthstencil.get(), true);
->>>>>>> a73b5181
 
 			_new_om_stage = false;
 			_depth_stencil_cleared = false;
@@ -163,11 +144,7 @@
 
 	_depth_stencil_cleared = true;
 
-<<<<<<< HEAD
-	if (!rect_draw_call && (clear_flags & D3D11_CLEAR_DEPTH) == 0)
-=======
 	if ((clear_flags & D3D11_CLEAR_DEPTH) == 0 || !_context->preserve_depth_buffers)
->>>>>>> a73b5181
 		return;
 
 	com_ptr<ID3D11Texture2D> dsv_texture = texture_from_dsv(dsv);
@@ -190,12 +167,8 @@
 	counters.clears.push_back(counters.current_stats);
 
 	// Make a backup copy of the depth texture before it is cleared
-<<<<<<< HEAD
-	if (_context->_depthstencil_clear_index.second == std::numeric_limits<UINT>::max() ?
-=======
 	if (_context->depthstencil_clear_index.second == 0 ?
 		// If clear index override is set to zero, always copy any suitable buffers
->>>>>>> a73b5181
 		rect_draw_call || counters.current_stats.vertices > _best_copy_stats.vertices :
 		// This is not really correct, since clears may accumulate over multiple command lists, but it's unlikely that the same depth-stencil is used in more than one
 		counters.clears.size() == _context->depthstencil_clear_index.second)
@@ -241,23 +214,11 @@
 	return true;
 }
 
-<<<<<<< HEAD
-com_ptr<ID3D11Texture2D> reshade::d3d11::buffer_detection_context::find_best_depth_texture(UINT width, UINT height, com_ptr<ID3D11Texture2D> override, UINT clear_index_override, bool extended_to_rect_draw_calls)
-{
-	depthstencil_info best_snapshot;
-	com_ptr<ID3D11Texture2D> best_match;
-
-	_preserve_cleared_depth_buffers = (clear_index_override > 0);
-	_preserve_depth_buffers_hidden_by_rectangle = (extended_to_rect_draw_calls == true);
-
-	if (override != nullptr)
-=======
 com_ptr<ID3D11Texture2D> reshade::d3d11::buffer_detection_context::find_best_depth_texture(UINT width, UINT height, com_ptr<ID3D11Texture2D> override)
 {
 	depthstencil_info best_snapshot;
 	com_ptr<ID3D11Texture2D> best_match = std::move(override);
 	if (best_match != nullptr)
->>>>>>> a73b5181
 	{
 		best_snapshot = _counters_per_used_depth_texture[best_match];
 	}
@@ -292,8 +253,8 @@
 			if (!_has_indirect_drawcalls ?
 				// Choose snapshot with the most vertices, since that is likely to contain the main scene
 				snapshot.total_stats.vertices > best_snapshot.total_stats.vertices :
-			// Or check draw calls, since vertices may not be accurate if application is using indirect draw calls
-			snapshot.total_stats.drawcalls > best_snapshot.total_stats.drawcalls)
+				// Or check draw calls, since vertices may not be accurate if application is using indirect draw calls
+				snapshot.total_stats.drawcalls > best_snapshot.total_stats.drawcalls)
 			{
 				best_match = dsv_texture;
 				best_snapshot = snapshot;
@@ -319,7 +280,6 @@
 	return best_match;
 }
 #endif
-<<<<<<< HEAD
 
 #if RESHADE_WIREFRAME
 void reshade::d3d11::buffer_detection_context::set_wireframe_mode(bool value)
@@ -332,5 +292,3 @@
 	return _context->_wireframe_mode;
 }
 #endif
-=======
->>>>>>> a73b5181
