/**
 * Copyright (C) 2014 Patrick Mours. All rights reserved.
 * License: https://github.com/crosire/reshade#license
 */

#include "log.hpp"
#include "buffer_detection.hpp"
#include "../dxgi/format_utils.hpp"
#include <math.h>

#if RESHADE_DX11_CAPTURE_DEPTH_BUFFERS
static inline com_ptr<ID3D11Texture2D> texture_from_dsv(ID3D11DepthStencilView *dsv)
{
	if (dsv == nullptr)
		return nullptr;
	com_ptr<ID3D11Resource> resource;
	dsv->GetResource(&resource);
	com_ptr<ID3D11Texture2D> texture;
	resource->QueryInterface(&texture);
	return texture;
}
#endif

void reshade::d3d11::buffer_detection::init(ID3D11DeviceContext *device, const buffer_detection_context *context)
{
	_device = device;
	_context = context;
}

void reshade::d3d11::buffer_detection::reset()
{
	_stats.vertices = 0;
	_stats.drawcalls = 0;
#if RESHADE_DX11_CAPTURE_DEPTH_BUFFERS
	_clear_stats.vertices = 0;
	_clear_stats.drawcalls = 0;
	_counters_per_used_depth_texture.clear();
#endif
#if RESHADE_DX11_CAPTURE_CONSTANT_BUFFERS
	_counters_per_constant_buffer.clear();
#endif
}
void reshade::d3d11::buffer_detection_context::reset(bool release_resources)
{
	buffer_detection::reset();

#if RESHADE_DX11_CAPTURE_DEPTH_BUFFERS
	if (release_resources)
	{
		assert(_context == this);

		_depthstencil_clear_texture.reset();
	}
#endif
}

void reshade::d3d11::buffer_detection::merge(const buffer_detection &source)
{
	_stats.vertices += source._stats.vertices;
	_stats.drawcalls += source._stats.drawcalls;

#if RESHADE_DX11_CAPTURE_DEPTH_BUFFERS
	_clear_stats.vertices += source._clear_stats.vertices;
	_clear_stats.drawcalls += source._clear_stats.drawcalls;

	for (const auto &[dsv_texture, snapshot] : source._counters_per_used_depth_texture)
	{
		auto &target_snapshot = _counters_per_used_depth_texture[dsv_texture];
		target_snapshot.stats.vertices += snapshot.stats.vertices;
		target_snapshot.stats.drawcalls += snapshot.stats.drawcalls;

		target_snapshot.clears.insert(target_snapshot.clears.end(), snapshot.clears.begin(), snapshot.clears.end());
	}
#endif
#if RESHADE_DX11_CAPTURE_CONSTANT_BUFFERS
	for (const auto &[buffer, snapshot] : source._counters_per_constant_buffer)
	{
		_counters_per_constant_buffer[buffer].vertices += snapshot.vertices;
		_counters_per_constant_buffer[buffer].drawcalls += snapshot.drawcalls;
		_counters_per_constant_buffer[buffer].ps_uses += snapshot.ps_uses;
		_counters_per_constant_buffer[buffer].vs_uses += snapshot.vs_uses;
	}
#endif
}

void reshade::d3d11::buffer_detection::on_map(ID3D11Resource *resource)
{
	UNREFERENCED_PARAMETER(resource);

#if RESHADE_DX11_CAPTURE_CONSTANT_BUFFERS
	D3D11_RESOURCE_DIMENSION dim;
	resource->GetType(&dim);

	if (dim == D3D11_RESOURCE_DIMENSION_BUFFER)
		_counters_per_constant_buffer[static_cast<ID3D11Buffer *>(resource)].mapped += 1;
#endif
}

void reshade::d3d11::buffer_detection::on_draw(UINT vertices)
{
	_stats.vertices += vertices;
	_stats.drawcalls += 1;

#if RESHADE_DX11_CAPTURE_DEPTH_BUFFERS
	com_ptr<ID3D11RenderTargetView> targets[D3D11_SIMULTANEOUS_RENDER_TARGET_COUNT];
	com_ptr<ID3D11DepthStencilView> depthstencil;
	_device->OMGetRenderTargets(D3D11_SIMULTANEOUS_RENDER_TARGET_COUNT, reinterpret_cast<ID3D11RenderTargetView **>(targets), &depthstencil);

	const auto dsv_texture = texture_from_dsv(depthstencil.get());
	if (dsv_texture == nullptr)
		return; // This is a draw call with no depth stencil bound

	_clear_stats.vertices += vertices;
	_clear_stats.drawcalls += 1;

	if (const auto intermediate_snapshot = _counters_per_used_depth_texture.find(dsv_texture);
		intermediate_snapshot != _counters_per_used_depth_texture.end())
	{
		intermediate_snapshot->second.stats.vertices += vertices;
		intermediate_snapshot->second.stats.drawcalls += 1;

		// Find the render targets, if they exist, and update their counts
		for (UINT i = 0; i < D3D11_SIMULTANEOUS_RENDER_TARGET_COUNT; i++)
		{
			if (targets[i] == nullptr)
				continue; // Ignore empty slots

			if (const auto it = intermediate_snapshot->second.additional_views.find(targets[i].get());
				it != intermediate_snapshot->second.additional_views.end())
			{
				it->second.vertices += vertices;
				it->second.drawcalls += 1;
			}
			else
			{
				// This shouldn't happen - it means somehow 'on_draw' was called with a render target without calling 'track_render_targets' on it first
				assert(false);
			}
		}
	}
#endif
#if RESHADE_DX11_CAPTURE_CONSTANT_BUFFERS
	// Capture constant buffers that are used when depth stencils are drawn
	com_ptr<ID3D11Buffer> vscbuffers[D3D11_COMMONSHADER_CONSTANT_BUFFER_API_SLOT_COUNT];
	_device->VSGetConstantBuffers(0, ARRAYSIZE(vscbuffers), reinterpret_cast<ID3D11Buffer **>(vscbuffers));

	for (UINT i = 0; i < ARRAYSIZE(vscbuffers); i++)
		// Uses the default drawcalls = 0 the first time around.
		if (vscbuffers[i] != nullptr)
			_counters_per_constant_buffer[vscbuffers[i]].vs_uses += 1;

	com_ptr<ID3D11Buffer> pscbuffers[D3D11_COMMONSHADER_CONSTANT_BUFFER_API_SLOT_COUNT];
	_device->PSGetConstantBuffers(0, ARRAYSIZE(pscbuffers), reinterpret_cast<ID3D11Buffer **>(pscbuffers));

	for (UINT i = 0; i < ARRAYSIZE(pscbuffers); i++)
		// Uses the default drawcalls = 0 the first time around.
		if (pscbuffers[i] != nullptr)
			_counters_per_constant_buffer[pscbuffers[i]].ps_uses += 1;
#endif
}

#if RESHADE_DX11_CAPTURE_DEPTH_BUFFERS
void reshade::d3d11::buffer_detection::track_render_targets(UINT num_views, ID3D11RenderTargetView *const *views, ID3D11DepthStencilView *dsv)
{
	com_ptr<ID3D11Texture2D> dsv_texture = texture_from_dsv(dsv);
	if (dsv_texture == nullptr)
		return;

	// Add new entry for this DSV
	auto &counters = _counters_per_used_depth_texture[dsv_texture];

	for (UINT i = 0; i < num_views; i++)
	{
		// If the render target isn't being tracked, this will create it
		counters.additional_views[views[i]].drawcalls += 1;
	}
}
void reshade::d3d11::buffer_detection::track_cleared_depthstencil(UINT clear_flags, ID3D11DepthStencilView *dsv)
{
	assert(_context != nullptr);

	if ((clear_flags & D3D11_CLEAR_DEPTH) == 0)
		return;

	com_ptr<ID3D11Texture2D> dsv_texture = texture_from_dsv(dsv);
	if (dsv_texture == nullptr || dsv_texture != _context->_depthstencil_clear_index.first)
		return;

<<<<<<< HEAD
	if (_counters_per_used_depth_texture[dsv_texture].stats.vertices == 0 || _counters_per_used_depth_texture[dsv_texture].stats.drawcalls == 0)
		return; // Ignore clears when there was no meaningful workload since the last one

	// Reset draw call stats for clears
	auto current_stats = _clear_stats;
	_clear_stats.vertices = 0;
	_clear_stats.drawcalls = 0;

	auto &clears = _counters_per_used_depth_texture[dsv_texture].clears;
	clears.push_back(current_stats);
=======
	auto &counters = _counters_per_used_depth_texture[dsv_texture];

	// Ignore clears when there was no meaningful workload
	if (counters.stats.drawcalls == 0)
		return;

	counters.clears.push_back(_clear_stats);

	// Reset draw call stats for clears
	_clear_stats.vertices = 0;
	_clear_stats.drawcalls = 0;
>>>>>>> 42182601

	// Make a backup copy of the depth texture before it is cleared
	// This is not really correct, since clears may accumulate over multiple command lists, but it's unlikely that the same depth stencil is used in more than one
	if (counters.clears.size() == _context->_depthstencil_clear_index.second)
	{
		_device->CopyResource(_context->_depthstencil_clear_texture.get(), dsv_texture.get());
	}
}

bool reshade::d3d11::buffer_detection_context::update_depthstencil_clear_texture(D3D11_TEXTURE2D_DESC desc)
{
	if (_depthstencil_clear_texture != nullptr)
	{
		D3D11_TEXTURE2D_DESC existing_desc;
		_depthstencil_clear_texture->GetDesc(&existing_desc);

		if (desc.Width == existing_desc.Width && desc.Height == existing_desc.Height && desc.Format == existing_desc.Format)
			return true; // Texture already matches dimensions, so can re-use
		else
			_depthstencil_clear_texture.reset();
	}

	desc.Format = make_dxgi_format_typeless(desc.Format);
	desc.BindFlags = D3D11_BIND_DEPTH_STENCIL | D3D11_BIND_SHADER_RESOURCE;

	com_ptr<ID3D11Device> device;
	_device->GetDevice(&device);

	if (HRESULT hr = device->CreateTexture2D(&desc, nullptr, &_depthstencil_clear_texture); FAILED(hr))
	{
		LOG(ERROR) << "Failed to create depth stencil texture! HRESULT is " << hr << '.';
		return false;
	}

	return true;
}

com_ptr<ID3D11Texture2D> reshade::d3d11::buffer_detection_context::find_best_depth_texture(UINT width, UINT height, com_ptr<ID3D11Texture2D> override, UINT clear_index_override)
{
	depthstencil_info best_snapshot;
	com_ptr<ID3D11Texture2D> best_match;

	if (override != nullptr)
	{
		best_match = std::move(override);
		best_snapshot = _counters_per_used_depth_texture[best_match];
	}
	else
	{
		for (auto &[dsv_texture, snapshot] : _counters_per_used_depth_texture)
		{
			if (snapshot.stats.drawcalls == 0 || snapshot.stats.vertices == 0)
				continue; // Skip unused

			D3D11_TEXTURE2D_DESC desc;
			dsv_texture->GetDesc(&desc);
			assert((desc.BindFlags & D3D11_BIND_DEPTH_STENCIL) != 0);

			if (desc.SampleDesc.Count > 1)
				continue; // Ignore MSAA textures, since they would need to be resolved first

			if (width != 0 && height != 0)
			{
				const float aspect_ratio = float(width) / float(height);
				const float texture_aspect_ratio = float(desc.Width) / float(desc.Height);

				const float width_factor = float(width) / float(desc.Width);
				const float height_factor = float(height) / float(desc.Height);

				if (fabs(texture_aspect_ratio - aspect_ratio) > 0.1f || width_factor > 1.85f || height_factor > 1.85f || width_factor < 0.5f || height_factor < 0.5f)
					continue; // Not a good fit
			}

			// Choose snapshot with the most draw calls, since vertices may not be accurate if application is using indirect draw calls
			if (snapshot.stats.drawcalls >= best_snapshot.stats.drawcalls)
			{
				best_match = dsv_texture;
				best_snapshot = snapshot;
			}
		}
	}

	if (clear_index_override != 0 && best_match != nullptr)
	{
		_depthstencil_clear_index = { best_match.get(), std::numeric_limits<UINT>::max() };

		if (clear_index_override <= best_snapshot.clears.size())
		{
			_depthstencil_clear_index.second = clear_index_override;
		}
		else
		{
			UINT last_vertices = 0;

			for (UINT clear_index = 0; clear_index < best_snapshot.clears.size(); ++clear_index)
			{
				const auto &snapshot = best_snapshot.clears[clear_index];

				if (snapshot.vertices >= last_vertices)
				{
					last_vertices = snapshot.vertices;
					_depthstencil_clear_index.second = clear_index + 1;
				}
			}
		}

		D3D11_TEXTURE2D_DESC desc;
		best_match->GetDesc(&desc);

		if (update_depthstencil_clear_texture(desc))
		{
			return _depthstencil_clear_texture;
		}
	}

	_depthstencil_clear_index = { nullptr, std::numeric_limits<UINT>::max() };

	return best_match;
}
#endif<|MERGE_RESOLUTION|>--- conflicted
+++ resolved
@@ -186,18 +186,6 @@
 	if (dsv_texture == nullptr || dsv_texture != _context->_depthstencil_clear_index.first)
 		return;
 
-<<<<<<< HEAD
-	if (_counters_per_used_depth_texture[dsv_texture].stats.vertices == 0 || _counters_per_used_depth_texture[dsv_texture].stats.drawcalls == 0)
-		return; // Ignore clears when there was no meaningful workload since the last one
-
-	// Reset draw call stats for clears
-	auto current_stats = _clear_stats;
-	_clear_stats.vertices = 0;
-	_clear_stats.drawcalls = 0;
-
-	auto &clears = _counters_per_used_depth_texture[dsv_texture].clears;
-	clears.push_back(current_stats);
-=======
 	auto &counters = _counters_per_used_depth_texture[dsv_texture];
 
 	// Ignore clears when there was no meaningful workload
@@ -209,7 +197,6 @@
 	// Reset draw call stats for clears
 	_clear_stats.vertices = 0;
 	_clear_stats.drawcalls = 0;
->>>>>>> 42182601
 
 	// Make a backup copy of the depth texture before it is cleared
 	// This is not really correct, since clears may accumulate over multiple command lists, but it's unlikely that the same depth stencil is used in more than one
