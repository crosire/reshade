/*
 * Copyright (C) 2014 Patrick Mours. All rights reserved.
 * License: https://github.com/crosire/reshade#license
 */

#if RESHADE_GUI

#include "dll_log.hpp"
#include "dll_resources.hpp"
#include "version.h"
#include "runtime.hpp"
#include "runtime_config.hpp"
#include "runtime_objects.hpp"
#include "input.hpp"
#include "imgui_widgets.hpp"
#include <cassert>
#include <fstream>
#include <algorithm>
#include <shellapi.h>

static std::string g_window_state_path;
extern volatile long g_network_traffic;

static const ImVec4 COLOR_RED = ImColor(240, 100, 100);
static const ImVec4 COLOR_YELLOW = ImColor(204, 204, 0);

void reshade::runtime::init_ui()
{
	if (g_window_state_path.empty())
		g_window_state_path = (g_reshade_base_path / L"ReShadeGUI.ini").u8string();

	// Default shortcut: Home
	_overlay_key_data[0] = 0x24;
	_overlay_key_data[1] = false;
	_overlay_key_data[2] = false;
	_overlay_key_data[3] = false;

	_editor.set_readonly(true);
	_viewer.set_readonly(true); // Viewer is always read-only
	_variable_editor_height = 300;

	_imgui_context = ImGui::CreateContext();
	auto &imgui_io = _imgui_context->IO;
	auto &imgui_style = _imgui_context->Style;
	imgui_io.IniFilename = nullptr;
	imgui_io.KeyMap[ImGuiKey_Tab] = 0x09; // VK_TAB
	imgui_io.KeyMap[ImGuiKey_LeftArrow] = 0x25; // VK_LEFT
	imgui_io.KeyMap[ImGuiKey_RightArrow] = 0x27; // VK_RIGHT
	imgui_io.KeyMap[ImGuiKey_UpArrow] = 0x26; // VK_UP
	imgui_io.KeyMap[ImGuiKey_DownArrow] = 0x28; // VK_DOWN
	imgui_io.KeyMap[ImGuiKey_PageUp] = 0x21; // VK_PRIOR
	imgui_io.KeyMap[ImGuiKey_PageDown] = 0x22; // VK_NEXT
	imgui_io.KeyMap[ImGuiKey_Home] = 0x24; // VK_HOME
	imgui_io.KeyMap[ImGuiKey_End] = 0x23; // VK_END
	imgui_io.KeyMap[ImGuiKey_Insert] = 0x2D; // VK_INSERT
	imgui_io.KeyMap[ImGuiKey_Delete] = 0x2E; // VK_DELETE
	imgui_io.KeyMap[ImGuiKey_Backspace] = 0x08; // VK_BACK
	imgui_io.KeyMap[ImGuiKey_Space] = 0x20; // VK_SPACE
	imgui_io.KeyMap[ImGuiKey_Enter] = 0x0D; // VK_RETURN
	imgui_io.KeyMap[ImGuiKey_Escape] = 0x1B; // VK_ESCAPE
	imgui_io.KeyMap[ImGuiKey_A] = 'A';
	imgui_io.KeyMap[ImGuiKey_C] = 'C';
	imgui_io.KeyMap[ImGuiKey_V] = 'V';
	imgui_io.KeyMap[ImGuiKey_X] = 'X';
	imgui_io.KeyMap[ImGuiKey_Y] = 'Y';
	imgui_io.KeyMap[ImGuiKey_Z] = 'Z';
	imgui_io.ConfigFlags = ImGuiConfigFlags_DockingEnable | ImGuiConfigFlags_NavEnableKeyboard;
	imgui_io.BackendFlags = ImGuiBackendFlags_HasMouseCursors | ImGuiBackendFlags_RendererHasVtxOffset;

	// Disable rounding by default
	imgui_style.GrabRounding = 0.0f;
	imgui_style.FrameRounding = 0.0f;
	imgui_style.ChildRounding = 0.0f;
	imgui_style.ScrollbarRounding = 0.0f;
	imgui_style.WindowRounding = 0.0f;
	imgui_style.WindowBorderSize = 0.0f;

	ImGui::SetCurrentContext(nullptr);

	subscribe_to_ui("Home", [this]() { draw_ui_home(); });
	subscribe_to_ui("Settings", [this]() { draw_ui_settings(); });
	subscribe_to_ui("Statistics", [this]() { draw_ui_statistics(); });
	subscribe_to_ui("Log", [this]() { draw_ui_log(); });
	subscribe_to_ui("About", [this]() { draw_ui_about(); });

	_load_config_callables.push_back([this](const ini_file &config) {
		config.get("INPUT", "KeyOverlay", _overlay_key_data);
		config.get("INPUT", "InputProcessing", _input_processing_mode);

		config.get("OVERLAY", "ShowFPS", _show_fps);
		config.get("OVERLAY", "ShowClock", _show_clock);
		config.get("OVERLAY", "ShowFrameTime", _show_frametime);
		config.get("OVERLAY", "ShowScreenshotMessage", _show_screenshot_message);
		config.get("OVERLAY", "FPSPosition", _fps_pos);
		config.get("OVERLAY", "ClockFormat", _clock_format);
		config.get("OVERLAY", "NoFontScaling", _no_font_scaling);
		config.get("OVERLAY", "TutorialProgress", _tutorial_index);
		config.get("OVERLAY", "VariableListHeight", _variable_editor_height);
		config.get("OVERLAY", "VariableListUseTabs", _variable_editor_tabs);
		config.get("OVERLAY", "EffectLoadSkippingButton", _effect_load_skipping_ui);

		bool save_imgui_window_state = false;
		config.get("OVERLAY", "SaveWindowState", save_imgui_window_state);
		_imgui_context->IO.IniFilename = save_imgui_window_state ? g_window_state_path.c_str() : nullptr;

		config.get("STYLE", "Alpha", _imgui_context->Style.Alpha);
		config.get("STYLE", "GrabRounding", _imgui_context->Style.GrabRounding);
		config.get("STYLE", "FrameRounding", _imgui_context->Style.FrameRounding);
		config.get("STYLE", "ChildRounding", _imgui_context->Style.ChildRounding);
		config.get("STYLE", "PopupRounding", _imgui_context->Style.PopupRounding);
		config.get("STYLE", "WindowRounding", _imgui_context->Style.WindowRounding);
		config.get("STYLE", "ScrollbarRounding", _imgui_context->Style.ScrollbarRounding);
		config.get("STYLE", "TabRounding", _imgui_context->Style.TabRounding);
		config.get("STYLE", "FPSScale", _fps_scale);
		config.get("STYLE", "ColFPSText", _fps_col);
		config.get("STYLE", "Font", _font);
		config.get("STYLE", "FontSize", _font_size);
		config.get("STYLE", "EditorFont", _editor_font);
		config.get("STYLE", "EditorFontSize", _editor_font_size);
		config.get("STYLE", "StyleIndex", _style_index);
		config.get("STYLE", "EditorStyleIndex", _editor_style_index);

		// For compatibility with older versions, set the alpha value if it is missing
		if (_fps_col[3] == 0.0f)
			_fps_col[3]  = 1.0f;

		load_custom_style();
	});
	_save_config_callables.push_back([this](ini_file &config) {
		config.set("INPUT", "KeyOverlay", _overlay_key_data);
		config.set("INPUT", "InputProcessing", _input_processing_mode);

		config.set("OVERLAY", "ShowFPS", _show_fps);
		config.set("OVERLAY", "ShowClock", _show_clock);
		config.set("OVERLAY", "ShowFrameTime", _show_frametime);
		config.set("OVERLAY", "ShowScreenshotMessage", _show_screenshot_message);
		config.set("OVERLAY", "FPSPosition", _fps_pos);
		config.set("OVERLAY", "ClockFormat", _clock_format);
		config.set("OVERLAY", "NoFontScaling", _no_font_scaling);
		config.set("OVERLAY", "TutorialProgress", _tutorial_index);
		config.set("OVERLAY", "VariableListHeight", _variable_editor_height);
		config.set("OVERLAY", "VariableListUseTabs", _variable_editor_tabs);
		config.set("OVERLAY", "EffectLoadSkippingButton", _effect_load_skipping_ui);

		config.set("OVERLAY", "SaveWindowState", _imgui_context->IO.IniFilename != nullptr);

		config.set("STYLE", "Alpha", _imgui_context->Style.Alpha);
		config.set("STYLE", "GrabRounding", _imgui_context->Style.GrabRounding);
		config.set("STYLE", "FrameRounding", _imgui_context->Style.FrameRounding);
		config.set("STYLE", "ChildRounding", _imgui_context->Style.ChildRounding);
		config.set("STYLE", "PopupRounding", _imgui_context->Style.PopupRounding);
		config.set("STYLE", "WindowRounding", _imgui_context->Style.WindowRounding);
		config.set("STYLE", "ScrollbarRounding", _imgui_context->Style.ScrollbarRounding);
		config.set("STYLE", "TabRounding", _imgui_context->Style.TabRounding);
		config.set("STYLE", "FPSScale", _fps_scale);
		config.set("STYLE", "ColFPSText", _fps_col);
		config.set("STYLE", "Font", _font);
		config.set("STYLE", "FontSize", _font_size);
		config.set("STYLE", "EditorFont", _editor_font);
		config.set("STYLE", "EditorFontSize", _editor_font_size);
		config.set("STYLE", "StyleIndex", _style_index);
		config.set("STYLE", "EditorStyleIndex", _editor_style_index);

		// Do not save custom style colors by default, only when actually used and edited
	});
}
void reshade::runtime::deinit_ui()
{
	ImGui::DestroyContext(_imgui_context);
}

void reshade::runtime::build_font_atlas()
{
	ImFontAtlas *const atlas = _imgui_context->IO.Fonts;
	// Remove any existing fonts from atlas first
	atlas->Clear();

	for (unsigned int i = 0; i < 2; ++i)
	{
		ImFontConfig cfg;
		cfg.SizePixels = static_cast<float>(i == 0 ? _font_size : _editor_font_size);

		const std::filesystem::path &font_path = i == 0 ? _font : _editor_font;
		if (std::error_code ec; !std::filesystem::is_regular_file(font_path, ec) || !atlas->AddFontFromFileTTF(font_path.u8string().c_str(), cfg.SizePixels))
			atlas->AddFontDefault(&cfg); // Use default font if custom font failed to load or does not exist
	}

	// If unable to build font atlas due to an invalid font, revert to the default font
	if (!atlas->Build())
	{
		_font.clear();
		_editor_font.clear();

		atlas->Clear();

		for (unsigned int i = 0; i < 2; ++i)
		{
			ImFontConfig cfg;
			cfg.SizePixels = static_cast<float>(i == 0 ? _font_size : _editor_font_size);

			atlas->AddFontDefault(&cfg);
		}
	}

	_show_splash = true;
	_rebuild_font_atlas = false;

	int width, height;
	unsigned char *pixels;
	atlas->GetTexDataAsRGBA32(&pixels, &width, &height);

	// Create font atlas texture and upload it
	if (_imgui_font_atlas != nullptr)
		destroy_texture(*_imgui_font_atlas);
	if (_imgui_font_atlas == nullptr)
		_imgui_font_atlas = std::make_unique<texture>();

	_imgui_font_atlas->width = width;
	_imgui_font_atlas->height = height;
	_imgui_font_atlas->format = reshadefx::texture_format::rgba8;
	_imgui_font_atlas->unique_name = "ImGUI Font Atlas";
	if (init_texture(*_imgui_font_atlas))
		upload_texture(*_imgui_font_atlas, pixels);
	else
		_imgui_font_atlas.reset();
}

void reshade::runtime::load_custom_style()
{
	const ini_file &config = ini_file::load_cache(_configuration_path);

	ImVec4 *const colors = _imgui_context->Style.Colors;
	switch (_style_index)
	{
	case 0:
		ImGui::StyleColorsDark(&_imgui_context->Style);
		break;
	case 1:
		ImGui::StyleColorsLight(&_imgui_context->Style);
		break;
	case 2:
		colors[ImGuiCol_Text] = ImVec4(0.862745f, 0.862745f, 0.862745f, 1.00f);
		colors[ImGuiCol_TextDisabled] = ImVec4(0.862745f, 0.862745f, 0.862745f, 0.58f);
		colors[ImGuiCol_WindowBg] = ImVec4(0.117647f, 0.117647f, 0.117647f, 1.00f);
		colors[ImGuiCol_ChildBg] = ImVec4(0.156863f, 0.156863f, 0.156863f, 0.00f);
		colors[ImGuiCol_Border] = ImVec4(0.862745f, 0.862745f, 0.862745f, 0.30f);
		colors[ImGuiCol_FrameBg] = ImVec4(0.156863f, 0.156863f, 0.156863f, 1.00f);
		colors[ImGuiCol_FrameBgHovered] = ImVec4(0.392157f, 0.588235f, 0.941176f, 0.470588f);
		colors[ImGuiCol_FrameBgActive] = ImVec4(0.392157f, 0.588235f, 0.941176f, 0.588235f);
		colors[ImGuiCol_TitleBg] = ImVec4(0.392157f, 0.588235f, 0.941176f, 0.45f);
		colors[ImGuiCol_TitleBgCollapsed] = ImVec4(0.392157f, 0.588235f, 0.941176f, 0.35f);
		colors[ImGuiCol_TitleBgActive] = ImVec4(0.392157f, 0.588235f, 0.941176f, 0.58f);
		colors[ImGuiCol_MenuBarBg] = ImVec4(0.156863f, 0.156863f, 0.156863f, 0.57f);
		colors[ImGuiCol_ScrollbarBg] = ImVec4(0.156863f, 0.156863f, 0.156863f, 1.00f);
		colors[ImGuiCol_ScrollbarGrab] = ImVec4(0.392157f, 0.588235f, 0.941176f, 0.31f);
		colors[ImGuiCol_ScrollbarGrabHovered] = ImVec4(0.392157f, 0.588235f, 0.941176f, 0.78f);
		colors[ImGuiCol_ScrollbarGrabActive] = ImVec4(0.392157f, 0.588235f, 0.941176f, 1.00f);
		colors[ImGuiCol_PopupBg] = ImVec4(0.117647f, 0.117647f, 0.117647f, 0.92f);
		colors[ImGuiCol_CheckMark] = ImVec4(0.392157f, 0.588235f, 0.941176f, 0.80f);
		colors[ImGuiCol_SliderGrab] = ImVec4(0.392157f, 0.588235f, 0.941176f, 0.784314f);
		colors[ImGuiCol_SliderGrabActive] = ImVec4(0.392157f, 0.588235f, 0.941176f, 1.00f);
		colors[ImGuiCol_Button] = ImVec4(0.392157f, 0.588235f, 0.941176f, 0.44f);
		colors[ImGuiCol_ButtonHovered] = ImVec4(0.392157f, 0.588235f, 0.941176f, 0.86f);
		colors[ImGuiCol_ButtonActive] = ImVec4(0.392157f, 0.588235f, 0.941176f, 1.00f);
		colors[ImGuiCol_Header] = ImVec4(0.392157f, 0.588235f, 0.941176f, 0.76f);
		colors[ImGuiCol_HeaderHovered] = ImVec4(0.392157f, 0.588235f, 0.941176f, 0.86f);
		colors[ImGuiCol_HeaderActive] = ImVec4(0.392157f, 0.588235f, 0.941176f, 1.00f);
		colors[ImGuiCol_Separator] = ImVec4(0.862745f, 0.862745f, 0.862745f, 0.32f);
		colors[ImGuiCol_SeparatorHovered] = ImVec4(0.862745f, 0.862745f, 0.862745f, 0.78f);
		colors[ImGuiCol_SeparatorActive] = ImVec4(0.862745f, 0.862745f, 0.862745f, 1.00f);
		colors[ImGuiCol_ResizeGrip] = ImVec4(0.392157f, 0.588235f, 0.941176f, 0.20f);
		colors[ImGuiCol_ResizeGripHovered] = ImVec4(0.392157f, 0.588235f, 0.941176f, 0.78f);
		colors[ImGuiCol_ResizeGripActive] = ImVec4(0.392157f, 0.588235f, 0.941176f, 1.00f);
		colors[ImGuiCol_Tab] = colors[ImGuiCol_Button];
		colors[ImGuiCol_TabActive] = colors[ImGuiCol_ButtonActive];
		colors[ImGuiCol_TabHovered] = colors[ImGuiCol_ButtonHovered];
		colors[ImGuiCol_TabUnfocused] = ImLerp(colors[ImGuiCol_Tab], colors[ImGuiCol_TitleBg], 0.80f);
		colors[ImGuiCol_TabUnfocusedActive] = ImLerp(colors[ImGuiCol_TabActive], colors[ImGuiCol_TitleBg], 0.40f);
		colors[ImGuiCol_DockingPreview] = colors[ImGuiCol_Header] * ImVec4(1.0f, 1.0f, 1.0f, 0.7f);
		colors[ImGuiCol_DockingEmptyBg] = ImVec4(0.20f, 0.20f, 0.20f, 1.00f);
		colors[ImGuiCol_PlotLines] = ImVec4(0.862745f, 0.862745f, 0.862745f, 0.63f);
		colors[ImGuiCol_PlotLinesHovered] = ImVec4(0.392157f, 0.588235f, 0.941176f, 1.00f);
		colors[ImGuiCol_PlotHistogram] = ImVec4(0.862745f, 0.862745f, 0.862745f, 0.63f);
		colors[ImGuiCol_PlotHistogramHovered] = ImVec4(0.392157f, 0.588235f, 0.941176f, 1.00f);
		colors[ImGuiCol_TextSelectedBg] = ImVec4(0.392157f, 0.588235f, 0.941176f, 0.43f);
		break;
	case 5:
		colors[ImGuiCol_Text] = ImColor(0xff969483);
		colors[ImGuiCol_TextDisabled] = ImColor(0xff756e58);
		colors[ImGuiCol_WindowBg] = ImColor(0xff362b00);
		colors[ImGuiCol_ChildBg] = ImColor();
		colors[ImGuiCol_PopupBg] = ImColor(0xfc362b00); // Customized
		colors[ImGuiCol_Border] = ImColor(0xff423607);
		colors[ImGuiCol_BorderShadow] = ImColor();
		colors[ImGuiCol_FrameBg] = ImColor(0xfc423607); // Customized
		colors[ImGuiCol_FrameBgHovered] = ImColor(0xff423607);
		colors[ImGuiCol_FrameBgActive] = ImColor(0xff423607);
		colors[ImGuiCol_TitleBg] = ImColor(0xff362b00);
		colors[ImGuiCol_TitleBgActive] = ImColor(0xff362b00);
		colors[ImGuiCol_TitleBgCollapsed] = ImColor(0xff362b00);
		colors[ImGuiCol_MenuBarBg] = ImColor(0xff423607);
		colors[ImGuiCol_ScrollbarBg] = ImColor(0xff362b00);
		colors[ImGuiCol_ScrollbarGrab] = ImColor(0xff423607);
		colors[ImGuiCol_ScrollbarGrabHovered] = ImColor(0xff423607);
		colors[ImGuiCol_ScrollbarGrabActive] = ImColor(0xff423607);
		colors[ImGuiCol_CheckMark] = ImColor(0xff756e58);
		colors[ImGuiCol_SliderGrab] = ImColor(0xff5e5025); // Customized
		colors[ImGuiCol_SliderGrabActive] = ImColor(0xff5e5025); // Customized
		colors[ImGuiCol_Button] = ImColor(0xff423607);
		colors[ImGuiCol_ButtonHovered] = ImColor(0xff423607);
		colors[ImGuiCol_ButtonActive] = ImColor(0xff362b00);
		colors[ImGuiCol_Header] = ImColor(0xff423607);
		colors[ImGuiCol_HeaderHovered] = ImColor(0xff423607);
		colors[ImGuiCol_HeaderActive] = ImColor(0xff423607);
		colors[ImGuiCol_Separator] = ImColor(0xff423607);
		colors[ImGuiCol_SeparatorHovered] = ImColor(0xff423607);
		colors[ImGuiCol_SeparatorActive] = ImColor(0xff423607);
		colors[ImGuiCol_ResizeGrip] = ImColor(0xff423607);
		colors[ImGuiCol_ResizeGripHovered] = ImColor(0xff423607);
		colors[ImGuiCol_ResizeGripActive] = ImColor(0xff756e58);
		colors[ImGuiCol_Tab] = ImColor(0xff362b00);
		colors[ImGuiCol_TabHovered] = ImColor(0xff423607);
		colors[ImGuiCol_TabActive] = ImColor(0xff423607);
		colors[ImGuiCol_TabUnfocused] = ImColor(0xff362b00);
		colors[ImGuiCol_TabUnfocusedActive] = ImColor(0xff423607);
		colors[ImGuiCol_DockingPreview] = ImColor(0xee837b65); // Customized
		colors[ImGuiCol_DockingEmptyBg] = ImColor();
		colors[ImGuiCol_PlotLines] = ImColor(0xff756e58);
		colors[ImGuiCol_PlotLinesHovered] = ImColor(0xff756e58);
		colors[ImGuiCol_PlotHistogram] = ImColor(0xff756e58);
		colors[ImGuiCol_PlotHistogramHovered] = ImColor(0xff756e58);
		colors[ImGuiCol_TextSelectedBg] = ImColor(0xff756e58);
		colors[ImGuiCol_DragDropTarget] = ImColor(0xff756e58);
		colors[ImGuiCol_NavHighlight] = ImColor();
		colors[ImGuiCol_NavWindowingHighlight] = ImColor(0xee969483); // Customized
		colors[ImGuiCol_NavWindowingDimBg] = ImColor(0x20e3f6fd); // Customized
		colors[ImGuiCol_ModalWindowDimBg] = ImColor(0x20e3f6fd); // Customized
		break;
	case 6:
		colors[ImGuiCol_Text] = ImColor(0xff837b65);
		colors[ImGuiCol_TextDisabled] = ImColor(0xffa1a193);
		colors[ImGuiCol_WindowBg] = ImColor(0xffe3f6fd);
		colors[ImGuiCol_ChildBg] = ImColor();
		colors[ImGuiCol_PopupBg] = ImColor(0xfce3f6fd); // Customized
		colors[ImGuiCol_Border] = ImColor(0xffd5e8ee);
		colors[ImGuiCol_BorderShadow] = ImColor();
		colors[ImGuiCol_FrameBg] = ImColor(0xfcd5e8ee); // Customized
		colors[ImGuiCol_FrameBgHovered] = ImColor(0xffd5e8ee);
		colors[ImGuiCol_FrameBgActive] = ImColor(0xffd5e8ee);
		colors[ImGuiCol_TitleBg] = ImColor(0xffe3f6fd);
		colors[ImGuiCol_TitleBgActive] = ImColor(0xffe3f6fd);
		colors[ImGuiCol_TitleBgCollapsed] = ImColor(0xffe3f6fd);
		colors[ImGuiCol_MenuBarBg] = ImColor(0xffd5e8ee);
		colors[ImGuiCol_ScrollbarBg] = ImColor(0xffe3f6fd);
		colors[ImGuiCol_ScrollbarGrab] = ImColor(0xffd5e8ee);
		colors[ImGuiCol_ScrollbarGrabHovered] = ImColor(0xffd5e8ee);
		colors[ImGuiCol_ScrollbarGrabActive] = ImColor(0xffd5e8ee);
		colors[ImGuiCol_CheckMark] = ImColor(0xffa1a193);
		colors[ImGuiCol_SliderGrab] = ImColor(0xffc3d3d9); // Customized
		colors[ImGuiCol_SliderGrabActive] = ImColor(0xffc3d3d9); // Customized
		colors[ImGuiCol_Button] = ImColor(0xffd5e8ee);
		colors[ImGuiCol_ButtonHovered] = ImColor(0xffd5e8ee);
		colors[ImGuiCol_ButtonActive] = ImColor(0xffe3f6fd);
		colors[ImGuiCol_Header] = ImColor(0xffd5e8ee);
		colors[ImGuiCol_HeaderHovered] = ImColor(0xffd5e8ee);
		colors[ImGuiCol_HeaderActive] = ImColor(0xffd5e8ee);
		colors[ImGuiCol_Separator] = ImColor(0xffd5e8ee);
		colors[ImGuiCol_SeparatorHovered] = ImColor(0xffd5e8ee);
		colors[ImGuiCol_SeparatorActive] = ImColor(0xffd5e8ee);
		colors[ImGuiCol_ResizeGrip] = ImColor(0xffd5e8ee);
		colors[ImGuiCol_ResizeGripHovered] = ImColor(0xffd5e8ee);
		colors[ImGuiCol_ResizeGripActive] = ImColor(0xffa1a193);
		colors[ImGuiCol_Tab] = ImColor(0xffe3f6fd);
		colors[ImGuiCol_TabHovered] = ImColor(0xffd5e8ee);
		colors[ImGuiCol_TabActive] = ImColor(0xffd5e8ee);
		colors[ImGuiCol_TabUnfocused] = ImColor(0xffe3f6fd);
		colors[ImGuiCol_TabUnfocusedActive] = ImColor(0xffd5e8ee);
		colors[ImGuiCol_DockingPreview] = ImColor(0xeea1a193); // Customized
		colors[ImGuiCol_DockingEmptyBg] = ImColor();
		colors[ImGuiCol_PlotLines] = ImColor(0xffa1a193);
		colors[ImGuiCol_PlotLinesHovered] = ImColor(0xffa1a193);
		colors[ImGuiCol_PlotHistogram] = ImColor(0xffa1a193);
		colors[ImGuiCol_PlotHistogramHovered] = ImColor(0xffa1a193);
		colors[ImGuiCol_TextSelectedBg] = ImColor(0xffa1a193);
		colors[ImGuiCol_DragDropTarget] = ImColor(0xffa1a193);
		colors[ImGuiCol_NavHighlight] = ImColor();
		colors[ImGuiCol_NavWindowingHighlight] = ImColor(0xee837b65); // Customized
		colors[ImGuiCol_NavWindowingDimBg] = ImColor(0x20362b00); // Customized
		colors[ImGuiCol_ModalWindowDimBg] = ImColor(0x20362b00); // Customized
		break;
	default:
		for (ImGuiCol i = 0; i < ImGuiCol_COUNT; i++)
			config.get("STYLE", ImGui::GetStyleColorName(i), (float(&)[4])colors[i]);
		break;
	}

	switch (_editor_style_index)
	{
	case 0:
		_editor.set_palette({ // Dark
			0xffffffff, 0xffd69c56, 0xff00ff00, 0xff7070e0, 0xffffffff, 0xff409090, 0xffaaaaaa,
			0xff9bc64d, 0xffc040a0, 0xff206020, 0xff406020, 0xff101010, 0xffe0e0e0, 0x80a06020,
			0x800020ff, 0x8000ffff, 0xff707000, 0x40000000, 0x40808080, 0x40a0a0a0 });
		break;
	case 1:
		_editor.set_palette({ // Light
			0xff000000, 0xffff0c06, 0xff008000, 0xff2020a0, 0xff000000, 0xff409090, 0xff404040,
			0xff606010, 0xffc040a0, 0xff205020, 0xff405020, 0xffffffff, 0xff000000, 0x80600000,
			0xa00010ff, 0x8000ffff, 0xff505000, 0x40000000, 0x40808080, 0x40000000 });
		break;
	case 3:
		_editor.set_palette({ // Solarized Dark
			0xff969483, 0xff0089b5, 0xff98a12a, 0xff98a12a, 0xff969483, 0xff164bcb, 0xff969483,
			0xff969483, 0xffc4716c, 0xff756e58, 0xff756e58, 0xff362b00, 0xff969483, 0xA0756e58,
			0x7f2f32dc, 0x7f0089b5, 0xff756e58, 0x7f423607, 0x7f423607, 0x7f423607 });
		break;
	case 4:
		_editor.set_palette({ // Solarized Light
			0xff837b65, 0xff0089b5, 0xff98a12a, 0xff98a12a, 0xff756e58, 0xff164bcb, 0xff837b65,
			0xff837b65, 0xffc4716c, 0xffa1a193, 0xffa1a193, 0xffe3f6fd, 0xff837b65, 0x60a1a193,
			0x7f2f32dc, 0x7f0089b5, 0xffa1a193, 0x7fd5e8ee, 0x7fd5e8ee, 0x7fd5e8ee });
		break;
	default:
	case 2:
		ImVec4 value;
		for (ImGuiCol i = 0; i < imgui_code_editor::color_palette_max; i++)
			value = ImGui::ColorConvertU32ToFloat4(_editor.get_palette_index(i)), // Get default value first
			config.get("STYLE", imgui_code_editor::get_palette_color_name(i), (float(&)[4])value),
			_editor.get_palette_index(i) = ImGui::ColorConvertFloat4ToU32(value);
		break;
	}

	_viewer.set_palette(_editor.get_palette());
}
void reshade::runtime::save_custom_style()
{
	ini_file &config = ini_file::load_cache(_configuration_path);

	if (_style_index == 3 || _style_index == 4) // Custom Simple, Custom Advanced
	{
		for (ImGuiCol i = 0; i < ImGuiCol_COUNT; i++)
			config.set("STYLE", ImGui::GetStyleColorName(i), (const float(&)[4])_imgui_context->Style.Colors[i]);
	}

	if (_editor_style_index == 2) // Custom
	{
		ImVec4 value;
		for (ImGuiCol i = 0; i < imgui_code_editor::color_palette_max; i++)
			value = ImGui::ColorConvertU32ToFloat4(_editor.get_palette_index(i)),
			config.set("STYLE", imgui_code_editor::get_palette_color_name(i), (const float(&)[4])value);
	}
}

void reshade::runtime::draw_ui()
{
	assert(_is_initialized);

	const bool show_splash = _show_splash && (is_loading() || !_reload_compile_queue.empty() || (_reload_count <= 1 && (_last_present_time - _last_reload_time) < std::chrono::seconds(5)));
	// Do not show this message in the same frame the screenshot is taken (so that it won't show up on the UI screenshot)
	const bool show_screenshot_message = (_show_screenshot_message || !_screenshot_save_success) && !_should_save_screenshot && (_last_present_time - _last_screenshot_time) < std::chrono::seconds(_screenshot_save_success ? 3 : 5);

	if (_show_overlay && !_ignore_shortcuts && !_imgui_context->IO.NavVisible && _input->is_key_pressed(0x1B /* VK_ESCAPE */))
		_show_overlay = false; // Close when pressing the escape button and not currently navigating with the keyboard
	else if (!_ignore_shortcuts && _input->is_key_pressed(_overlay_key_data, _force_shortcut_modifiers) && _imgui_context->ActiveId == 0)
		_show_overlay = !_show_overlay;

	_ignore_shortcuts = false;
	_effects_expanded_state &= 2;

	if (_rebuild_font_atlas)
		build_font_atlas();
	if (_imgui_font_atlas == nullptr)
		return; // Cannot render UI without font atlas

	ImGui::SetCurrentContext(_imgui_context);
	auto &imgui_io = _imgui_context->IO;
	imgui_io.DeltaTime = _last_frame_duration.count() * 1e-9f;
	imgui_io.MouseDrawCursor = _show_overlay && (!_should_save_screenshot || !_screenshot_save_ui);
	imgui_io.MousePos.x = static_cast<float>(_input->mouse_position_x());
	imgui_io.MousePos.y = static_cast<float>(_input->mouse_position_y());
	imgui_io.DisplaySize.x = static_cast<float>(_width);
	imgui_io.DisplaySize.y = static_cast<float>(_height);
	imgui_io.Fonts->TexID = _imgui_font_atlas->impl;

	// Add wheel delta to the current absolute mouse wheel position
	imgui_io.MouseWheel += _input->mouse_wheel_delta();

	// Scale mouse position in case render resolution does not match the window size
	if (_window_width != 0 && _window_height != 0)
	{
		imgui_io.MousePos.x *= imgui_io.DisplaySize.x / _window_width;
		imgui_io.MousePos.y *= imgui_io.DisplaySize.y / _window_height;
	}

	// Update all the button states
	imgui_io.KeyAlt = _input->is_key_down(0x12); // VK_MENU
	imgui_io.KeyCtrl = _input->is_key_down(0x11); // VK_CONTROL
	imgui_io.KeyShift = _input->is_key_down(0x10); // VK_SHIFT
	for (unsigned int i = 0; i < 256; i++)
		imgui_io.KeysDown[i] = _input->is_key_down(i);
	for (unsigned int i = 0; i < 5; i++)
		imgui_io.MouseDown[i] = _input->is_mouse_button_down(i);
	for (wchar_t c : _input->text_input())
		imgui_io.AddInputCharacter(c);

	ImGui::NewFrame();

	ImVec2 viewport_offset = ImVec2(0, 0);

	// Create ImGui widgets and windows
	if (show_splash || show_screenshot_message || !_preset_save_success || (!_show_overlay && _tutorial_index == 0))
	{
		ImGui::SetNextWindowPos(ImVec2(10, 10));
		ImGui::SetNextWindowSize(ImVec2(imgui_io.DisplaySize.x - 20.0f, 0.0f));
		ImGui::PushStyleVar(ImGuiStyleVar_Alpha, 1.0f);
		ImGui::PushStyleColor(ImGuiCol_Text, ImVec4(0.862745f, 0.862745f, 0.862745f, 1.0f));
		ImGui::PushStyleColor(ImGuiCol_WindowBg, ImVec4(0.117647f, 0.117647f, 0.117647f, 0.7f));
		ImGui::Begin("Splash Screen", nullptr,
			ImGuiWindowFlags_NoDecoration |
			ImGuiWindowFlags_NoNav |
			ImGuiWindowFlags_NoMove |
			ImGuiWindowFlags_NoInputs |
			ImGuiWindowFlags_NoSavedSettings |
			ImGuiWindowFlags_NoDocking |
			ImGuiWindowFlags_NoFocusOnAppearing);

		if (!_preset_save_success)
		{
			ImGui::TextColored(COLOR_RED, "Unable to save current preset. Make sure you have write permissions to %s.", _current_preset_path.u8string().c_str());
		}
		else if (show_screenshot_message)
		{
			if (!_screenshot_save_success)
				if (std::error_code ec; std::filesystem::exists(_screenshot_path, ec))
					ImGui::TextColored(COLOR_RED, "Unable to save screenshot because of an internal error (the format may not be supported).");
				else
					ImGui::TextColored(COLOR_RED, "Unable to save screenshot because path doesn't exist: %s.", _screenshot_path.u8string().c_str());
			else
				ImGui::Text("Screenshot successfully saved to %s", _last_screenshot_file.u8string().c_str());
		}
		else
		{
			ImGui::TextUnformatted("ReShade " VERSION_STRING_PRODUCT);

			if (_needs_update)
			{
				ImGui::TextColored(COLOR_YELLOW,
					"An update is available! Please visit https://reshade.me and install the new version (v%lu.%lu.%lu).",
					_latest_version[0], _latest_version[1], _latest_version[2]);
			}
			else
			{
				ImGui::TextUnformatted("Visit https://reshade.me for news, updates, shaders and discussion.");
			}

			ImGui::Spacing();

			ImGui::ProgressBar(1.0f - _reload_remaining_effects / float(_reload_total_effects), ImVec2(-1, 0), "");
			ImGui::SameLine(15);

			if (_reload_remaining_effects != 0 && _reload_remaining_effects != std::numeric_limits<size_t>::max())
			{
				ImGui::Text(
					"Loading (%zu effects remaining) ... "
					"This might take a while. The application could become unresponsive for some time.",
					_reload_remaining_effects.load());
			}
			else if (!_reload_compile_queue.empty())
			{
				ImGui::Text(
					"Compiling (%zu effects remaining) ... "
					"This might take a while. The application could become unresponsive for some time.",
					_reload_compile_queue.size());
			}
			else if (_tutorial_index == 0)
			{
				ImGui::TextUnformatted("ReShade is now installed successfully! Press '");
				ImGui::SameLine(0.0f, 0.0f);
				ImGui::TextColored(ImVec4(1, 1, 1, 1), "%s", input::key_name(_overlay_key_data).c_str());
				ImGui::SameLine(0.0f, 0.0f);
				ImGui::TextUnformatted("' to start the tutorial.");
			}
			else
			{
				ImGui::TextUnformatted("Press '");
				ImGui::SameLine(0.0f, 0.0f);
				ImGui::TextColored(ImVec4(1, 1, 1, 1), "%s", input::key_name(_overlay_key_data).c_str());
				ImGui::SameLine(0.0f, 0.0f);
				ImGui::TextUnformatted("' to open the configuration overlay.");
			}

			if (!_last_shader_reload_successful)
			{
				ImGui::Spacing();
				ImGui::TextColored(COLOR_RED,
					"There were errors compiling some shaders. Check the log for more details.");
			}
		}

		viewport_offset.y += ImGui::GetWindowHeight() + 10; // Add small space between windows

		ImGui::End();
		ImGui::PopStyleColor(2);
		ImGui::PopStyleVar();
	}
	else if (_show_clock || _show_fps || _show_frametime)
	{
		float window_height = _imgui_context->FontBaseSize * _fps_scale + _imgui_context->Style.ItemSpacing.y;
		window_height *= (_show_clock ? 1 : 0) + (_show_fps ? 1 : 0) + (_show_frametime ? 1 : 0);
		window_height += _imgui_context->Style.FramePadding.y * 4.0f;

		ImVec2 fps_window_pos(5, 5);
		if (_fps_pos % 2)
			fps_window_pos.x = imgui_io.DisplaySize.x - 200.0f;
		if (_fps_pos > 1)
			fps_window_pos.y = imgui_io.DisplaySize.y - window_height - 5;

		ImGui::SetNextWindowPos(fps_window_pos);
		ImGui::SetNextWindowSize(ImVec2(200.0f, window_height));
		ImGui::PushStyleColor(ImGuiCol_Text, (const ImVec4 &)_fps_col);
		ImGui::Begin("FPS", nullptr,
			ImGuiWindowFlags_NoDecoration |
			ImGuiWindowFlags_NoNav |
			ImGuiWindowFlags_NoMove |
			ImGuiWindowFlags_NoInputs |
			ImGuiWindowFlags_NoSavedSettings |
			ImGuiWindowFlags_NoDocking |
			ImGuiWindowFlags_NoFocusOnAppearing |
			ImGuiWindowFlags_NoBackground);

		ImGui::SetWindowFontScale(_fps_scale);

		char temp[512];

		if (_show_clock)
		{
			const int hour = _date[3] / 3600;
			const int minute = (_date[3] - hour * 3600) / 60;
			const int seconds = _date[3] - hour * 3600 - minute * 60;

			ImFormatString(temp, sizeof(temp), _clock_format != 0 ? "%02u:%02u:%02u" : "%02u:%02u", hour, minute, seconds);
			if (_fps_pos % 2) // Align text to the right of the window
				ImGui::SetCursorPosX(ImGui::GetWindowContentRegionWidth() - ImGui::CalcTextSize(temp).x);
			ImGui::TextUnformatted(temp);
		}
		if (_show_fps)
		{
			ImFormatString(temp, sizeof(temp), "%.0f fps", imgui_io.Framerate);
			if (_fps_pos % 2)
				ImGui::SetCursorPosX(ImGui::GetWindowContentRegionWidth() - ImGui::CalcTextSize(temp).x);
			ImGui::TextUnformatted(temp);
		}
		if (_show_frametime)
		{
			ImFormatString(temp, sizeof(temp), "%5.2f ms", 1000.0f / imgui_io.Framerate);
			if (_fps_pos % 2)
				ImGui::SetCursorPosX(ImGui::GetWindowContentRegionWidth() - ImGui::CalcTextSize(temp).x);
			ImGui::TextUnformatted(temp);
		}

		ImGui::End();
		ImGui::PopStyleColor();
	}

	if (_show_overlay)
	{
		// Change font size if user presses the control key and moves the mouse wheel
		if (imgui_io.KeyCtrl && imgui_io.MouseWheel != 0 && !_no_font_scaling)
		{
			_font_size = ImClamp(_font_size + static_cast<int>(imgui_io.MouseWheel), 8, 32);
			_editor_font_size = ImClamp(_editor_font_size + static_cast<int>(imgui_io.MouseWheel), 8, 32);
			_rebuild_font_atlas = true;
			save_config();
		}

		const ImGuiID root_space_id = ImGui::GetID("Dockspace");
		const ImGuiViewport *const viewport = ImGui::GetMainViewport();

		// Set up default dock layout if this was not done yet
		const bool init_window_layout = !ImGui::DockBuilderGetNode(root_space_id);
		if (init_window_layout)
		{
			// Add the root node
			ImGui::DockBuilderAddNode(root_space_id, ImGuiDockNodeFlags_DockSpace);
			ImGui::DockBuilderSetNodeSize(root_space_id, viewport->Size);

			// Split root node into two spaces
			ImGuiID main_space_id = 0;
			ImGuiID right_space_id = 0;
			ImGui::DockBuilderSplitNode(root_space_id, ImGuiDir_Left, 0.35f, &main_space_id, &right_space_id);

			// Attach most windows to the main dock space
			for (const auto &widget : _menu_callables)
				ImGui::DockBuilderDockWindow(widget.first.c_str(), main_space_id);

			// Attach editor window to the remaining dock space
			ImGui::DockBuilderDockWindow("###editor", right_space_id);
			ImGui::DockBuilderDockWindow("###viewer", right_space_id);

			// Commit the layout
			ImGui::DockBuilderFinish(root_space_id);
		}

		ImGui::SetNextWindowPos(viewport->Pos + viewport_offset);
		ImGui::SetNextWindowSize(viewport->Size - viewport_offset);
		ImGui::SetNextWindowViewport(viewport->ID);
		ImGui::Begin("Viewport", nullptr,
			ImGuiWindowFlags_NoDecoration |
			ImGuiWindowFlags_NoNav |
			ImGuiWindowFlags_NoMove |
			ImGuiWindowFlags_NoDocking | // This is the background viewport, the docking space is a child of it
			ImGuiWindowFlags_NoFocusOnAppearing |
			ImGuiWindowFlags_NoBringToFrontOnFocus |
			ImGuiWindowFlags_NoBackground);
		ImGui::DockSpace(root_space_id, ImVec2(0, 0), ImGuiDockNodeFlags_PassthruCentralNode);
		ImGui::End();

		for (const auto &widget : _menu_callables)
		{
			if (ImGui::Begin(widget.first.c_str(), nullptr, ImGuiWindowFlags_NoFocusOnAppearing)) // No focus so that window state is preserved between opening/closing the UI
				widget.second();
			ImGui::End();
		}

		if (_show_code_editor)
		{
			const std::string title = "Editing " + _editor_file.filename().u8string() + " ###editor";
			if (ImGui::Begin(title.c_str(), &_show_code_editor))
				draw_code_editor();
			ImGui::End();
		}
		if (_show_code_viewer)
		{
			if (ImGui::Begin("Viewing generated code###viewer", &_show_code_viewer))
				draw_code_viewer();
			ImGui::End();
		}
	}

	if (_preview_texture != nullptr && _effects_enabled)
	{
		if (!_show_overlay)
		{
			// Create a temporary viewport window to attach image to when overlay is not open
			ImGui::SetNextWindowPos(ImVec2(0, 0));
			ImGui::SetNextWindowSize(ImVec2(imgui_io.DisplaySize.x, imgui_io.DisplaySize.y));
			ImGui::Begin("Viewport", nullptr,
				ImGuiWindowFlags_NoDecoration |
				ImGuiWindowFlags_NoNav |
				ImGuiWindowFlags_NoMove |
				ImGuiWindowFlags_NoDocking |
				ImGuiWindowFlags_NoFocusOnAppearing |
				ImGuiWindowFlags_NoBringToFrontOnFocus |
				ImGuiWindowFlags_NoBackground);
			ImGui::End();
		}

		// The preview texture is unset in 'unload_effects', so should not be able to reach this while loading
		assert(!is_loading() && _reload_compile_queue.empty());

		// Scale image to fill the entire viewport by default
		ImVec2 preview_min = ImVec2(0, 0);
		ImVec2 preview_max = imgui_io.DisplaySize;

		// Positing image in the middle of the viewport when using original size
		if (_preview_size[0])
		{
			preview_min.x = (preview_max.x * 0.5f) - (_preview_size[0] * 0.5f);
			preview_max.x = (preview_max.x * 0.5f) + (_preview_size[0] * 0.5f);
		}
		if (_preview_size[1])
		{
			preview_min.y = (preview_max.y * 0.5f) - (_preview_size[1] * 0.5f);
			preview_max.y = (preview_max.y * 0.5f) + (_preview_size[1] * 0.5f);
		}

		ImGui::FindWindowByName("Viewport")->DrawList->AddImage(_preview_texture, preview_min, preview_max, ImVec2(0, 0), ImVec2(1, 1), _preview_size[2]);
	}

	// Disable keyboard shortcuts while typing into input boxes
	_ignore_shortcuts |= ImGui::IsAnyItemActive();

	// Render ImGui widgets and windows
	ImGui::Render();

	_input->block_mouse_input(_input_processing_mode != 0 && _show_overlay && (imgui_io.WantCaptureMouse || _input_processing_mode == 2));
	_input->block_keyboard_input(_input_processing_mode != 0 && _show_overlay && (imgui_io.WantCaptureKeyboard || _input_processing_mode == 2));

	if (ImDrawData *const draw_data = ImGui::GetDrawData();
		draw_data != nullptr && draw_data->CmdListsCount != 0 && draw_data->TotalVtxCount != 0)
		render_imgui_draw_data(draw_data);
}

void reshade::runtime::draw_ui_home()
{
	const char *tutorial_text =
		"Welcome! Since this is the first time you start ReShade, we'll go through a quick tutorial covering the most important features.\n\n"
		"If you have difficulties reading this text, press the 'Ctrl' key and adjust the font size with your mouse wheel. "
		"The window size is variable as well, just grab the right edge and move it around.\n\n"
		"You can also use the keyboard for navigation in case mouse input does not work. Use the arrow keys to navigate, space bar to confirm an action or enter a control and the 'Esc' key to leave a control. "
		"Press 'Ctrl + Tab' to switch between tabs and windows (use this to focus this page in case the other navigation keys do not work at first).\n\n"
		"Click on the 'Continue' button to continue the tutorial.";

	// It is not possible to follow some of the tutorial steps while performance mode is active, so skip them
	if (_performance_mode && _tutorial_index <= 3)
		_tutorial_index = 4;

	if (_tutorial_index > 0)
	{
		if (_tutorial_index == 1)
		{
			tutorial_text =
				"This is the preset selection. All changes will be saved to the selected preset file.\n\n"
				"Click on the '+' button to name and add a new one.\n\n"
				"Make sure you always have a preset selected here before starting to tweak any values later, or else your changes won't be saved!";

			ImGui::PushStyleColor(ImGuiCol_FrameBg, COLOR_RED);
			ImGui::PushStyleColor(ImGuiCol_Button, COLOR_RED);
		}

		draw_preset_explorer();

		if (_tutorial_index == 1)
			ImGui::PopStyleColor(2);
	}

	if (_tutorial_index > 1)
	{
		ImGui::Spacing();
		ImGui::Separator();
		ImGui::Spacing();
	}

	if (is_loading())
	{
		const char *const loading_message = "Loading ...";
		ImGui::SetCursorPos((ImGui::GetWindowSize() - ImGui::CalcTextSize(loading_message)) * 0.5f);
		ImGui::TextUnformatted(loading_message);
		return; // Cannot show techniques and variables while effects are loading, since they are being modified in other different threads during that time
	}

	if (!_effects_enabled)
		ImGui::Text("Effects are disabled. Press '%s' to enable them again.", input::key_name(_effects_key_data).c_str());

	if (!_last_shader_reload_successful)
	{
		std::string shader_list;
		for (const effect &effect : _effects)
			if (!effect.compiled || effect.restored)
				shader_list += ' ' + effect.source_file.filename().u8string() + ',';

		// Make sure there are actually effects that failed to compile, since the last reload flag may not have been reset
		if (shader_list.empty())
		{
			_last_shader_reload_successful = true;
		}
		else
		{
			shader_list.pop_back();
			ImGui::TextColored(COLOR_RED, "Some shaders failed to compile:%s", shader_list.c_str());
			ImGui::Spacing();
		}
	}
	if (!_last_texture_reload_successful)
	{
		std::string texture_list;
		for (const texture &texture : _textures)
			if (!texture.loaded && !texture.annotation_as_string("source").empty())
				texture_list += ' ' + texture.unique_name + ',';

		if (texture_list.empty())
		{
			_last_texture_reload_successful = true;
		}
		else
		{
			texture_list.pop_back();
			ImGui::TextColored(COLOR_RED, "Some textures failed to load:%s", texture_list.c_str());
			ImGui::Spacing();
		}
	}

	if (_tutorial_index > 1)
	{
		const bool show_clear_button = _effect_filter[0] != '\0';

		if (ImGui::InputTextEx("##filter", "Search", _effect_filter, sizeof(_effect_filter),
			ImVec2((_variable_editor_tabs ? -10.0f : -20.0f) * _font_size - (show_clear_button ? ImGui::GetFrameHeight() + _imgui_context->Style.ItemSpacing.x : 0), 0), ImGuiInputTextFlags_AutoSelectAll))
		{
			_effects_expanded_state = 3;
			const std::string_view filter_view = _effect_filter;

			for (technique &technique : _techniques)
			{
				std::string_view label = technique.annotation_as_string("ui_label");
				if (label.empty())
					label = technique.name;

				technique.hidden = technique.annotation_as_int("hidden") != 0 || (
					!filter_view.empty() && // Reset visibility state if filter is empty
					std::search(label.begin(), label.end(), filter_view.begin(), filter_view.end(), // Search case insensitive
						[](const char c1, const char c2) { return (('a' <= c1 && c1 <= 'z') ? static_cast<char>(c1 - ' ') : c1) == (('a' <= c2 && c2 <= 'z') ? static_cast<char>(c2 - ' ') : c2); }) == label.end());
			}
		}

		ImGui::SameLine();

		if (show_clear_button && ImGui::Button("X", ImVec2(ImGui::GetFrameHeight(), 0)))
		{
			_effect_filter[0] = '\0';

			// Reset visibility state of all techniques since no filter is active anymore
			for (technique &technique : _techniques)
				technique.hidden = technique.annotation_as_int("hidden") != 0;
		}

		ImGui::SameLine();

		if (ImGui::Button("Active to top", ImVec2(10 * _font_size - _imgui_context->Style.ItemSpacing.x, 0)))
		{
			for (auto i = _techniques.begin(); i != _techniques.end(); ++i)
			{
				if (!i->enabled && i->toggle_key_data[0] == 0)
				{
					for (auto k = i + 1; k != _techniques.end(); ++k)
					{
						if (k->enabled || k->toggle_key_data[0] != 0)
						{
							std::iter_swap(i, k);
							break;
						}
					}
				}
			}

			if (const auto it = std::find_if_not(_techniques.begin(), _techniques.end(),
				[](const reshade::technique &a) { return a.enabled || a.toggle_key_data[0] != 0; }); it != _techniques.end())
			{
				std::stable_sort(it, _techniques.end(), [](const reshade::technique &lhs, const reshade::technique &rhs) {
						std::string lhs_label(lhs.annotation_as_string("ui_label"));
						if (lhs_label.empty()) lhs_label = lhs.name;
						std::transform(lhs_label.begin(), lhs_label.end(), lhs_label.begin(), [](char c) { return static_cast<char>(toupper(c)); });
						std::string rhs_label(rhs.annotation_as_string("ui_label"));
						if (rhs_label.empty()) rhs_label = rhs.name;
						std::transform(rhs_label.begin(), rhs_label.end(), rhs_label.begin(), [](char c) { return static_cast<char>(toupper(c)); });
						return lhs_label < rhs_label;
					});
			}

			save_current_preset();
		}

		ImGui::SameLine();

		if (ImGui::Button((_effects_expanded_state & 2) ? "Collapse all" : "Expand all", ImVec2(10 * _font_size - _imgui_context->Style.ItemSpacing.x, 0)))
			_effects_expanded_state = (~_effects_expanded_state & 2) | 1;

		if (_tutorial_index == 2)
		{
			tutorial_text =
				"This is the list of effects. It contains all techniques found in the effect files (*.fx) from the effect search paths as specified in the settings.\n\n"
				"Enter text in the box at the top to filter it and search for specific techniques.\n\n"
				"Click on a technique to enable or disable it or drag it to a new location in the list to change the order in which the effects are applied.\n"
				"Use the right mouse button and click on an item to open the context menu with additional options.\n\n";

			ImGui::PushStyleColor(ImGuiCol_Border, COLOR_RED);
		}

		ImGui::Spacing();

		const float bottom_height = _performance_mode ? ImGui::GetFrameHeightWithSpacing() + _imgui_context->Style.ItemSpacing.y : (_variable_editor_height + (_tutorial_index == 3 ? 175 : 0));

		if (ImGui::BeginChild("##techniques", ImVec2(0, -bottom_height), true))
			draw_technique_editor();
		ImGui::EndChild();

		if (_tutorial_index == 2)
			ImGui::PopStyleColor();
	}

	if (_tutorial_index > 2 && !_performance_mode)
	{
		ImGui::PushStyleVar(ImGuiStyleVar_FramePadding, ImVec2(0, 0));
		ImGui::ButtonEx("##splitter", ImVec2(ImGui::GetContentRegionAvail().x, 5));
		ImGui::PopStyleVar();

		if (ImGui::IsItemHovered())
			ImGui::SetMouseCursor(ImGuiMouseCursor_ResizeNS);
		if (ImGui::IsItemActive())
		{
			_variable_editor_height -= _imgui_context->IO.MouseDelta.y;
			save_config();
		}

		if (_tutorial_index == 3)
		{
			tutorial_text =
				"This is the list of variables. It contains all tweakable options the active effects expose. Values here apply in real-time.\n\n"
				"Enter text in the box at the top to filter it and search for specific variables.\n\n"
				"Press 'Ctrl' and click on a widget to manually edit the value.\n"
				"Use the right mouse button and click on an item to open the context menu with additional options.\n\n"
				"Once you have finished tweaking your preset, be sure to enable the 'Performance Mode' check box. "
				"This will recompile all shaders into a more optimal representation that can give a performance boost, but will disable variable tweaking and this list.";

			ImGui::PushStyleColor(ImGuiCol_Border, COLOR_RED);
		}

		const float bottom_height = ImGui::GetFrameHeightWithSpacing() + _imgui_context->Style.ItemSpacing.y + (_tutorial_index == 3 ? 175 : 0);

		if (ImGui::BeginChild("##variables", ImVec2(0, -bottom_height), true))
			draw_variable_editor();
		ImGui::EndChild();

		if (_tutorial_index == 3)
			ImGui::PopStyleColor();
	}

	if (_tutorial_index > 3)
	{
		ImGui::Spacing();

		if (ImGui::Button("Reload", ImVec2(-11.5f * _font_size, 0)))
		{
			load_effects();
		}

		ImGui::SameLine();

		if (ImGui::Checkbox("Performance Mode", &_performance_mode))
		{
			save_config();
			load_effects(); // Reload effects after switching
		}
	}
	else
	{
		ImGui::BeginChildFrame(ImGui::GetID("tutorial"), ImVec2(0, 175));
		ImGui::TextWrapped(tutorial_text);
		ImGui::EndChildFrame();

		const float max_button_width = ImGui::GetContentRegionAvail().x;

		if (_tutorial_index == 0)
		{
			if (ImGui::Button("Continue", ImVec2(max_button_width * 0.66666666f, 0)))
			{
				_tutorial_index++;

				save_config();
			}

			ImGui::SameLine();

			if (ImGui::Button("Skip Tutorial", ImVec2(max_button_width * 0.33333333f - _imgui_context->Style.ItemSpacing.x, 0)))
			{
				_tutorial_index = 4;
				_no_font_scaling = true;

				save_config();
			}
		}
		else
		{
			if (ImGui::Button(_tutorial_index == 3 ? "Finish" : "Continue", ImVec2(max_button_width, 0)))
			{
				_tutorial_index++;

				if (_tutorial_index == 4)
				{
					// Disable font scaling after tutorial
					_no_font_scaling = true;

					save_config();
				}
			}
		}
	}
}
void reshade::runtime::draw_ui_settings()
{
	bool modified = false;
	bool modified_custom_style = false;

	if (ImGui::CollapsingHeader("General", ImGuiTreeNodeFlags_DefaultOpen))
	{
		modified |= imgui_key_input("Overlay key", _overlay_key_data, *_input);

		modified |= imgui_key_input("Effect toggle key", _effects_key_data, *_input);
		modified |= imgui_key_input("Effect reload key", _reload_key_data, *_input);

		modified |= imgui_key_input("Performance mode toggle key", _performance_mode_key_data, *_input);

		const float inner_spacing = ImGui::GetStyle().ItemInnerSpacing.x;
		ImGui::PushItemWidth((ImGui::CalcItemWidth() - inner_spacing) / 2);
		modified |= imgui_key_input("##prev_preset_key", _prev_preset_key_data, *_input);
		ImGui::SameLine(0, inner_spacing);
		modified |= imgui_key_input("##next_preset_key", _next_preset_key_data, *_input);
		ImGui::PopItemWidth();
		ImGui::SameLine(0, inner_spacing);
		ImGui::TextUnformatted("Preset switching keys");

		modified |= ImGui::SliderInt("Preset transition delay", reinterpret_cast<int *>(&_preset_transition_delay), 0, 10 * 1000);
		if (ImGui::IsItemHovered())
			ImGui::SetTooltip("Makes a smooth transition, but only for floating point values.\nRecommended for multiple presets that contain the same shaders, otherwise set this to zero.\nValues are in milliseconds.");

		modified |= ImGui::Combo("Input processing", &_input_processing_mode,
			"Pass on all input\0"
			"Block input when cursor is on overlay\0"
			"Block all input when overlay is visible\0");

		ImGui::Spacing();

		modified |= imgui_path_list("Effect search paths", _effect_search_paths, _file_selection_path, g_reshade_base_path);
		modified |= imgui_path_list("Texture search paths", _texture_search_paths, _file_selection_path, g_reshade_base_path);

		modified |= ImGui::Checkbox("Load only enabled effects", &_effect_load_skipping);

		if (ImGui::Button("Restart tutorial", ImVec2(ImGui::CalcItemWidth(), 0)))
			_tutorial_index = 0;
	}

	if (ImGui::CollapsingHeader("Screenshots", ImGuiTreeNodeFlags_DefaultOpen))
	{
		modified |= imgui_key_input("Screenshot key", _screenshot_key_data, *_input);
		modified |= imgui_directory_input_box("Screenshot path", _screenshot_path, _file_selection_path);

		const int hour = _date[3] / 3600;
		const int minute = (_date[3] - hour * 3600) / 60;
		const int seconds = _date[3] - hour * 3600 - minute * 60;

		char timestamp[21];
		sprintf_s(timestamp, " %.4d-%.2d-%.2d %.2d-%.2d-%.2d", _date[0], _date[1], _date[2], hour, minute, seconds);

		std::string screenshot_naming_items;
		screenshot_naming_items += g_target_executable_path.stem().string() + timestamp + '\0';
		screenshot_naming_items += g_target_executable_path.stem().string() + timestamp + ' ' + _current_preset_path.stem().string() + '\0';
		modified |= ImGui::Combo("Screenshot name", reinterpret_cast<int *>(&_screenshot_naming), screenshot_naming_items.c_str());

		modified |= ImGui::Combo("Screenshot format", reinterpret_cast<int *>(&_screenshot_format), "Bitmap (*.bmp)\0Portable Network Graphics (*.png)\0JPEG (*.jpeg)\0");

		if (_screenshot_format == 2)
			modified |= ImGui::SliderInt("JPEG quality", reinterpret_cast<int *>(&_screenshot_jpeg_quality), 1, 100);
		else
			modified |= ImGui::Checkbox("Clear alpha channel", &_screenshot_clear_alpha);

		modified |= ImGui::Checkbox("Save current preset file", &_screenshot_include_preset);
		modified |= ImGui::Checkbox("Save before and after images", &_screenshot_save_before);
		modified |= ImGui::Checkbox("Save separate image with the overlay visible", &_screenshot_save_ui);
	}

	if (ImGui::CollapsingHeader("Overlay & Styling", ImGuiTreeNodeFlags_DefaultOpen))
	{
		modified |= ImGui::Checkbox("Show screenshot message", &_show_screenshot_message);

		if (_effect_load_skipping)
			modified |= ImGui::Checkbox("Show \"Force load all effects\" button", &_effect_load_skipping_ui);

		bool save_imgui_window_state = _imgui_context->IO.IniFilename != nullptr;
		if (ImGui::Checkbox("Save window state (ReShadeGUI.ini)", &save_imgui_window_state))
		{
			modified = true;
			_imgui_context->IO.IniFilename = save_imgui_window_state ? g_window_state_path.c_str() : nullptr;
		}

		modified |= ImGui::Checkbox("Group effect files with tabs instead of a tree", &_variable_editor_tabs);

		#pragma region Style
		if (ImGui::Combo("Global style", &_style_index, "Dark\0Light\0Default\0Custom Simple\0Custom Advanced\0Solarized Dark\0Solarized Light\0"))
		{
			modified = true;
			load_custom_style();
		}

		if (_style_index == 3) // Custom Simple
		{
			ImVec4 *const colors = _imgui_context->Style.Colors;

			if (ImGui::BeginChild("##colors", ImVec2(0, 105), true, ImGuiWindowFlags_AlwaysVerticalScrollbar | ImGuiWindowFlags_NavFlattened))
			{
				ImGui::PushItemWidth(-160);
				modified_custom_style |= ImGui::ColorEdit3("Background", &colors[ImGuiCol_WindowBg].x);
				modified_custom_style |= ImGui::ColorEdit3("ItemBackground", &colors[ImGuiCol_FrameBg].x);
				modified_custom_style |= ImGui::ColorEdit3("Text", &colors[ImGuiCol_Text].x);
				modified_custom_style |= ImGui::ColorEdit3("ActiveItem", &colors[ImGuiCol_ButtonActive].x);
				ImGui::PopItemWidth();
			} ImGui::EndChild();

			// Change all colors using the above as base
			if (modified_custom_style)
			{
				colors[ImGuiCol_PopupBg] = colors[ImGuiCol_WindowBg]; colors[ImGuiCol_PopupBg].w = 0.92f;

				colors[ImGuiCol_ChildBg] = colors[ImGuiCol_FrameBg]; colors[ImGuiCol_ChildBg].w = 0.00f;
				colors[ImGuiCol_MenuBarBg] = colors[ImGuiCol_FrameBg]; colors[ImGuiCol_MenuBarBg].w = 0.57f;
				colors[ImGuiCol_ScrollbarBg] = colors[ImGuiCol_FrameBg]; colors[ImGuiCol_ScrollbarBg].w = 1.00f;

				colors[ImGuiCol_TextDisabled] = colors[ImGuiCol_Text]; colors[ImGuiCol_TextDisabled].w = 0.58f;
				colors[ImGuiCol_Border] = colors[ImGuiCol_Text]; colors[ImGuiCol_Border].w = 0.30f;
				colors[ImGuiCol_Separator] = colors[ImGuiCol_Text]; colors[ImGuiCol_Separator].w = 0.32f;
				colors[ImGuiCol_SeparatorHovered] = colors[ImGuiCol_Text]; colors[ImGuiCol_SeparatorHovered].w = 0.78f;
				colors[ImGuiCol_SeparatorActive] = colors[ImGuiCol_Text]; colors[ImGuiCol_SeparatorActive].w = 1.00f;
				colors[ImGuiCol_PlotLines] = colors[ImGuiCol_Text]; colors[ImGuiCol_PlotLines].w = 0.63f;
				colors[ImGuiCol_PlotHistogram] = colors[ImGuiCol_Text]; colors[ImGuiCol_PlotHistogram].w = 0.63f;

				colors[ImGuiCol_FrameBgHovered] = colors[ImGuiCol_ButtonActive]; colors[ImGuiCol_FrameBgHovered].w = 0.68f;
				colors[ImGuiCol_FrameBgActive] = colors[ImGuiCol_ButtonActive]; colors[ImGuiCol_FrameBgActive].w = 1.00f;
				colors[ImGuiCol_TitleBg] = colors[ImGuiCol_ButtonActive]; colors[ImGuiCol_TitleBg].w = 0.45f;
				colors[ImGuiCol_TitleBgCollapsed] = colors[ImGuiCol_ButtonActive]; colors[ImGuiCol_TitleBgCollapsed].w = 0.35f;
				colors[ImGuiCol_TitleBgActive] = colors[ImGuiCol_ButtonActive]; colors[ImGuiCol_TitleBgActive].w = 0.58f;
				colors[ImGuiCol_ScrollbarGrab] = colors[ImGuiCol_ButtonActive]; colors[ImGuiCol_ScrollbarGrab].w = 0.31f;
				colors[ImGuiCol_ScrollbarGrabHovered] = colors[ImGuiCol_ButtonActive]; colors[ImGuiCol_ScrollbarGrabHovered].w = 0.78f;
				colors[ImGuiCol_ScrollbarGrabActive] = colors[ImGuiCol_ButtonActive]; colors[ImGuiCol_ScrollbarGrabActive].w = 1.00f;
				colors[ImGuiCol_CheckMark] = colors[ImGuiCol_ButtonActive]; colors[ImGuiCol_CheckMark].w = 0.80f;
				colors[ImGuiCol_SliderGrab] = colors[ImGuiCol_ButtonActive]; colors[ImGuiCol_SliderGrab].w = 0.24f;
				colors[ImGuiCol_SliderGrabActive] = colors[ImGuiCol_ButtonActive]; colors[ImGuiCol_SliderGrabActive].w = 1.00f;
				colors[ImGuiCol_Button] = colors[ImGuiCol_ButtonActive]; colors[ImGuiCol_Button].w = 0.44f;
				colors[ImGuiCol_ButtonHovered] = colors[ImGuiCol_ButtonActive]; colors[ImGuiCol_ButtonHovered].w = 0.86f;
				colors[ImGuiCol_Header] = colors[ImGuiCol_ButtonActive]; colors[ImGuiCol_Header].w = 0.76f;
				colors[ImGuiCol_HeaderHovered] = colors[ImGuiCol_ButtonActive]; colors[ImGuiCol_HeaderHovered].w = 0.86f;
				colors[ImGuiCol_HeaderActive] = colors[ImGuiCol_ButtonActive]; colors[ImGuiCol_HeaderActive].w = 1.00f;
				colors[ImGuiCol_ResizeGrip] = colors[ImGuiCol_ButtonActive]; colors[ImGuiCol_ResizeGrip].w = 0.20f;
				colors[ImGuiCol_ResizeGripHovered] = colors[ImGuiCol_ButtonActive]; colors[ImGuiCol_ResizeGripHovered].w = 0.78f;
				colors[ImGuiCol_ResizeGripActive] = colors[ImGuiCol_ButtonActive]; colors[ImGuiCol_ResizeGripActive].w = 1.00f;
				colors[ImGuiCol_PlotLinesHovered] = colors[ImGuiCol_ButtonActive]; colors[ImGuiCol_PlotLinesHovered].w = 1.00f;
				colors[ImGuiCol_PlotHistogramHovered] = colors[ImGuiCol_ButtonActive]; colors[ImGuiCol_PlotHistogramHovered].w = 1.00f;
				colors[ImGuiCol_TextSelectedBg] = colors[ImGuiCol_ButtonActive]; colors[ImGuiCol_TextSelectedBg].w = 0.43f;

				colors[ImGuiCol_Tab] = colors[ImGuiCol_Button];
				colors[ImGuiCol_TabActive] = colors[ImGuiCol_ButtonActive];
				colors[ImGuiCol_TabHovered] = colors[ImGuiCol_ButtonHovered];
				colors[ImGuiCol_TabUnfocused] = ImLerp(colors[ImGuiCol_Tab], colors[ImGuiCol_TitleBg], 0.80f);
				colors[ImGuiCol_TabUnfocusedActive] = ImLerp(colors[ImGuiCol_TabActive], colors[ImGuiCol_TitleBg], 0.40f);
				colors[ImGuiCol_DockingPreview] = colors[ImGuiCol_Header] * ImVec4(1.0f, 1.0f, 1.0f, 0.7f);
				colors[ImGuiCol_DockingEmptyBg] = ImVec4(0.20f, 0.20f, 0.20f, 1.00f);
			}
		}
		if (_style_index == 4) // Custom Advanced
		{
			if (ImGui::BeginChild("##colors", ImVec2(0, 300), true, ImGuiWindowFlags_AlwaysVerticalScrollbar | ImGuiWindowFlags_NavFlattened))
			{
				ImGui::PushItemWidth(-160);
				for (ImGuiCol i = 0; i < ImGuiCol_COUNT; i++)
				{
					ImGui::PushID(i);
					modified_custom_style |= ImGui::ColorEdit4("##color", &_imgui_context->Style.Colors[i].x, ImGuiColorEditFlags_AlphaBar | ImGuiColorEditFlags_AlphaPreview);
					ImGui::SameLine(); ImGui::TextUnformatted(ImGui::GetStyleColorName(i));
					ImGui::PopID();
				}
				ImGui::PopItemWidth();
			} ImGui::EndChild();
		}
		#pragma endregion

		#pragma region Editor Style
		if (ImGui::Combo("Text editor style", &_editor_style_index, "Dark\0Light\0Custom\0Solarized Dark\0Solarized Light\0"))
		{
			modified = true;
			load_custom_style();
		}

		if (_editor_style_index == 2)
		{
			if (ImGui::BeginChild("##editor_colors", ImVec2(0, 300), true, ImGuiWindowFlags_AlwaysVerticalScrollbar | ImGuiWindowFlags_NavFlattened))
			{
				ImGui::PushItemWidth(-160);
				for (ImGuiCol i = 0; i < imgui_code_editor::color_palette_max; i++)
				{
					ImVec4 color = ImGui::ColorConvertU32ToFloat4(_editor.get_palette_index(i));
					ImGui::PushID(i);
					modified_custom_style |= ImGui::ColorEdit4("##editor_color", &color.x, ImGuiColorEditFlags_AlphaBar | ImGuiColorEditFlags_AlphaPreview);
					ImGui::SameLine(); ImGui::TextUnformatted(imgui_code_editor::get_palette_color_name(i));
					ImGui::PopID();
					_viewer.get_palette_index(i) = _editor.get_palette_index(i) = ImGui::ColorConvertFloat4ToU32(color);
				}
				ImGui::PopItemWidth();
			} ImGui::EndChild();
		}
		#pragma endregion

		if (imgui_font_select("Global font", _font, _font_size))
		{
			modified = true;
			_rebuild_font_atlas = true;
		}

		if (imgui_font_select("Text editor font", _editor_font, _editor_font_size))
		{
			modified = true;
			_rebuild_font_atlas = true;
		}

		if (float &alpha = _imgui_context->Style.Alpha; ImGui::SliderFloat("Global alpha", &alpha, 0.1f, 1.0f, "%.2f"))
		{
			// Prevent user from setting alpha to zero
			alpha = std::max(alpha, 0.1f);
			modified = true;
		}

		if (float &rounding = _imgui_context->Style.FrameRounding; ImGui::SliderFloat("Frame rounding", &rounding, 0.0f, 12.0f, "%.0f"))
		{
			// Apply the same rounding to everything
			_imgui_context->Style.GrabRounding = _imgui_context->Style.TabRounding = _imgui_context->Style.ScrollbarRounding = rounding;
			_imgui_context->Style.WindowRounding = _imgui_context->Style.ChildRounding = _imgui_context->Style.PopupRounding = rounding;
			modified = true;
		}

		modified |= ImGui::Checkbox("Show clock", &_show_clock);
		ImGui::SameLine(0, 10); modified |= ImGui::Checkbox("Show FPS", &_show_fps);
		ImGui::SameLine(0, 10); modified |= ImGui::Checkbox("Show frame time", &_show_frametime);
		modified |= ImGui::Combo("Clock format", &_clock_format, "HH:MM\0HH:MM:SS\0");
		modified |= ImGui::SliderFloat("FPS text size", &_fps_scale, 0.2f, 2.5f, "%.1f");
		modified |= ImGui::ColorEdit4("FPS text color", _fps_col, ImGuiColorEditFlags_AlphaBar | ImGuiColorEditFlags_AlphaPreview);
		modified |= ImGui::Combo("Position on screen", &_fps_pos, "Top Left\0Top Right\0Bottom Left\0Bottom Right\0");
	}

	if (modified)
		save_config();
	if (modified_custom_style)
		save_custom_style();
}
void reshade::runtime::draw_ui_statistics()
{
	unsigned int cpu_digits = 1;
	unsigned int gpu_digits = 1;
	uint64_t post_processing_time_cpu = 0;
	uint64_t post_processing_time_gpu = 0;

	if (!is_loading() && _effects_enabled)
	{
		for (const auto &technique : _techniques)
		{
			cpu_digits = std::max(cpu_digits, technique.average_cpu_duration >= 100'000'000 ? 3u : technique.average_cpu_duration >= 10'000'000 ? 2u : 1u);
			post_processing_time_cpu += technique.average_cpu_duration;
			gpu_digits = std::max(gpu_digits, technique.average_gpu_duration >= 100'000'000 ? 3u : technique.average_gpu_duration >= 10'000'000 ? 2u : 1u);
			post_processing_time_gpu += technique.average_gpu_duration;
		}
	}

	if (ImGui::CollapsingHeader("General", ImGuiTreeNodeFlags_DefaultOpen))
	{
		ImGui::PushItemWidth(ImGui::GetContentRegionAvail().x);
		ImGui::PlotLines("##framerate",
			_imgui_context->FramerateSecPerFrame, 120,
			_imgui_context->FramerateSecPerFrameIdx,
			nullptr,
			_imgui_context->FramerateSecPerFrameAccum / 120 * 0.5f,
			_imgui_context->FramerateSecPerFrameAccum / 120 * 1.5f,
			ImVec2(0, 50));
		ImGui::PopItemWidth();

		ImGui::BeginGroup();

		ImGui::TextUnformatted("Hardware:");
		ImGui::TextUnformatted("Application:");
		ImGui::TextUnformatted("Time:");
		ImGui::TextUnformatted("Network:");
		ImGui::Text("Frame %llu:", _framecount + 1);
		ImGui::NewLine();
		ImGui::TextUnformatted("Post-Processing:");

		ImGui::EndGroup();
		ImGui::SameLine(ImGui::GetWindowWidth() * 0.33333333f);
		ImGui::BeginGroup();

		if (_vendor_id != 0)
			ImGui::Text("VEN_%X", _vendor_id);
		else
			ImGui::TextUnformatted("Unknown");
		ImGui::TextUnformatted(g_target_executable_path.filename().u8string().c_str());
		ImGui::Text("%d-%d-%d %d", _date[0], _date[1], _date[2], _date[3]);
		ImGui::Text("%u B", g_network_traffic);
		ImGui::Text("%.2f fps", _imgui_context->IO.Framerate);
		ImGui::Text("%u draw calls", _drawcalls);
		ImGui::Text("%*.3f ms CPU", cpu_digits + 4, post_processing_time_cpu * 1e-6f);

		ImGui::EndGroup();
		ImGui::SameLine(ImGui::GetWindowWidth() * 0.66666666f);
		ImGui::BeginGroup();

		if (_device_id != 0)
			ImGui::Text("DEV_%X", _device_id);
		else
			ImGui::TextUnformatted("Unknown");
		ImGui::Text("0x%X", std::hash<std::string>()(g_target_executable_path.stem().u8string()) & 0xFFFFFFFF);
		ImGui::Text("%.0f ms", std::chrono::duration_cast<std::chrono::nanoseconds>(_last_present_time - _start_time).count() * 1e-6f);
		ImGui::NewLine();
		ImGui::Text("%*.3f ms", gpu_digits + 4, _last_frame_duration.count() * 1e-6f);
		ImGui::Text("%u vertices", _vertices);
		if (post_processing_time_gpu != 0)
			ImGui::Text("%*.3f ms GPU", gpu_digits + 4, (post_processing_time_gpu * 1e-6f));

		ImGui::EndGroup();
	}

	if (ImGui::CollapsingHeader("Techniques", ImGuiTreeNodeFlags_DefaultOpen) && !is_loading() && _effects_enabled)
	{
		ImGui::BeginGroup();

		for (const auto &technique : _techniques)
		{
			if (!technique.enabled)
				continue;

			if (technique.passes.size() > 1)
				ImGui::Text("%s (%zu passes)", technique.name.c_str(), technique.passes.size());
			else
				ImGui::TextUnformatted(technique.name.c_str());
		}

		ImGui::EndGroup();
		ImGui::SameLine(ImGui::GetWindowWidth() * 0.33333333f);
		ImGui::BeginGroup();

		for (const auto &technique : _techniques)
		{
			if (!technique.enabled)
				continue;

			if (technique.average_cpu_duration != 0)
				ImGui::Text("%*.3f ms CPU", cpu_digits + 4, technique.average_cpu_duration * 1e-6f);
			else
				ImGui::NewLine();
		}

		ImGui::EndGroup();
		ImGui::SameLine(ImGui::GetWindowWidth() * 0.66666666f);
		ImGui::BeginGroup();

		for (const auto &technique : _techniques)
		{
			if (!technique.enabled)
				continue;

			// GPU timings are not available for all APIs
			if (technique.average_gpu_duration != 0)
				ImGui::Text("%*.3f ms GPU", gpu_digits + 4, technique.average_gpu_duration * 1e-6f);
			else
				ImGui::NewLine();
		}

		ImGui::EndGroup();
	}

	if (ImGui::CollapsingHeader("Render Targets & Textures", ImGuiTreeNodeFlags_DefaultOpen) && !is_loading())
	{
		const char *texture_formats[] = {
			"unknown",
			"R8", "R16F", "R32F", "RG8", "RG16", "RG16F", "RG32F", "RGBA8", "RGBA16", "RGBA16F", "RGBA32F", "RGB10A2"
		};
		const unsigned int pixel_sizes[] = {
			0,
			1 /*R8*/, 2 /*R16F*/, 4 /*R32F*/, 2 /*RG8*/, 4 /*RG16*/, 4 /*RG16F*/, 8 /*RG32F*/, 4 /*RGBA8*/, 8 /*RGBA16*/, 8 /*RGBA16F*/, 16 /*RGBA32F*/, 4 /*RGB10A2*/
		};

		static_assert(std::size(texture_formats) - 1 == static_cast<size_t>(reshadefx::texture_format::rgb10a2));

		const float total_width = ImGui::GetWindowContentRegionWidth();
		unsigned int texture_index = 0;
		const unsigned int num_columns = static_cast<unsigned int>(std::ceilf(total_width / (50.0f * _font_size)));
		const float single_image_width = (total_width / num_columns) - 5.0f;

		// Variables used to calculate memory size of textures
		ldiv_t memory_view;
		const char *memory_size_unit;
		uint32_t post_processing_memory_size = 0;

		for (const auto &texture : _textures)
		{
			if (!_effects[texture.effect_index].rendering || texture.impl == nullptr || texture.impl_reference != texture_reference::none)
				continue;

			ImGui::PushID(texture_index);
			ImGui::BeginGroup();

			uint32_t memory_size = 0;
			for (uint32_t level = 0, width = texture.width, height = texture.height; level < texture.levels; ++level, width /= 2, height /= 2)
				memory_size += width * height * pixel_sizes[static_cast<unsigned int>(texture.format)];

			post_processing_memory_size += memory_size;

			if (memory_size >= 1024 * 1024) {
				memory_view = std::ldiv(memory_size, 1024 * 1024);
				memory_view.rem /= 1000;
				memory_size_unit = "MiB";
			}
			else {
				memory_view = std::ldiv(memory_size, 1024);
				memory_size_unit = "KiB";
			}

			ImGui::TextColored(ImVec4(1, 1, 1, 1), "%s%s", texture.unique_name.c_str(), texture.shared.size() > 1 ? " (Shared)" : "");
			ImGui::Text("%ux%u | %u mipmap(s) | %s | %ld.%03ld %s",
				texture.width,
				texture.height,
				texture.levels - 1,
				texture_formats[static_cast<unsigned int>(texture.format)],
				memory_view.quot, memory_view.rem, memory_size_unit);

			size_t num_target_passes = 0;
			std::vector<std::pair<size_t, std::vector<std::string>>> references;
			for (const auto &technique : _techniques)
			{
				if (std::find(texture.shared.begin(), texture.shared.end(), technique.effect_index) == texture.shared.end())
					continue;

				auto &reference = references.emplace_back();
				reference.first = technique.effect_index;

				for (size_t pass_index = 0; pass_index < technique.passes.size(); ++pass_index)
				{
					for (const std::string &target : technique.passes[pass_index].render_target_names)
					{
						if (target != texture.unique_name)
							continue;

						num_target_passes++;
						if (technique.passes[pass_index].name.empty())
							reference.second.emplace_back(technique.name + " pass " + std::to_string(pass_index));
						else
							reference.second.emplace_back(technique.name + ' ' + technique.passes[pass_index].name);
					}
				}
			}

			ImGui::PushStyleVar(ImGuiStyleVar_ButtonTextAlign, ImVec2(0.0f, 0.5f));
			if (const std::string label = "Referenced " + (num_target_passes != 0 ? "by " + std::to_string(num_target_passes) + " pass(es) " : "read-only ") + "in " + std::to_string(texture.shared.size()) + " effect(s) ...";
				ImGui::ButtonEx(label.c_str(), ImVec2(single_image_width, 0)))
				ImGui::OpenPopup("##references");
			ImGui::PopStyleVar();

			if (ImGui::BeginPopup("##references"))
			{
				bool is_open = false;
				size_t effect_index = std::numeric_limits<size_t>::max();
				for (const auto &reference : references)
				{
					if (effect_index != reference.first)
					{
						effect_index  = reference.first;
						is_open = ImGui::TreeNodeEx(_effects[effect_index].source_file.filename().u8string().c_str(), ImGuiTreeNodeFlags_DefaultOpen | ImGuiTreeNodeFlags_NoTreePushOnOpen);
					}

					if (is_open)
					{
						for (const auto &pass : reference.second)
						{
							ImGui::Dummy(ImVec2(_imgui_context->Style.IndentSpacing, 0.0f));
							ImGui::SameLine(0.0f, 0.0f);
							ImGui::TextUnformatted(pass.c_str(), pass.c_str() + pass.size());
						}
					}
				}

				ImGui::EndPopup();
			}

			if (bool check = _preview_texture == texture.impl && _preview_size[0] == 0; ImGui::RadioButton("Preview scaled", check)) {
				_preview_size[0] = 0;
				_preview_size[1] = 0;
				_preview_texture = !check ? texture.impl : nullptr;
			}
			ImGui::SameLine();
			if (bool check = _preview_texture == texture.impl && _preview_size[0] != 0; ImGui::RadioButton("Preview original", check)) {
				_preview_size[0] = texture.width;
				_preview_size[1] = texture.height;
				_preview_texture = !check ? texture.impl : nullptr;
			}

			bool r = (_preview_size[2] & 0x000000FF) != 0;
			bool g = (_preview_size[2] & 0x0000FF00) != 0;
			bool b = (_preview_size[2] & 0x00FF0000) != 0;
			ImGui::SameLine();
			ImGui::PushStyleColor(ImGuiCol_ButtonActive, ImVec4(1, 0, 0, 1));
			imgui_toggle_button("R", r);
			ImGui::PopStyleColor();
			if (texture.format >= reshadefx::texture_format::rg8)
			{
				ImGui::SameLine(0, 1);
				ImGui::PushStyleColor(ImGuiCol_ButtonActive, ImVec4(0, 1, 0, 1));
				imgui_toggle_button("G", g);
				ImGui::PopStyleColor();
				if (texture.format >= reshadefx::texture_format::rgba8)
				{
					ImGui::SameLine(0, 1);
					ImGui::PushStyleColor(ImGuiCol_ButtonActive, ImVec4(0, 0, 1, 1));
					imgui_toggle_button("B", b);
					ImGui::PopStyleColor();
				}
			}
			_preview_size[2] = (r ? 0x000000FF : 0) | (g ? 0x0000FF00 : 0) | (b ? 0x00FF0000 : 0) | 0xFF000000;

			const float aspect_ratio = static_cast<float>(texture.width) / static_cast<float>(texture.height);
			imgui_image_with_checkerboard_background(texture.impl, ImVec2(single_image_width, single_image_width / aspect_ratio), _preview_size[2]);

			ImGui::EndGroup();
			ImGui::PopID();

			if ((texture_index++ % num_columns) != (num_columns - 1))
				ImGui::SameLine(0.0f, 5.0f);
			else
				ImGui::Spacing();
		}

		if ((texture_index % num_columns) != 0)
			ImGui::NewLine(); // Reset ImGui::SameLine() so the following starts on a new line

		ImGui::Separator();

		if (post_processing_memory_size >= 1024 * 1024) {
			memory_view = std::ldiv(post_processing_memory_size, 1024 * 1024);
			memory_view.rem /= 1000;
			memory_size_unit = "MiB";
		}
		else {
			memory_view = std::ldiv(post_processing_memory_size, 1024);
			memory_size_unit = "KiB";
		}

		ImGui::Text("Total memory usage: %ld.%03ld %s", memory_view.quot, memory_view.rem, memory_size_unit);
	}
}
void reshade::runtime::draw_ui_log()
{
	const std::filesystem::path log_path =
		g_reshade_base_path / g_reshade_dll_path.filename().replace_extension(L".log");

	if (ImGui::Button("Clear Log"))
		// Close and open the stream again, which will clear the file too
		log::open(log_path);

	ImGui::SameLine();
	ImGui::Checkbox("Word Wrap", &_log_wordwrap);
	ImGui::SameLine();

	static ImGuiTextFilter filter; // TODO: Better make this a member of the runtime class, in case there are multiple instances.
	const bool filter_changed = filter.Draw("Filter (inc, -exc)", -150);

	if (ImGui::BeginChild("log", ImVec2(0, 0), true, _log_wordwrap ? 0 : ImGuiWindowFlags_AlwaysHorizontalScrollbar))
	{
		// Limit number of log lines to read, to avoid stalling when log gets too big
		const size_t line_limit = 1000;

		std::error_code ec;
		const auto last_log_size = std::filesystem::file_size(log_path, ec);
		if (filter_changed || _last_log_size != last_log_size)
		{
			_log_lines.clear();
			std::ifstream log_file(log_path);
			for (std::string line; std::getline(log_file, line) && _log_lines.size() < line_limit;)
				if (filter.PassFilter(line.c_str()))
					_log_lines.push_back(line);
			_last_log_size = last_log_size;

			if (_log_lines.size() == line_limit)
				_log_lines.push_back("Log was truncated to reduce memory footprint!");
		}

		ImGuiListClipper clipper(static_cast<int>(_log_lines.size()), ImGui::GetTextLineHeightWithSpacing());
		while (clipper.Step())
		{
			for (int i = clipper.DisplayStart; i < clipper.DisplayEnd; ++i)
			{
				ImVec4 textcol = ImGui::GetStyleColorVec4(ImGuiCol_Text);

				if (_log_lines[i].find("ERROR |") != std::string::npos || _log_lines[i].find("error") != std::string::npos)
					textcol = COLOR_RED;
				else if (_log_lines[i].find("WARN  |") != std::string::npos || _log_lines[i].find("warning") != std::string::npos || i == line_limit)
					textcol = COLOR_YELLOW;
				else if (_log_lines[i].find("DEBUG |") != std::string::npos)
					textcol = ImColor(100, 100, 255);

				ImGui::PushStyleColor(ImGuiCol_Text, textcol);
				if (_log_wordwrap) ImGui::PushTextWrapPos();

				ImGui::TextUnformatted(_log_lines[i].c_str());

				if (_log_wordwrap) ImGui::PopTextWrapPos();
				ImGui::PopStyleColor();
			}
		}
	} ImGui::EndChild();
}
void reshade::runtime::draw_ui_about()
{
	ImGui::TextUnformatted("ReShade " VERSION_STRING_PRODUCT);
	ImGui::Separator();

	ImGui::PushTextWrapPos();

	ImGui::TextUnformatted("Developed and maintained by crosire.");
	ImGui::TextUnformatted("Special thanks to CeeJay.dk and Marty McFly for their continued support!");
	ImGui::TextUnformatted("This project makes use of several open source libraries, licenses of which are listed below:");

	if (ImGui::CollapsingHeader("ReShade", ImGuiTreeNodeFlags_DefaultOpen))
	{
		const auto resource = reshade::resources::load_data_resource(IDR_LICENSE_RESHADE);
		ImGui::TextUnformatted(static_cast<const char *>(resource.data), static_cast<const char *>(resource.data) + resource.data_size);
	}
	if (ImGui::CollapsingHeader("MinHook"))
	{
		const auto resource = reshade::resources::load_data_resource(IDR_LICENSE_MINHOOK);
		ImGui::TextUnformatted(static_cast<const char *>(resource.data), static_cast<const char *>(resource.data) + resource.data_size);
	}
	if (ImGui::CollapsingHeader("dear imgui"))
	{
		const auto resource = reshade::resources::load_data_resource(IDR_LICENSE_IMGUI);
		ImGui::TextUnformatted(static_cast<const char *>(resource.data), static_cast<const char *>(resource.data) + resource.data_size);
	}
	if (ImGui::CollapsingHeader("ImGuiColorTextEdit"))
	{
		ImGui::TextUnformatted(R"(Copyright (C) 2017 BalazsJako

Permission is hereby granted, free of charge, to any person obtaining a copy of this software and associated documentation files (the "Software"), to deal in the Software without restriction, including without limitation the rights to use, copy, modify, merge, publish, distribute, sublicense, and/or sell copies of the Software, and to permit persons to whom the Software is furnished to do so, subject to the following conditions:

The above copyright notice and this permission notice shall be included in all copies or substantial portions of the Software.

THE SOFTWARE IS PROVIDED "AS IS", WITHOUT WARRANTY OF ANY KIND, EXPRESS OR IMPLIED, INCLUDING BUT NOT LIMITED TO THE WARRANTIES OF MERCHANTABILITY, FITNESS FOR A PARTICULAR PURPOSE AND NONINFRINGEMENT. IN NO EVENT SHALL THE AUTHORS OR COPYRIGHT HOLDERS BE LIABLE FOR ANY CLAIM, DAMAGES OR OTHER LIABILITY, WHETHER IN AN ACTION OF CONTRACT, TORT OR OTHERWISE, ARISING FROM, OUT OF OR IN CONNECTION WITH THE SOFTWARE OR THE USE OR OTHER DEALINGS IN THE SOFTWARE.)");
	}
	if (ImGui::CollapsingHeader("gl3w"))
	{
		const auto resource = reshade::resources::load_data_resource(IDR_LICENSE_GL3W);
		ImGui::TextUnformatted(static_cast<const char *>(resource.data), static_cast<const char *>(resource.data) + resource.data_size);
	}
	if (ImGui::CollapsingHeader("UTF8-CPP"))
	{
		const auto resource = reshade::resources::load_data_resource(IDR_LICENSE_UTFCPP);
		ImGui::TextUnformatted(static_cast<const char *>(resource.data), static_cast<const char *>(resource.data) + resource.data_size);
	}
	if (ImGui::CollapsingHeader("stb_image, stb_image_write"))
	{
		const auto resource = reshade::resources::load_data_resource(IDR_LICENSE_STB);
		ImGui::TextUnformatted(static_cast<const char *>(resource.data), static_cast<const char *>(resource.data) + resource.data_size);
	}
	if (ImGui::CollapsingHeader("DDS loading from SOIL"))
	{
		ImGui::TextUnformatted("Jonathan \"lonesock\" Dummer");
	}
	if (ImGui::CollapsingHeader("SPIR-V"))
	{
		const auto resource = reshade::resources::load_data_resource(IDR_LICENSE_SPIRV);
		ImGui::TextUnformatted(static_cast<const char *>(resource.data), static_cast<const char *>(resource.data) + resource.data_size);
	}
	if (ImGui::CollapsingHeader("Vulkan & Vulkan-Loader"))
	{
		const auto resource = reshade::resources::load_data_resource(IDR_LICENSE_VULKAN);
		ImGui::TextUnformatted(static_cast<const char *>(resource.data), static_cast<const char *>(resource.data) + resource.data_size);
	}
	if (ImGui::CollapsingHeader("Vulkan Memory Allocator"))
	{
		const auto resource = reshade::resources::load_data_resource(IDR_LICENSE_VMA);
		ImGui::TextUnformatted(static_cast<const char *>(resource.data), static_cast<const char *>(resource.data) + resource.data_size);
	}
	if (ImGui::CollapsingHeader("Solarized"))
	{
		ImGui::TextUnformatted(R"(Copyright (C) 2011 Ethan Schoonover

Permission is hereby granted, free of charge, to any person obtaining a copy of this software and associated documentation files (the "Software"), to deal in the Software without restriction, including without limitation the rights to use, copy, modify, merge, publish, distribute, sublicense, and/or sell copies of the Software, and to permit persons to whom the Software is furnished to do so, subject to the following conditions:

The above copyright notice and this permission notice shall be included in all copies or substantial portions of the Software.

THE SOFTWARE IS PROVIDED "AS IS", WITHOUT WARRANTY OF ANY KIND, EXPRESS OR IMPLIED, INCLUDING BUT NOT LIMITED TO THE WARRANTIES OF MERCHANTABILITY, FITNESS FOR A PARTICULAR PURPOSE AND NONINFRINGEMENT. IN NO EVENT SHALL THE AUTHORS OR COPYRIGHT HOLDERS BE LIABLE FOR ANY CLAIM, DAMAGES OR OTHER LIABILITY, WHETHER IN AN ACTION OF CONTRACT, TORT OR OTHERWISE, ARISING FROM, OUT OF OR IN CONNECTION WITH THE SOFTWARE OR THE USE OR OTHER DEALINGS IN THE SOFTWARE.)");
	}

	ImGui::PopTextWrapPos();
}

void reshade::runtime::draw_code_editor()
{
	if (ImGui::Button("Save", ImVec2(ImGui::GetContentRegionAvail().x, 0)) || _input->is_key_pressed('S', true, false, false))
	{
		// Write current editor text to file
		const std::string text = _editor.get_text();
		std::ofstream(_editor_file, std::ios::trunc).write(text.c_str(), text.size());

		if (!is_loading() && _selected_effect < _effects.size())
		{
<<<<<<< HEAD
			const size_t selected_effect = _selected_effect;

			// Remember effect members before unload_effect
			const std::filesystem::path source_file = _effects[selected_effect].source_file;
=======
			// Save effect members before unloading
			const std::filesystem::path source_file = _effects[_selected_effect].source_file;
>>>>>>> 93d8cca0

			// Hide splash bar when reloading a single effect file
			_show_splash = false;

			// Reload effect file
			_reload_total_effects = 1;
			_reload_remaining_effects = 1;
			unload_effect(_selected_effect);
<<<<<<< HEAD
			const size_t loaded_effect = load_effect(ini_file::load_cache(_current_preset_path), source_file);
			assert(_reload_remaining_effects == 0 && loaded_effect == selected_effect);
=======
			load_effect(source_file, _selected_effect);
			assert(_reload_remaining_effects == 0);
>>>>>>> 93d8cca0

			// Re-open current file so that errors are updated
			open_file_in_code_editor(_selected_effect, _editor_file);

			// Reloading an effect file invalidates all textures, but the statistics window may already have drawn references to those, so need to reset it
			ImGui::FindWindowByName("Statistics")->DrawList->CmdBuffer.clear();
		}
	}

	// Select editor font
	ImGui::PushFont(_imgui_context->IO.Fonts->Fonts[1]);
	_editor.render("##editor");
	ImGui::PopFont();

	// Disable keyboard shortcuts when the window is focused so they don't get triggered while editing text
	const bool is_focused = ImGui::IsWindowFocused(ImGuiFocusedFlags_ChildWindows);
	_ignore_shortcuts |= is_focused;

	// Disable keyboard navigation starting with next frame when editor is focused so that the Alt key can be used without it switching focus to the menu bar
	if (is_focused)
		_imgui_context->IO.ConfigFlags &= ~ImGuiConfigFlags_NavEnableKeyboard;
	else // Enable navigation again if focus is lost
		_imgui_context->IO.ConfigFlags |=  ImGuiConfigFlags_NavEnableKeyboard;
}
void reshade::runtime::draw_code_viewer()
{
	ImGui::PushFont(_imgui_context->IO.Fonts->Fonts[1]);
	_viewer.render("##viewer");
	ImGui::PopFont();

	const bool is_focused = ImGui::IsWindowFocused(ImGuiFocusedFlags_ChildWindows);
	_ignore_shortcuts |= is_focused;

	if (is_focused)
		_imgui_context->IO.ConfigFlags &= ~ImGuiConfigFlags_NavEnableKeyboard;
	else
		_imgui_context->IO.ConfigFlags |=  ImGuiConfigFlags_NavEnableKeyboard;
}

void reshade::runtime::draw_preset_explorer()
{
	const float button_size = ImGui::GetFrameHeight();
	const float button_spacing = _imgui_context->Style.ItemInnerSpacing.x;
	const float browse_button_width = ImGui::GetWindowContentRegionWidth() - (button_spacing + button_size) * 3;

	std::error_code ec;
	bool reload_preset = false;

	ImGuiButtonFlags button_flags = ImGuiButtonFlags_NoNavFocus;
	if (is_loading())
	{
		button_flags |= ImGuiButtonFlags_Disabled;
		ImGui::PushStyleColor(ImGuiCol_Text, ImGui::GetStyleColorVec4(ImGuiCol_TextDisabled));
	}

	if (ImGui::ButtonEx("<", ImVec2(button_size, 0), button_flags))
		if (switch_to_next_preset(_current_preset_path.parent_path(), true))
			reload_preset = true;
	ImGui::SameLine(0, button_spacing);
	if (ImGui::ButtonEx(">", ImVec2(button_size, 0), button_flags))
		if (switch_to_next_preset(_current_preset_path.parent_path(), false))
			reload_preset = true;

	ImGui::SameLine(0, button_spacing);
	const ImVec2 popup_pos = ImGui::GetCursorScreenPos() + ImVec2(-_imgui_context->Style.WindowPadding.x, ImGui::GetFrameHeightWithSpacing());

	ImGui::PushStyleVar(ImGuiStyleVar_ButtonTextAlign, ImVec2(0.0f, 0.5f));
	if (ImGui::ButtonEx(_current_preset_path.stem().u8string().c_str(), ImVec2(browse_button_width, 0), button_flags))
		ImGui::OpenPopup("##explore");
	ImGui::PopStyleVar();

	ImGui::SameLine(0, button_spacing);
	if (ImGui::ButtonEx("+", ImVec2(button_size, 0), button_flags | ImGuiButtonFlags_PressedOnClick))
	{
		ImGui::OpenPopup("##name");

		// Reset base path for new preset
		_current_browse_path = _current_preset_path.parent_path();
	}

	if (is_loading())
		ImGui::PopStyleColor();

	if (ImGui::BeginPopup("##explore"))
	{
		ImGui::SetWindowPos(popup_pos);

		char buf[260] = "";
		_current_browse_path.u8string().copy(buf, sizeof(buf) - 1);
		if (ImGui::InputTextEx("##path", nullptr, buf, sizeof(buf), ImVec2(browse_button_width, 0), ImGuiInputTextFlags_None))
			_current_browse_path = std::filesystem::u8path(buf);

		if (ImGui::IsItemActivated())
			_imgui_context->InputTextState.ClearSelection();
		if (ImGui::IsWindowAppearing())
			ImGui::SetKeyboardFocusHere();

		// This sets the browse path the first time the popup is opened too
		if (_current_browse_path.empty() || !_current_browse_path.is_absolute())
			_current_browse_path = _current_preset_path.empty() ?
				_configuration_path.parent_path() : _current_preset_path.parent_path();

		if (ImGui::IsKeyPressedMap(ImGuiKey_Enter))
		{
			const std::filesystem::file_type file_type = std::filesystem::status(_current_browse_path, ec).type();
			if (file_type != std::filesystem::file_type::directory &&
				_current_browse_path.extension() == L".ini" || _current_browse_path.extension() == L".txt")
			{
				reload_preset =
					file_type == std::filesystem::file_type::not_found ||
					ini_file::load_cache(_current_browse_path).has("", "Techniques");
			}

			if (reload_preset)
			{
				ImGui::CloseCurrentPopup();
				_current_preset_path = _current_browse_path;
			}
			else
			{
				ImGui::SetKeyboardFocusHere();
			}
		}

		std::filesystem::path base_path = _current_browse_path;
		std::wstring presets_filter_text;
		if (!std::filesystem::is_directory(base_path, ec))
		{
			presets_filter_text = base_path.filename().wstring();
			base_path = base_path.parent_path();
		}

		ImGui::BeginChild("##paths", ImVec2(browse_button_width, 300), true, ImGuiWindowFlags_NavFlattened);

		if (_current_browse_path.has_parent_path() && ImGui::Selectable(".."))
			_current_browse_path = _current_browse_path.parent_path();

		std::vector<std::filesystem::path> preset_paths;
		for (const auto &entry : std::filesystem::directory_iterator(base_path, std::filesystem::directory_options::skip_permission_denied, ec))
		{
			if (entry.is_directory(ec))
			{
				std::string label = entry.path().filename().u8string();
				label = "<DIR> " + label;

				if (ImGui::Selectable(label.c_str()))
					_current_browse_path = entry.path();
				continue;
			}

			if (entry.path().extension() == L".ini" || entry.path().extension() == L".txt")
				preset_paths.push_back(entry);
		}
		for (const std::filesystem::path &preset_path : preset_paths)
		{
			const bool is_current_preset = std::filesystem::equivalent(preset_path, _current_preset_path, ec);

			if (!presets_filter_text.empty() && !is_current_preset)
			{
				const std::wstring preset_name = preset_path.filename().wstring();
				if (std::search(preset_name.begin(), preset_name.end(), presets_filter_text.begin(), presets_filter_text.end(),
					[](const wchar_t c1, const wchar_t c2) { return towlower(c1) == towlower(c2); }) == preset_name.end())
					continue;
			}

			if (ImGui::Selectable(preset_path.filename().u8string().c_str(), is_current_preset) &&
				ini_file::load_cache(preset_path).has("", "Techniques"))
			{
				reload_preset = true;
				_current_preset_path = preset_path;
				ImGui::CloseCurrentPopup();
			}

			if (is_current_preset && ImGui::IsWindowAppearing())
				ImGui::SetScrollHereY();
		}

		ImGui::EndChild();
		ImGui::EndPopup();
	}

	if (ImGui::BeginPopup("##name"))
	{
		ImGui::Checkbox("Duplicate current preset", &_duplicate_current_preset);

		char preset_name[260] = "";
		if (ImGui::InputText("Name", preset_name, sizeof(preset_name), ImGuiInputTextFlags_EnterReturnsTrue) && preset_name[0] != '\0')
		{
			std::filesystem::path new_preset_path = _current_browse_path / std::filesystem::u8path(preset_name);
			if (new_preset_path.extension() != L".ini" && new_preset_path.extension() != L".txt")
				new_preset_path += L".ini";

			const std::filesystem::file_type file_type = std::filesystem::status(new_preset_path, ec).type();
			if (file_type != std::filesystem::file_type::directory)
			{
				reload_preset =
					file_type == std::filesystem::file_type::not_found ||
					ini_file::load_cache(new_preset_path).has("", "Techniques");

				if (_duplicate_current_preset && file_type == std::filesystem::file_type::not_found)
					CopyFileW(_current_preset_path.c_str(), new_preset_path.c_str(), TRUE);
			}

			if (reload_preset)
			{
				ImGui::CloseCurrentPopup();
				_current_preset_path = new_preset_path;
			}
			else
			{
				ImGui::SetKeyboardFocusHere();
			}
		}

		if (ImGui::IsWindowAppearing())
			ImGui::SetKeyboardFocusHere();

		if (preset_name[0] == '\0' && ImGui::IsKeyPressedMap(ImGuiKey_Backspace))
			ImGui::CloseCurrentPopup();

		ImGui::EndPopup();
	}

	if (reload_preset)
	{
		_show_splash = true;

		save_config();
		load_current_preset();
	}
}

void reshade::runtime::draw_variable_editor()
{
	const ImVec2 popup_pos = ImGui::GetCursorScreenPos() + ImVec2(std::max(0.f, ImGui::GetWindowContentRegionWidth() * 0.5f - 200.0f), ImGui::GetFrameHeightWithSpacing());

	if (imgui_popup_button("Edit global preprocessor definitions", ImGui::GetContentRegionAvail().x, ImGuiWindowFlags_NoMove))
	{
		ImGui::SetWindowPos(popup_pos);

		bool modified = false;
		float popup_height = (std::max(_global_preprocessor_definitions.size(), _preset_preprocessor_definitions.size()) + 2) * ImGui::GetFrameHeightWithSpacing();
		popup_height = std::min(popup_height, _window_height - popup_pos.y - 20.0f);
		popup_height = std::max(popup_height, 42.0f); // Ensure window always has a minimum height
		const float button_size = ImGui::GetFrameHeight();
		const float button_spacing = _imgui_context->Style.ItemInnerSpacing.x;

		ImGui::BeginChild("##definitions", ImVec2(400.0f, popup_height), false, ImGuiWindowFlags_NoScrollWithMouse);

		if (ImGui::BeginTabBar("##definition_types", ImGuiTabBarFlags_NoTooltip))
		{
			if (ImGui::BeginTabItem("Global"))
			{
				for (size_t i = 0; i < _global_preprocessor_definitions.size(); ++i)
				{
					char name[128] = "";
					char value[128] = "";

					const size_t equals_index = _global_preprocessor_definitions[i].find('=');
					_global_preprocessor_definitions[i].copy(name, std::min(equals_index, sizeof(name) - 1));
					if (equals_index != std::string::npos)
						_global_preprocessor_definitions[i].copy(value, sizeof(value) - 1, equals_index + 1);

					ImGui::PushID(static_cast<int>(i));

					ImGui::PushItemWidth(ImGui::GetWindowContentRegionWidth() * 0.66666666f - (button_spacing));
					modified |= ImGui::InputText("##name", name, sizeof(name), ImGuiInputTextFlags_CharsNoBlank | ImGuiInputTextFlags_CallbackCharFilter,
						[](ImGuiInputTextCallbackData *data) -> int { return data->EventChar == '=' || (data->EventChar != '_' && !isalnum(data->EventChar)); }); // Filter out invalid characters
					ImGui::PopItemWidth();

					ImGui::SameLine(0, button_spacing);

					ImGui::PushItemWidth(ImGui::GetWindowContentRegionWidth() * 0.33333333f - (button_spacing + button_size) + 1);
					modified |= ImGui::InputText("##value", value, sizeof(value));
					ImGui::PopItemWidth();

					ImGui::SameLine(0, button_spacing);

					if (ImGui::Button("-", ImVec2(button_size, 0)))
					{
						modified = true;
						_global_preprocessor_definitions.erase(_global_preprocessor_definitions.begin() + i--);
					}
					else if (modified)
					{
						_global_preprocessor_definitions[i] = std::string(name) + '=' + std::string(value);
					}

					ImGui::PopID();
				}

				ImGui::Dummy(ImVec2());
				ImGui::SameLine(0, ImGui::GetWindowContentRegionWidth() - button_size);
				if (ImGui::Button("+", ImVec2(button_size, 0)))
					_global_preprocessor_definitions.emplace_back();

				ImGui::EndTabItem();
			}

			if (ImGui::BeginTabItem("Current Preset"))
			{
				for (size_t i = 0; i < _preset_preprocessor_definitions.size(); ++i)
				{
					char name[128] = "";
					char value[128] = "";

					const size_t equals_index = _preset_preprocessor_definitions[i].find('=');
					_preset_preprocessor_definitions[i].copy(name, std::min(equals_index, sizeof(name) - 1));
					if (equals_index != std::string::npos)
						_preset_preprocessor_definitions[i].copy(value, sizeof(value) - 1, equals_index + 1);

					ImGui::PushID(static_cast<int>(i));

					ImGui::PushItemWidth(ImGui::GetWindowContentRegionWidth() * 0.66666666f - (button_spacing));
					modified |= ImGui::InputText("##name", name, sizeof(name), ImGuiInputTextFlags_CharsNoBlank | ImGuiInputTextFlags_CallbackCharFilter,
						[](ImGuiInputTextCallbackData *data) -> int { return data->EventChar == '=' || (data->EventChar != '_' && !isalnum(data->EventChar)); }); // Filter out invalid characters
					ImGui::PopItemWidth();

					ImGui::SameLine(0, button_spacing);

					ImGui::PushItemWidth(ImGui::GetWindowContentRegionWidth() * 0.33333333f - (button_spacing + button_size) + 1);
					modified |= ImGui::InputText("##value", value, sizeof(value), ImGuiInputTextFlags_AutoSelectAll);
					ImGui::PopItemWidth();

					ImGui::SameLine(0, button_spacing);

					if (ImGui::Button("-", ImVec2(button_size, 0)))
					{
						modified = true;
						_preset_preprocessor_definitions.erase(_preset_preprocessor_definitions.begin() + i--);
					}
					else if (modified)
					{
						_preset_preprocessor_definitions[i] = std::string(name) + '=' + std::string(value);
					}

					ImGui::PopID();
				}

				ImGui::Dummy(ImVec2());
				ImGui::SameLine(0, ImGui::GetWindowContentRegionWidth() - button_size);
				if (ImGui::Button("+", ImVec2(button_size, 0)))
					_preset_preprocessor_definitions.emplace_back();

				ImGui::EndTabItem();
			}

			ImGui::EndTabBar();
		}

		ImGui::EndChild();

		if (modified)
		{
			save_config();
			save_current_preset();
			_was_preprocessor_popup_edited = true;
		}

		ImGui::EndPopup();
	}
	else if (_was_preprocessor_popup_edited)
	{
		load_effects();
		_was_preprocessor_popup_edited = false;
	}

	const auto find_definition_value = [](auto &list, const auto &name, char value[128] = nullptr)
	{
		for (auto it = list.begin(); it != list.end(); ++it)
		{
			char current_name[128] = "";
			const size_t equals_index = it->find('=');
			it->copy(current_name, std::min(equals_index, sizeof(current_name) - 1));

			if (name == current_name)
			{
				if (equals_index != std::string::npos && value != nullptr)
					value[it->copy(value, 127, equals_index + 1)] = '\0';
				return it;
			}
		}

		return list.end();
	};

	ImGui::BeginChild("##variables");
	if (_variable_editor_tabs)
		ImGui::BeginTabBar("##variables");
	ImGui::PushItemWidth(ImGui::GetWindowWidth() * 0.5f);

	for (size_t effect_index = 0, id = 0; effect_index < _effects.size(); ++effect_index)
	{
		effect &effect = _effects[effect_index];

		// Hide variables that are not currently used in any of the active effects
		// Skip showing this effect in the variable list if it doesn't have any uniform variables to show
		if ((!effect.rendering && !effect.restored) || (effect.compiled && effect.uniforms.empty() && effect.definitions.empty()))
			continue;

		assert(effect.compiled);

		bool reload_effect = false;
		const bool is_focused = _focused_effect == effect_index;
<<<<<<< HEAD
		const std::string source_file = effect.source_file.filename().u8string();
=======
		const std::string filename = _effects[effect_index].source_file.filename().u8string();
>>>>>>> 93d8cca0

		// Create separate tab for every effect file
		if (_variable_editor_tabs)
		{
			if (!ImGui::BeginTabItem(filename.c_str()))
				continue;
			// Begin a new child here so scrolling through variables does not move the tab itself too
			ImGui::BeginChild("##tab");
		}
		else
		{
			if (is_focused || _effects_expanded_state & 1)
				ImGui::SetNextItemOpen(is_focused || (_effects_expanded_state >> 1) != 0);

			if (!ImGui::TreeNodeEx(filename.c_str(), ImGuiTreeNodeFlags_DefaultOpen))
				continue; // Skip rendering invisible items
		}

		if (is_focused)
		{
			ImGui::SetScrollHereY(0.0f);
			_focused_effect = std::numeric_limits<size_t>::max();
		}

		ImGui::PushStyleVar(ImGuiStyleVar_FramePadding, ImVec2(_imgui_context->Style.FramePadding.x, 0));
		if (imgui_popup_button("Reset all to default", _variable_editor_tabs ? ImGui::GetContentRegionAvail().x : ImGui::CalcItemWidth()))
		{
			ImGui::Text("Do you really want to reset all values in '%s' to their defaults?", filename.c_str());

			if (ImGui::Button("Yes", ImVec2(ImGui::GetContentRegionAvail().x, 0)))
			{
				// Reset all uniform variables
				for (uniform &variable_it : effect.uniforms)
					reset_uniform_value(variable_it);

				// Reset all preprocessor definitions
				for (const std::pair<std::string, reshadefx::preprocessor::macro_detection_info> &definition : effect.definitions)
					if (const auto preset_it = find_definition_value(_preset_preprocessor_definitions, definition.first);
						preset_it != _preset_preprocessor_definitions.end())
						reload_effect = true, // Need to reload after changing preprocessor defines so to get accurate defaults again
						_preset_preprocessor_definitions.erase(preset_it);

				save_current_preset();

				ImGui::CloseCurrentPopup();
			}

			ImGui::EndPopup();
		}
		ImGui::PopStyleVar();

		bool category_closed = false;
		std::string current_category;
		auto modified_definition = _preset_preprocessor_definitions.end();

		for (uniform &variable : effect.uniforms)
		{
			// Skip hidden and special variables
			if (variable.annotation_as_int("hidden") || variable.special != special_uniform::none)
				continue;

			if (const std::string_view category = variable.annotation_as_string("ui_category");
				category != current_category)
			{
				current_category = category;

				if (!category.empty())
				{
					std::string category_label(category.data(), category.size());
					if (!_variable_editor_tabs)
						for (float x = 0, space_x = ImGui::CalcTextSize(" ").x, width = (ImGui::CalcItemWidth() - ImGui::CalcTextSize(category_label.data()).x - 45) / 2; x < width; x += space_x)
							category_label.insert(0, " ");

					ImGuiTreeNodeFlags flags = ImGuiTreeNodeFlags_NoTreePushOnOpen;
					if (!variable.annotation_as_int("ui_category_closed"))
						flags |= ImGuiTreeNodeFlags_DefaultOpen;

					category_closed = !ImGui::TreeNodeEx(category_label.c_str(), flags);

					if (ImGui::BeginPopupContextItem(category_label.c_str()))
					{
						std::string reset_button_label(category.data(), category.size());
						reset_button_label = "Reset all in '" + reset_button_label + "' to default";

						if (ImGui::Button(reset_button_label.c_str(), ImVec2(ImGui::GetContentRegionAvail().x, 0)))
						{
							for (uniform &variable_it : effect.uniforms)
								if (variable_it.annotation_as_string("ui_category") == category)
									reset_uniform_value(variable_it);

							save_current_preset();

							ImGui::CloseCurrentPopup();
						}

						ImGui::EndPopup();
					}
				}
				else
				{
					category_closed = false;
				}
			}

			// Skip rendering invisible items
			if (category_closed)
				continue;

			// Add spacing before variable widget
			for (int i = 0, spacing = variable.annotation_as_int("ui_spacing"); i < spacing; ++i)
				ImGui::Spacing();

			// Add user-configurable text before variable widget
			if (const std::string_view text = variable.annotation_as_string("ui_text");
				!text.empty())
			{
				ImGui::PushTextWrapPos();
				ImGui::TextUnformatted(text.data());
				ImGui::PopTextWrapPos();
			}

			bool modified = false;
			std::string_view label = variable.annotation_as_string("ui_label");
			if (label.empty())
				label = variable.name;
			const std::string_view ui_type = variable.annotation_as_string("ui_type");

			ImGui::PushID(static_cast<int>(id++));

			switch (variable.type.base)
			{
			case reshadefx::type::t_bool:
			{
				bool data;
				get_uniform_value(variable, &data, 1);

				if (ui_type == "combo")
					modified = imgui_combo_with_buttons(label.data(), data);
				else
					modified = ImGui::Checkbox(label.data(), &data);

				if (modified)
					set_uniform_value(variable, &data, 1);
				break;
			}
			case reshadefx::type::t_int:
			case reshadefx::type::t_uint:
			{
				int data[16];
				get_uniform_value(variable, data, 16);

				const auto ui_min_val = variable.annotation_as_int("ui_min");
				const auto ui_max_val = variable.annotation_as_int("ui_max");
				const auto ui_stp_val = std::max(1, variable.annotation_as_int("ui_step"));

				if (ui_type == "slider")
					modified = imgui_slider_with_buttons(label.data(), variable.type.is_signed() ? ImGuiDataType_S32 : ImGuiDataType_U32, data, variable.type.rows, &ui_stp_val, &ui_min_val, &ui_max_val);
				else if (ui_type == "drag")
					modified = variable.annotation_as_int("ui_step") == 0 ?
						ImGui::DragScalarN(label.data(), variable.type.is_signed() ? ImGuiDataType_S32 : ImGuiDataType_U32, data, variable.type.rows, 1.0f, &ui_min_val, &ui_max_val) :
						imgui_drag_with_buttons(label.data(), variable.type.is_signed() ? ImGuiDataType_S32 : ImGuiDataType_U32, data, variable.type.rows, &ui_stp_val, &ui_min_val, &ui_max_val);
				else if (ui_type == "list")
					modified = imgui_list_with_buttons(label.data(), variable.annotation_as_string("ui_items"), data[0]);
				else if (ui_type == "combo")
					modified = imgui_combo_with_buttons(label.data(), variable.annotation_as_string("ui_items"), data[0]);
				else if (ui_type == "radio")
					modified = imgui_radio_list(label.data(), variable.annotation_as_string("ui_items"), data[0]);
				else if (variable.type.is_matrix())
					for (unsigned int row = 0; row < variable.type.rows; ++row)
						modified = ImGui::InputScalarN((std::string(label) + " [row " + std::to_string(row) + ']').c_str(), variable.type.is_signed() ? ImGuiDataType_S32 : ImGuiDataType_U32, &data[0] + row * variable.type.cols, variable.type.cols) || modified;
				else
					modified = ImGui::InputScalarN(label.data(), variable.type.is_signed() ? ImGuiDataType_S32 : ImGuiDataType_U32, data, variable.type.rows);

				if (modified)
					set_uniform_value(variable, data, 16);
				break;
			}
			case reshadefx::type::t_float:
			{
				float data[16];
				get_uniform_value(variable, data, 16);

				const auto ui_min_val = variable.annotation_as_float("ui_min");
				const auto ui_max_val = variable.annotation_as_float("ui_max");
				const auto ui_stp_val = std::max(0.001f, variable.annotation_as_float("ui_step"));

				// Calculate display precision based on step value
				char precision_format[] = "%.0f";
				for (float x = 1.0f; x * ui_stp_val < 1.0f && precision_format[2] < '9'; x *= 10.0f)
					++precision_format[2]; // This changes the text to "%.1f", "%.2f", "%.3f", ...

				if (ui_type == "slider")
					modified = imgui_slider_with_buttons(label.data(), ImGuiDataType_Float, data, variable.type.rows, &ui_stp_val, &ui_min_val, &ui_max_val, precision_format);
				else if (ui_type == "drag")
					modified = variable.annotation_as_float("ui_step") == 0 ?
						ImGui::DragScalarN(label.data(), ImGuiDataType_Float, data, variable.type.rows, ui_stp_val, &ui_min_val, &ui_max_val, precision_format) :
						imgui_drag_with_buttons(label.data(), ImGuiDataType_Float, data, variable.type.rows, &ui_stp_val, &ui_min_val, &ui_max_val, precision_format);
				else if (ui_type == "color" && variable.type.rows == 1)
					modified = imgui_slider_for_alpha(label.data(), data);
				else if (ui_type == "color" && variable.type.rows == 3)
					modified = ImGui::ColorEdit3(label.data(), data, ImGuiColorEditFlags_NoOptions);
				else if (ui_type == "color" && variable.type.rows == 4)
					modified = ImGui::ColorEdit4(label.data(), data, ImGuiColorEditFlags_NoOptions | ImGuiColorEditFlags_AlphaPreview | ImGuiColorEditFlags_AlphaBar);
				else if (variable.type.is_matrix())
					for (unsigned int row = 0; row < variable.type.rows; ++row)
						modified = ImGui::InputScalarN((std::string(label) + " [row " + std::to_string(row) + ']').c_str(), ImGuiDataType_Float, &data[0] + row * variable.type.cols, variable.type.cols) || modified;
				else
					modified = ImGui::InputScalarN(label.data(), ImGuiDataType_Float, data, variable.type.rows);

				if (modified)
					set_uniform_value(variable, data, 16);
				break;
			}
			}

			// Display tooltip
			if (const std::string_view tooltip = variable.annotation_as_string("ui_tooltip");
				!tooltip.empty() && ImGui::IsItemHovered())
				ImGui::SetTooltip("%s", tooltip.data());

			// Create context menu
			if (ImGui::BeginPopupContextItem("##context"))
			{
				if (variable.supports_toggle_key() &&
					imgui_key_input("##toggle_key", variable.toggle_key_data, *_input))
					modified = true;

				const float button_width = ImGui::CalcItemWidth();

				if (ImGui::Button("Reset to default", ImVec2(button_width, 0)))
				{
					modified = true;
					reset_uniform_value(variable);
					ImGui::CloseCurrentPopup();
				}

				ImGui::EndPopup();
			}

			if (variable.toggle_key_data[0] != 0)
			{
				ImGui::SameLine(ImGui::GetWindowContentRegionWidth() - 120);
				ImGui::TextDisabled("%s", reshade::input::key_name(variable.toggle_key_data).c_str());
			}

			ImGui::PopID();

			// A value has changed, so save the current preset
			if (modified)
				save_current_preset();
		}

		// Draw preprocessor definition list after all uniforms of an effect file
		std::string category_label = "Preprocessor definitions";
		if (!_variable_editor_tabs)
			for (float x = 0, space_x = ImGui::CalcTextSize(" ").x, width = (ImGui::CalcItemWidth() - ImGui::CalcTextSize(category_label.c_str()).x - 45) / 2; x < width; x += space_x)
				category_label.insert(0, " ");

		if (ImGui::TreeNodeEx(category_label.c_str(), ImGuiTreeNodeFlags_NoTreePushOnOpen))
		{
			if (!effect.preprocessed)
			{
				save_current_preset();

				const bool reload_successful_before = _last_shader_reload_successful;

				// Remember effect members before unload_effect
				const std::filesystem::path source_file = effect.source_file;

				// Reload current effect file
				_reload_total_effects = 1;
				_reload_remaining_effects = 1;
				unload_effect(effect_index);
				if (load_effect(ini_file::load_cache(_current_preset_path), source_file, true);
					effect.restored &&
					modified_definition != _preset_preprocessor_definitions.end())
				{
					// The preprocessor definition that was just modified caused the shader to not compile, so reset to default and try again
					_preset_preprocessor_definitions.erase(modified_definition);

					_reload_total_effects = 1;
					_reload_remaining_effects = 1;
					unload_effect(effect_index);
					if (load_effect(ini_file::load_cache(_current_preset_path), source_file, true);
						effect.restored)
					{
						_last_shader_reload_successful = reload_successful_before;
						ImGui::OpenPopup("##pperror"); // Notify the user about this

						// Update preset again now, so that the removed preprocessor definition does not reappear on a reload
						// The preset is actually loaded again next frame to update the technique status (see 'update_and_render_effects'), so cannot use 'save_current_preset' here
						ini_file::load_cache(_current_preset_path).set({}, "PreprocessorDefinitions", _preset_preprocessor_definitions);
					}

					// Re-open file in editor so that errors are updated
					if (_selected_effect == effect_index)
						open_file_in_code_editor(_selected_effect, _editor_file);
				}

				assert(_reload_remaining_effects == 0);

				// Reloading an effect file invalidates all textures, but the statistics window may already have drawn references to those, so need to reset it
				ImGui::FindWindowByName("Statistics")->DrawList->CmdBuffer.clear();
			}

			for (const std::pair<std::string, reshadefx::preprocessor::macro_detection_info> &definition : effect.definitions)
			{
				char value[128] = "";
				const auto global_it = find_definition_value(_global_preprocessor_definitions, definition.first, value);
				const auto preset_it = find_definition_value(_preset_preprocessor_definitions, definition.first, value);

				if (global_it == _global_preprocessor_definitions.end() &&
					preset_it == _preset_preprocessor_definitions.end())
					definition.second.value.copy(value, sizeof(value) - 1); // Fill with default value

				if (ImGui::InputText(definition.first.c_str(), value, sizeof(value),
					global_it != _global_preprocessor_definitions.end() ? ImGuiInputTextFlags_ReadOnly : ImGuiInputTextFlags_AutoSelectAll | ImGuiInputTextFlags_EnterReturnsTrue))
				{
					if (value[0] == '\0') // An empty value removes the definition
					{
						if (preset_it != _preset_preprocessor_definitions.end())
						{
							reload_effect = true;
							_preset_preprocessor_definitions.erase(preset_it);
						}
					}
					else
					{
						reload_effect = true;

						if (preset_it != _preset_preprocessor_definitions.end())
						{
							*preset_it = definition.first + '=' + value;
							modified_definition = preset_it;
						}
						else
						{
							_preset_preprocessor_definitions.push_back(definition.first + '=' + value);
							modified_definition = _preset_preprocessor_definitions.end() - 1;
						}
					}
				}

				if (!reload_effect && // Cannot compare iterators if definitions were just modified above
					ImGui::BeginPopupContextItem())
				{
					const float button_width = ImGui::CalcItemWidth();

					if (ImGui::Button("Reset to default", ImVec2(button_width, 0)))
					{
						if (preset_it != _preset_preprocessor_definitions.end())
						{
							reload_effect = true;
							_preset_preprocessor_definitions.erase(preset_it);
						}

						ImGui::CloseCurrentPopup();
					}

					ImGui::EndPopup();
				}
			}
		}

		if (_variable_editor_tabs)
		{
			ImGui::EndChild();
			ImGui::EndTabItem();
		}
		else
		{
			ImGui::TreePop();
		}

		if (reload_effect)
		{
			save_current_preset();

			const bool reload_successful_before = _last_shader_reload_successful;

<<<<<<< HEAD
			// Remember effect members before unload_effect
			const std::filesystem::path source_file = effect.source_file;
=======
			// Save effect members before unloading
			const std::filesystem::path source_file = _effects[_selected_effect].source_file;
>>>>>>> 93d8cca0

			// Reload current effect file
			_reload_total_effects = 1;
			_reload_remaining_effects = 1;
			unload_effect(effect_index);
<<<<<<< HEAD
			if (load_effect(ini_file::load_cache(_current_preset_path), source_file);
				effect.restored &&
=======
			if (!load_effect(source_file, effect_index) &&
>>>>>>> 93d8cca0
				modified_definition != _preset_preprocessor_definitions.end())
			{
				// The preprocessor definition that was just modified caused the shader to not compile, so reset to default and try again
				_preset_preprocessor_definitions.erase(modified_definition);

				_reload_total_effects = 1;
				_reload_remaining_effects = 1;
				unload_effect(effect_index);
<<<<<<< HEAD
				if (load_effect(ini_file::load_cache(_current_preset_path), source_file);
					effect.restored)
=======
				if (load_effect(source_file, effect_index))
>>>>>>> 93d8cca0
				{
					_last_shader_reload_successful = reload_successful_before;
					ImGui::OpenPopup("##pperror"); // Notify the user about this

					// Update preset again now, so that the removed preprocessor definition does not reappear on a reload
					// The preset is actually loaded again next frame to update the technique status (see 'update_and_render_effects'), so cannot use 'save_current_preset' here
					ini_file::load_cache(_current_preset_path).set({}, "PreprocessorDefinitions", _preset_preprocessor_definitions);
				}

				// Re-open file in editor so that errors are updated
				if (_selected_effect == effect_index)
					open_file_in_code_editor(_selected_effect, _editor_file);
			}

			assert(_reload_remaining_effects == 0);

			// Reloading an effect file invalidates all textures, but the statistics window may already have drawn references to those, so need to reset it
			ImGui::FindWindowByName("Statistics")->DrawList->CmdBuffer.clear();
		}
	}

	if (ImGui::BeginPopup("##pperror"))
	{
		ImGui::TextColored(COLOR_RED, "The shader failed to compile after this change, so it was reverted back to the default.");
		ImGui::EndPopup();
	}

	ImGui::PopItemWidth();
	if (_variable_editor_tabs)
		ImGui::EndTabBar();
	ImGui::EndChild();
}
void reshade::runtime::draw_technique_editor()
{
	bool reload_required = false;

	if (_effect_load_skipping_ui)
	{
		if (size_t skipped_effects = std::count_if(_effects.begin(), _effects.end(),
			[](const effect &effect) { return effect.skipped; }); skipped_effects > 0)
		{
			char buf[60];
			ImFormatString(buf, ARRAYSIZE(buf), "Force load all effects (%lu remaining)", skipped_effects);
			reload_required = ImGui::ButtonEx(buf, ImVec2(ImGui::GetWindowContentRegionWidth(), 0));
		}
	}

	size_t hovered_technique_index = std::numeric_limits<size_t>::max();

	for (size_t index = 0; index < _techniques.size(); ++index)
	{
		technique &technique = _techniques[index];

		// Skip hidden techniques
		if (technique.hidden)
			continue;

		ImGui::PushID(static_cast<int>(index));

		// Look up effect that contains this technique
		const effect &effect = _effects[technique.effect_index];

		// Draw border around the item if it is selected
		const bool draw_border = _selected_technique == index;
		if (draw_border)
			ImGui::Separator();

		const bool clicked = _imgui_context->IO.MouseClicked[0];
		const bool noerror = effect.compiled && !effect.restored;
		assert(noerror || !technique.enabled);

		// Prevent user from enabling the technique when the effect failed to compile
		// Also prevent disabling it for when the technique is set to always be enabled via annotation
		ImGui::PushItemFlag(ImGuiItemFlags_Disabled, !effect.compiled || technique.annotation_as_int("enabled"));
		// Gray out disabled techniques and mark techniques which failed to compile red
		ImGui::PushStyleColor(ImGuiCol_Text, noerror ? _imgui_context->Style.Colors[technique.enabled ? ImGuiCol_Text : ImGuiCol_TextDisabled] : COLOR_RED);

		std::string_view ui_label = technique.annotation_as_string("ui_label");
		if (ui_label.empty() || !noerror) ui_label = technique.name;
		std::string label(ui_label.data(), ui_label.size());
		label += " [" + effect.source_file.filename().u8string() + ']' + (!noerror ? " failed to compile" : "");

		if (bool status = technique.enabled; ImGui::Checkbox(label.data(), &status))
		{
			if (status)
				enable_technique(technique);
			else
				disable_technique(technique);
			save_current_preset();
		}

		ImGui::PopStyleColor();
		ImGui::PopItemFlag();

		if (ImGui::IsItemActive())
			_selected_technique = index;
		if (ImGui::IsItemClicked())
			_focused_effect = technique.effect_index;
		if (ImGui::IsItemHovered(ImGuiHoveredFlags_RectOnly))
			hovered_technique_index = index;

		// Display tooltip
		if (const std::string_view tooltip = noerror ? technique.annotation_as_string("ui_tooltip") : effect.errors;
			!tooltip.empty() && ImGui::IsItemHovered())
		{
			ImGui::BeginTooltip();
			if (!noerror) ImGui::PushStyleColor(ImGuiCol_Text, COLOR_RED);
			ImGui::TextUnformatted(tooltip.data());
			if (!noerror) ImGui::PopStyleColor();
			ImGui::EndTooltip();
		}

		// Create context menu
		if (ImGui::BeginPopupContextItem("##context"))
		{
			ImGui::TextUnformatted(technique.name.c_str());
			ImGui::Separator();

			if (imgui_key_input("##toggle_key", technique.toggle_key_data, *_input))
				save_current_preset();

			const bool is_not_top = index > 0;
			const bool is_not_bottom = index < _techniques.size() - 1;
			const float button_width = ImGui::CalcItemWidth();

			if (is_not_top && ImGui::Button("Move to top", ImVec2(button_width, 0)))
			{
				_techniques.insert(_techniques.begin(), std::move(_techniques[index]));
				_techniques.erase(_techniques.begin() + 1 + index);
				save_current_preset();
				ImGui::CloseCurrentPopup();
			}
			if (is_not_bottom && ImGui::Button("Move to bottom", ImVec2(button_width, 0)))
			{
				_techniques.push_back(std::move(_techniques[index]));
				_techniques.erase(_techniques.begin() + index);
				save_current_preset();
				ImGui::CloseCurrentPopup();
			}

			ImGui::Separator();

			if (ImGui::Button("Open folder in explorer", ImVec2(button_width, 0)))
			{
				// Use absolute path to explorer to avoid potential security issues when executable is replaced
				WCHAR explorer_path[260] = L"";
				GetWindowsDirectoryW(explorer_path, ARRAYSIZE(explorer_path));
				wcscat_s(explorer_path, L"\\explorer.exe");

				ShellExecuteW(nullptr, L"open", explorer_path, (L"/select,\"" + effect.source_file.wstring() + L"\"").c_str(), nullptr, SW_SHOWDEFAULT);
			}

			ImGui::Separator();

			if (imgui_popup_button("Edit source code", button_width))
			{
				std::filesystem::path source_file;
				if (ImGui::MenuItem(effect.source_file.filename().u8string().c_str()))
					source_file = effect.source_file;

				if (!effect.included_files.empty())
				{
					ImGui::Separator();

					for (const std::filesystem::path &included_file : effect.included_files)
					{
						if (ImGui::MenuItem(included_file.filename().u8string().c_str()))
						{
							source_file = included_file;
						}
					}
				}

				ImGui::EndPopup();

				if (!source_file.empty())
				{
					open_file_in_code_editor(technique.effect_index, source_file);
					ImGui::CloseCurrentPopup();
				}
			}

			if (!effect.module.hlsl.empty() && // Hide if using SPIR-V, since that cannot easily be shown here
				imgui_popup_button("Show compiled results", button_width))
			{
				std::string source_code;
				if (ImGui::MenuItem("Generated code"))
				{
					source_code = effect.preamble + effect.module.hlsl;
					_viewer_entry_point.clear();
				}

				if (!effect.assembly.empty())
				{
					ImGui::Separator();

					for (const reshadefx::entry_point &entry_point : effect.module.entry_points)
					{
						if (const auto assembly_it = effect.assembly.find(entry_point.name);
							assembly_it != effect.assembly.end() && ImGui::MenuItem(entry_point.name.c_str()))
						{
							source_code = assembly_it->second;
							_viewer_entry_point = entry_point.name;
						}
					}
				}

				ImGui::EndPopup();

				if (!source_code.empty())
				{
					_show_code_viewer = true;
					_viewer.set_text(source_code);
					ImGui::CloseCurrentPopup();
				}
			}

			ImGui::EndPopup();
		}

		if (technique.toggle_key_data[0] != 0 && effect.compiled)
		{
			ImGui::SameLine(ImGui::GetWindowContentRegionWidth() - 120);
			ImGui::TextDisabled("%s", reshade::input::key_name(technique.toggle_key_data).c_str());
		}

		if (draw_border)
			ImGui::Separator();

		ImGui::PopID();
	}

	// Move the selected technique to the position of the mouse in the list
	if (_selected_technique < _techniques.size() && ImGui::IsMouseDragging(ImGuiMouseButton_Left))
	{
		if (hovered_technique_index < _techniques.size() && hovered_technique_index != _selected_technique)
		{
			if (hovered_technique_index < _selected_technique) // Up
				for (size_t i = _selected_technique; hovered_technique_index < i; --i)
					std::swap(_techniques[i - 1], _techniques[i]);
			else // Down
				for (size_t i = _selected_technique; i < hovered_technique_index; i++)
					std::swap(_techniques[i], _techniques[i + 1]);

			_selected_technique = hovered_technique_index;
			save_current_preset();
			return;
		}
	}
	else
	{
		_selected_technique = std::numeric_limits<size_t>::max();
	}

	if (reload_required)
	{
		_load_option_disable_skipping = true;
		load_effects();
	}
}

void reshade::runtime::open_file_in_code_editor(size_t effect_index, const std::filesystem::path &path)
{
	_selected_effect = effect_index;

	if (effect_index >= _effects.size())
	{
		_editor.clear_text();
		_editor.set_readonly(true);
		_editor_file.clear();
		return;
	}

	// Force code editor to become visible
	_show_code_editor = true;

	// Only reload text if another file is opened (to keep undo history intact)
	if (path != _editor_file)
	{
		_editor_file = path;

		// Load file to string and update editor text
		_editor.set_text(std::string(std::istreambuf_iterator<char>(std::ifstream(path).rdbuf()), std::istreambuf_iterator<char>()));
		_editor.set_readonly(false);
	}

	// Update generated code in viewer after a reload
	if (_show_code_viewer && _viewer_entry_point.empty())
	{
		_viewer.set_text(_effects[effect_index].preamble + _effects[effect_index].module.hlsl);
	}

	_editor.clear_errors();
	const std::string &errors = _effects[effect_index].errors;

	for (size_t offset = 0, next; offset != std::string::npos; offset = next)
	{
		const size_t pos_error = errors.find(": ", offset);
		const size_t pos_error_line = errors.rfind('(', pos_error); // Paths can contain '(', but no ": ", so search backwards from th error location to find the line info
		if (pos_error == std::string::npos || pos_error_line == std::string::npos)
			break;

		const size_t pos_linefeed = errors.find('\n', pos_error);

		next = pos_linefeed != std::string::npos ? pos_linefeed + 1 : std::string::npos;

		// Ignore errors that aren't in the current source file
		if (const std::string_view error_file(errors.c_str() + offset, pos_error_line - offset);
			error_file != path.u8string())
			continue;

		const int error_line = std::strtol(errors.c_str() + pos_error_line + 1, nullptr, 10);
		const std::string error_text = errors.substr(pos_error + 2 /* skip space */, pos_linefeed - pos_error - 2);

		_editor.add_error(error_line, error_text, error_text.find("warning") != std::string::npos);
	}
}

#endif<|MERGE_RESOLUTION|>--- conflicted
+++ resolved
@@ -1774,15 +1774,8 @@
 
 		if (!is_loading() && _selected_effect < _effects.size())
 		{
-<<<<<<< HEAD
-			const size_t selected_effect = _selected_effect;
-
-			// Remember effect members before unload_effect
-			const std::filesystem::path source_file = _effects[selected_effect].source_file;
-=======
 			// Save effect members before unloading
 			const std::filesystem::path source_file = _effects[_selected_effect].source_file;
->>>>>>> 93d8cca0
 
 			// Hide splash bar when reloading a single effect file
 			_show_splash = false;
@@ -1791,13 +1784,8 @@
 			_reload_total_effects = 1;
 			_reload_remaining_effects = 1;
 			unload_effect(_selected_effect);
-<<<<<<< HEAD
-			const size_t loaded_effect = load_effect(ini_file::load_cache(_current_preset_path), source_file);
-			assert(_reload_remaining_effects == 0 && loaded_effect == selected_effect);
-=======
-			load_effect(source_file, _selected_effect);
+			load_effect(ini_file::load_cache(_current_preset_path), source_file, _selected_effect);
 			assert(_reload_remaining_effects == 0);
->>>>>>> 93d8cca0
 
 			// Re-open current file so that errors are updated
 			open_file_in_code_editor(_selected_effect, _editor_file);
@@ -2202,11 +2190,7 @@
 
 		bool reload_effect = false;
 		const bool is_focused = _focused_effect == effect_index;
-<<<<<<< HEAD
-		const std::string source_file = effect.source_file.filename().u8string();
-=======
 		const std::string filename = _effects[effect_index].source_file.filename().u8string();
->>>>>>> 93d8cca0
 
 		// Create separate tab for every effect file
 		if (_variable_editor_tabs)
@@ -2587,24 +2571,15 @@
 
 			const bool reload_successful_before = _last_shader_reload_successful;
 
-<<<<<<< HEAD
-			// Remember effect members before unload_effect
-			const std::filesystem::path source_file = effect.source_file;
-=======
 			// Save effect members before unloading
 			const std::filesystem::path source_file = _effects[_selected_effect].source_file;
->>>>>>> 93d8cca0
 
 			// Reload current effect file
 			_reload_total_effects = 1;
 			_reload_remaining_effects = 1;
 			unload_effect(effect_index);
-<<<<<<< HEAD
 			if (load_effect(ini_file::load_cache(_current_preset_path), source_file);
 				effect.restored &&
-=======
-			if (!load_effect(source_file, effect_index) &&
->>>>>>> 93d8cca0
 				modified_definition != _preset_preprocessor_definitions.end())
 			{
 				// The preprocessor definition that was just modified caused the shader to not compile, so reset to default and try again
@@ -2613,12 +2588,8 @@
 				_reload_total_effects = 1;
 				_reload_remaining_effects = 1;
 				unload_effect(effect_index);
-<<<<<<< HEAD
 				if (load_effect(ini_file::load_cache(_current_preset_path), source_file);
 					effect.restored)
-=======
-				if (load_effect(source_file, effect_index))
->>>>>>> 93d8cca0
 				{
 					_last_shader_reload_successful = reload_successful_before;
 					ImGui::OpenPopup("##pperror"); // Notify the user about this
