/*
 * Copyright (C) 2014 Patrick Mours
 * SPDX-License-Identifier: BSD-3-Clause
 */

#if RESHADE_GUI

#include "runtime.hpp"
#include "runtime_objects.hpp"
#include "version.h"
#include "dll_log.hpp"
#include "dll_resources.hpp"
#include "ini_file.hpp"
#include "addon_manager.hpp"
#include "input.hpp"
#include "input_gamepad.hpp"
#include "imgui_widgets.hpp"
#include "localization.hpp"
#include "platform_utils.hpp"
#include "fonts/forkawesome.inl"
#include "fonts/custom_glyph_range.hpp"
#include <fstream>
#include <algorithm>

static bool filter_text(const std::string_view &text, const std::string_view &filter)
{
	return filter.empty() ||
		std::search(text.cbegin(), text.cend(), filter.cbegin(), filter.cend(),
			[](const char c1, const char c2) { // Search case-insensitive
				return (('a' <= c1 && c1 <= 'z') ? static_cast<char>(c1 - ' ') : c1) == (('a' <= c2 && c2 <= 'z') ? static_cast<char>(c2 - ' ') : c2);
			}) != text.cend();
}
static auto filter_name(ImGuiInputTextCallbackData *data) -> int
{
	// A file name cannot contain any of the following characters
	return data->EventChar == L'\"' || data->EventChar == L'*' || data->EventChar == L'/' || data->EventChar == L':' || data->EventChar == L'<' || data->EventChar == L'>' || data->EventChar == L'?' || data->EventChar == L'\\' || data->EventChar == L'|';
}

template <typename F>
static void parse_errors(const std::string_view &errors, F &&callback)
{
	for (size_t offset = 0, next; offset != std::string_view::npos; offset = next)
	{
		const size_t pos_error = errors.find(": ", offset);
		const size_t pos_error_line = errors.rfind('(', pos_error); // Paths can contain '(', but no ": ", so search backwards from the error location to find the line info
		if (pos_error == std::string_view::npos || pos_error_line == std::string_view::npos || pos_error_line < offset)
			break;

		const size_t pos_linefeed = errors.find('\n', pos_error);

		next = pos_linefeed != std::string_view::npos ? pos_linefeed + 1 : std::string_view::npos;

		const std::string error_file(errors.data() + offset, pos_error_line - offset);
		int error_line = static_cast<int>(std::strtol(errors.data() + pos_error_line + 1, nullptr, 10));
		const std::string error_text(errors.substr(pos_error + 2 /* skip space */, pos_linefeed - pos_error - 2));

		callback(error_file, error_line, error_text);
	}
}

template <typename T>
static std::string_view get_localized_annotation(T &object, const std::string_view &ann_name, [[maybe_unused]] std::string language)
{
#if RESHADE_LOCALIZATION
	if (language.size() >= 2)
	{
		// Transform language name from e.g. 'en-US' to 'en_us'
		std::replace(language.begin(), language.end(), '-', '_');
		std::transform(language.begin(), language.end(), language.begin(),
			[](std::string::value_type c) {
				return static_cast<std::string::value_type>(tolower(c));
			});

		for (int attempt = 0; attempt < 2; ++attempt)
		{
			const std::string_view localized_result = object.annotation_as_string(std::string(ann_name) + '_' + language);
			if (!localized_result.empty())
				return localized_result;
			else if (attempt == 0)
				language.erase(2); // Remove location information from language name, so that it e.g. becomes 'en'
		}
	}
#endif
	return object.annotation_as_string(ann_name);
}

static const ImVec4 COLOR_RED = ImColor(240, 100, 100);
static const ImVec4 COLOR_YELLOW = ImColor(204, 204, 0);

void reshade::runtime::init_gui()
{
	// Default shortcut: Home
	_overlay_key_data[0] = 0x24;
	_overlay_key_data[1] = false;
	_overlay_key_data[2] = false;
	_overlay_key_data[3] = false;

	ImGuiContext *const backup_context = ImGui::GetCurrentContext();
	_imgui_context = ImGui::CreateContext();

	ImGuiIO &imgui_io = _imgui_context->IO;
	imgui_io.IniFilename = nullptr;
	imgui_io.KeyMap[ImGuiKey_Tab] = 0x09; // VK_TAB
	imgui_io.KeyMap[ImGuiKey_LeftArrow] = 0x25; // VK_LEFT
	imgui_io.KeyMap[ImGuiKey_RightArrow] = 0x27; // VK_RIGHT
	imgui_io.KeyMap[ImGuiKey_UpArrow] = 0x26; // VK_UP
	imgui_io.KeyMap[ImGuiKey_DownArrow] = 0x28; // VK_DOWN
	imgui_io.KeyMap[ImGuiKey_PageUp] = 0x21; // VK_PRIOR
	imgui_io.KeyMap[ImGuiKey_PageDown] = 0x22; // VK_NEXT
	imgui_io.KeyMap[ImGuiKey_Home] = 0x24; // VK_HOME
	imgui_io.KeyMap[ImGuiKey_End] = 0x23; // VK_END
	imgui_io.KeyMap[ImGuiKey_Insert] = 0x2D; // VK_INSERT
	imgui_io.KeyMap[ImGuiKey_Delete] = 0x2E; // VK_DELETE
	imgui_io.KeyMap[ImGuiKey_Backspace] = 0x08; // VK_BACK
	imgui_io.KeyMap[ImGuiKey_Space] = 0x20; // VK_SPACE
	imgui_io.KeyMap[ImGuiKey_Enter] = 0x0D; // VK_RETURN
	imgui_io.KeyMap[ImGuiKey_Escape] = 0x1B; // VK_ESCAPE
	imgui_io.KeyMap[ImGuiKey_A] = 'A';
	imgui_io.KeyMap[ImGuiKey_C] = 'C';
	imgui_io.KeyMap[ImGuiKey_F] = 'F';
	imgui_io.KeyMap[ImGuiKey_H] = 'H';
	imgui_io.KeyMap[ImGuiKey_R] = 'R';
	imgui_io.KeyMap[ImGuiKey_V] = 'V';
	imgui_io.KeyMap[ImGuiKey_X] = 'X';
	imgui_io.KeyMap[ImGuiKey_Y] = 'Y';
	imgui_io.KeyMap[ImGuiKey_Z] = 'Z';
	imgui_io.KeyMap[ImGuiKey_F1] = 0x70; // VK_F1
	imgui_io.KeyMap[ImGuiKey_F2] = 0x71; // VK_F2
	imgui_io.KeyMap[ImGuiKey_F3] = 0x72; // VK_F3
	imgui_io.KeyMap[ImGuiKey_F4] = 0x73; // VK_F4
	imgui_io.KeyMap[ImGuiKey_F5] = 0x74; // VK_F5
	imgui_io.KeyMap[ImGuiKey_F6] = 0x75; // VK_F6
	imgui_io.KeyMap[ImGuiKey_F7] = 0x76; // VK_F7
	imgui_io.KeyMap[ImGuiKey_F8] = 0x77; // VK_F8
	imgui_io.KeyMap[ImGuiKey_F9] = 0x78; // VK_F9
	imgui_io.KeyMap[ImGuiKey_F10] = 0x79; // VK_F10
	imgui_io.KeyMap[ImGuiKey_F11] = 0x80; // VK_F11
	imgui_io.KeyMap[ImGuiKey_F12] = 0x81; // VK_F12
	imgui_io.ConfigFlags = ImGuiConfigFlags_DockingEnable | ImGuiConfigFlags_NavEnableKeyboard;
	imgui_io.BackendFlags = ImGuiBackendFlags_HasMouseCursors | ImGuiBackendFlags_RendererHasVtxOffset;

	ImGuiStyle &imgui_style = _imgui_context->Style;
	// Disable rounding by default
	imgui_style.GrabRounding = 0.0f;
	imgui_style.FrameRounding = 0.0f;
	imgui_style.ChildRounding = 0.0f;
	imgui_style.ScrollbarRounding = 0.0f;
	imgui_style.WindowRounding = 0.0f;
	imgui_style.WindowBorderSize = 0.0f;

	// Restore previous context in case this was called from a new runtime being created from an add-on event triggered by an existing runtime
	ImGui::SetCurrentContext(backup_context);
}
void reshade::runtime::deinit_gui()
{
	ImGui::DestroyContext(_imgui_context);
}

void reshade::runtime::build_font_atlas()
{
	ImFontAtlas *const atlas = _imgui_context->IO.Fonts;

	if (atlas->IsBuilt())
		return;

	// Remove any existing fonts from atlas first
	atlas->Clear();

#if RESHADE_LOCALIZATION
	std::string language = _language;
	if (language.empty())
		language = resources::get_current_language();

	if (language.find("bg") == 0)
	{
		_default_font_path = L"C:\\Windows\\Fonts\\calibri.ttf";
		_default_latin_font_path = _default_font_path;
		_language_glyph_ranges = atlas->GetGlyphRangesCyrillic();
	}
	else
	if (language.find("el") == 0)
	{
		_default_font_path = L"C:\\Windows\\Fonts\\calibri.ttf";
		_default_latin_font_path = _default_font_path;
		_language_glyph_ranges = atlas->GetGlyphRangesGreek();
	}
	else
	if (language.find("ja") == 0)
	{
		// Morisawa BIZ UDGothic Regular
		// Available since Windows 10 October 2018 Update (1809) Build 17763.1
		if (std::filesystem::exists(L"C:\\Windows\\Fonts\\BIZ-UDGothicR.ttc"))
		{
			_default_font_path = L"C:\\Windows\\Fonts\\BIZ-UDGothicR.ttc";
			_default_latin_font_path = L"C:\\Windows\\Fonts\\msgothic.ttc";
		}
		else
		{
			_default_font_path = L"C:\\Windows\\Fonts\\msgothic.ttc"; // MS Gothic
			_default_latin_font_path = _default_font_path;
		}
		_language_glyph_ranges = atlas->GetGlyphRangesJapanese();
	}
	else
	if (language.find("ko") == 0)
	{
		_default_font_path = L"C:\\Windows\\Fonts\\malgun.ttf"; // Malgun Gothic
		_default_latin_font_path = _default_font_path;
		_language_glyph_ranges = atlas->GetGlyphRangesKorean();
	}
	else
	if (language.find("vi") == 0)
	{
		_default_font_path = L"C:\\Windows\\Fonts\\calibri.ttf";
		_default_latin_font_path = _default_font_path;
		_language_glyph_ranges = atlas->GetGlyphRangesVietnamese();
	}
	else
	if (language.find("zh") == 0)
	{
		_default_font_path = L"C:\\Windows\\Fonts\\msyh.ttc"; // Microsoft YaHei
		_default_latin_font_path = _default_font_path;
		_language_glyph_ranges = GetGlyphRangesChineseSimplifiedGB2312();
	}
	else
#endif
	{
		_default_font_path = L"ProggyClean.ttf";
		_default_latin_font_path = _default_font_path;
		_language_glyph_ranges = atlas->GetGlyphRangesDefault();
	}

	// Set default editor font
	{
		if (std::filesystem::exists(L"C:\\Windows\\Fonts\\CascadiaMono.ttf"))
			_default_editor_font_path = L"C:\\Windows\\Fonts\\CascadiaMono.ttf";
		else
			_default_editor_font_path = L"ProggyClean.ttf";
	}

	extern bool resolve_path(std::filesystem::path &path, std::error_code &ec);
	const bool latin_font_enabled = _language_glyph_ranges != atlas->GetGlyphRangesDefault();

	// Add latin font
	std::filesystem::path resolved_latin_font_path = _latin_font_path;
	{
		ImFontConfig cfg;
		cfg.SizePixels = static_cast<float>(_font_size);

		std::error_code ec;
		if (resolved_latin_font_path.empty() && !_default_latin_font_path.empty())
			resolved_latin_font_path = _default_latin_font_path;
		if (resolved_latin_font_path.stem().wstring().find(L"ProggyClean") != std::string::npos)
			atlas->AddFontDefault(&cfg);
		else
		if (!resolved_latin_font_path.empty() && (!resolve_path(resolved_latin_font_path, ec) || atlas->AddFontFromFileTTF(resolved_latin_font_path.u8string().c_str(), cfg.SizePixels, &cfg, atlas->GetGlyphRangesDefault()) == nullptr))
		{
			LOG(ERROR) << "Failed to load latin font from " << resolved_latin_font_path << " with error code " << ec.value() << '!';
			resolved_latin_font_path.clear();
		}
	}

	// Add main font
	std::filesystem::path resolved_font_path = _font_path;
	{
		ImFontConfig cfg;
		cfg.MergeMode = !atlas->Fonts.empty();
		cfg.SizePixels = static_cast<float>(_font_size);

		std::error_code ec;
		if (resolved_font_path.empty() && !_default_font_path.empty())
			resolved_font_path = _default_font_path;
		if (resolved_font_path.stem().wstring().find(L"ProggyClean") != std::string::npos)
			atlas->AddFontDefault(&cfg);
		else
		if (!resolved_font_path.empty() && (!resolve_path(resolved_font_path, ec) || atlas->AddFontFromFileTTF(resolved_font_path.u8string().c_str(), cfg.SizePixels, &cfg, reinterpret_cast<const ImWchar *>(_language_glyph_ranges)) == nullptr))
		{
			LOG(ERROR) << "Failed to load font from " << resolved_font_path << " with error code " << ec.value() << '!';
			resolved_font_path.clear();
		}

		// Use default font if custom font failed to load
		if (resolved_font_path.empty())
			atlas->AddFontDefault(&cfg);

		// Merge icons into main font
		ImFontConfig icon_config;
		icon_config.MergeMode = true;
		icon_config.PixelSnapH = true;
		icon_config.GlyphOffset = ImVec2(0.0f, 0.1f * _font_size);
		// This need to be static so that it doesn't fall out of scope before the atlas is built below
		static constexpr ImWchar icon_ranges[] = { ICON_MIN_FK, ICON_MAX_FK, 0 }; // Zero-terminated list

		atlas->AddFontFromMemoryCompressedBase85TTF(FONT_ICON_BUFFER_NAME_FK, cfg.SizePixels, &icon_config, icon_ranges);
	}

	// Add editor font
	{
		ImFontConfig cfg;
		cfg.SizePixels = static_cast<float>(_editor_font_size);

		std::error_code ec;
		std::filesystem::path resolved_editor_font_path = _editor_font_path;
		if (resolved_editor_font_path.empty() && !_default_editor_font_path.empty())
			resolved_editor_font_path = _default_editor_font_path;
		if (resolved_editor_font_path != (latin_font_enabled ? resolved_latin_font_path : resolved_font_path) &&
			!resolved_editor_font_path.empty() && (!resolve_path(resolved_editor_font_path, ec) || atlas->AddFontFromFileTTF(resolved_editor_font_path.u8string().c_str(), cfg.SizePixels, &cfg, reinterpret_cast<const ImWchar *>(_language_glyph_ranges)) == nullptr))
		{
			LOG(ERROR) << "Failed to load editor font from " << resolved_editor_font_path << " with error code " << ec.value() << '!';
			resolved_editor_font_path.clear();
		}

		if (resolved_editor_font_path.empty())
			atlas->AddFontDefault(&cfg);
	}

	if (atlas->Build())
	{
#if RESHADE_VERBOSE_LOG
		LOG(DEBUG) << "Font atlas size: " << atlas->TexWidth << 'x' << atlas->TexHeight;
#endif
	}
	else
	{
		LOG(ERROR) << "Failed to build font atlas!";

		_font_path.clear();
		_latin_font_path.clear();
		_editor_font_path.clear();

		atlas->Clear();

		// If unable to build font atlas due to an invalid custom font, revert to the default font
		for (int i = 0; i < 2; ++i)
		{
			ImFontConfig cfg;
			cfg.SizePixels = static_cast<float>(i == 0 ? _font_size : _editor_font_size);

			atlas->AddFontDefault(&cfg);
		}
	}

	_show_splash = true;

	int width, height;
	unsigned char *pixels;
	// This will also build the font atlas again if that previously failed above
	atlas->GetTexDataAsRGBA32(&pixels, &width, &height);

	// Make sure font atlas is not currently in use before destroying it
	_graphics_queue->wait_idle();

	_device->destroy_resource(_font_atlas_tex);
	_font_atlas_tex = {};
	_device->destroy_resource_view(_font_atlas_srv);
	_font_atlas_srv = {};

	const api::subresource_data initial_data = { pixels, static_cast<uint32_t>(width * 4), static_cast<uint32_t>(width * height * 4) };

	// Create font atlas texture and upload it
	if (!_device->create_resource(
			api::resource_desc(width, height, 1, 1, api::format::r8g8b8a8_unorm, 1, api::memory_heap::gpu_only, api::resource_usage::shader_resource),
			&initial_data, api::resource_usage::shader_resource, &_font_atlas_tex))
	{
		LOG(ERROR) << "Failed to create front atlas resource!";
		return;
	}

	// Texture data is now uploaded, so can free the memory
	atlas->ClearTexData();

	if (!_device->create_resource_view(_font_atlas_tex, api::resource_usage::shader_resource, api::resource_view_desc(api::format::r8g8b8a8_unorm), &_font_atlas_srv))
	{
		LOG(ERROR) << "Failed to create font atlas resource view!";
		return;
	}

	_device->set_resource_name(_font_atlas_tex, "ImGui font atlas");
}

void reshade::runtime::load_config_gui(const ini_file &config)
{
	if (_input_gamepad != nullptr)
		_imgui_context->IO.ConfigFlags |= ImGuiConfigFlags_NavEnableGamepad;
	else
		_imgui_context->IO.ConfigFlags &= ~ImGuiConfigFlags_NavEnableGamepad;

	const auto config_get = [&config](const std::string &section, const std::string &key, auto &values) {
		if (config.get(section, key, values))
			return true;
		// Fall back to global configuration when an entry does not exist in the local configuration
		return global_config().get(section, key, values);
	};

	config_get("INPUT", "KeyOverlay", _overlay_key_data);
	config_get("INPUT", "InputProcessing", _input_processing_mode);

#if RESHADE_LOCALIZATION
	config_get("OVERLAY", "Language", _language);
#endif

	config.get("OVERLAY", "ClockFormat", _clock_format);
	config.get("OVERLAY", "FPSPosition", _fps_pos);
	config.get("OVERLAY", "NoFontScaling", _no_font_scaling);
	config.get("OVERLAY", "ShowClock", _show_clock);
#if RESHADE_FX
	config.get("OVERLAY", "ShowForceLoadEffectsButton", _show_force_load_effects_button);
#endif
	config.get("OVERLAY", "ShowFPS", _show_fps);
	config.get("OVERLAY", "ShowFrameTime", _show_frametime);
	config.get("OVERLAY", "ShowScreenshotMessage", _show_screenshot_message);
#if RESHADE_FX
	global_config().get("OVERLAY", "TutorialProgress", _tutorial_index);
	config.get("OVERLAY", "VariableListHeight", _variable_editor_height);
	config.get("OVERLAY", "VariableListUseTabs", _variable_editor_tabs);
	config.get("OVERLAY", "AutoSavePreset", _auto_save_preset);
	config.get("OVERLAY", "ShowPresetTransitionMessage", _show_preset_transition_message);
#endif

	ImGuiStyle &imgui_style = _imgui_context->Style;
	config.get("STYLE", "Alpha", imgui_style.Alpha);
	config.get("STYLE", "ChildRounding", imgui_style.ChildRounding);
	config.get("STYLE", "ColFPSText", _fps_col);
	config.get("STYLE", "EditorFont", _editor_font_path);
	config.get("STYLE", "EditorFontSize", _editor_font_size);
	config.get("STYLE", "EditorStyleIndex", _editor_style_index);
	config.get("STYLE", "Font", _font_path);
	config.get("STYLE", "FontSize", _font_size);
	config.get("STYLE", "FPSScale", _fps_scale);
	config.get("STYLE", "FrameRounding", imgui_style.FrameRounding);
	config.get("STYLE", "GrabRounding", imgui_style.GrabRounding);
	config.get("STYLE", "LatinFont", _latin_font_path);
	config.get("STYLE", "PopupRounding", imgui_style.PopupRounding);
	config.get("STYLE", "ScrollbarRounding", imgui_style.ScrollbarRounding);
	config.get("STYLE", "StyleIndex", _style_index);
	config.get("STYLE", "TabRounding", imgui_style.TabRounding);
	config.get("STYLE", "WindowRounding", imgui_style.WindowRounding);
	config.get("STYLE", "HdrOverlayBrightness", _hdr_overlay_brightness);
	config.get("STYLE", "HdrOverlayOverwriteColorSpaceTo", reinterpret_cast<int &>(_hdr_overlay_overwrite_color_space));

	// For compatibility with older versions, set the alpha value if it is missing
	if (_fps_col[3] == 0.0f)
		_fps_col[3]  = 1.0f;

	load_custom_style();

	if (_imgui_context->SettingsLoaded)
		return;

	ImGuiContext *const backup_context = ImGui::GetCurrentContext();
	ImGui::SetCurrentContext(_imgui_context);

	// Call all pre-read handlers, before reading config data (since they affect state that is then updated in the read handlers below)
	for (ImGuiSettingsHandler &handler : _imgui_context->SettingsHandlers)
		if (handler.ReadInitFn)
			handler.ReadInitFn(_imgui_context, &handler);

	for (ImGuiSettingsHandler &handler : _imgui_context->SettingsHandlers)
	{
		std::vector<std::string> lines;
		if (config.get("OVERLAY", handler.TypeName, lines))
		{
			void *entry_data = nullptr;

			for (const std::string &line : lines)
			{
				if (line.empty())
					continue;

				if (line[0] == '[')
				{
					const size_t name_beg = line.find('[', 1) + 1;
					const size_t name_end = line.rfind(']');

					entry_data = handler.ReadOpenFn(_imgui_context, &handler, line.substr(name_beg, name_end - name_beg).c_str());
				}
				else
				{
					assert(entry_data != nullptr);
					handler.ReadLineFn(_imgui_context, &handler, entry_data, line.c_str());
				}
			}
		}
	}

	_imgui_context->SettingsLoaded = true;

	for (ImGuiSettingsHandler &handler : _imgui_context->SettingsHandlers)
		if (handler.ApplyAllFn)
			handler.ApplyAllFn(_imgui_context, &handler);

	ImGui::SetCurrentContext(backup_context);
}
void reshade::runtime::save_config_gui(ini_file &config) const
{
	config.set("INPUT", "KeyOverlay", _overlay_key_data);
	config.set("INPUT", "InputProcessing", _input_processing_mode);

#if RESHADE_LOCALIZATION
	config.set("OVERLAY", "Language", _language);
#endif

	config.set("OVERLAY", "ClockFormat", _clock_format);
	config.set("OVERLAY", "FPSPosition", _fps_pos);
	config.set("OVERLAY", "NoFontScaling", _no_font_scaling);
	config.set("OVERLAY", "ShowClock", _show_clock);
#if RESHADE_FX
	config.set("OVERLAY", "ShowForceLoadEffectsButton", _show_force_load_effects_button);
#endif
	config.set("OVERLAY", "ShowFPS", _show_fps);
	config.set("OVERLAY", "ShowFrameTime", _show_frametime);
	config.set("OVERLAY", "ShowScreenshotMessage", _show_screenshot_message);
#if RESHADE_FX
	global_config().set("OVERLAY", "TutorialProgress", _tutorial_index);
	config.set("OVERLAY", "VariableListHeight", _variable_editor_height);
	config.set("OVERLAY", "VariableListUseTabs", _variable_editor_tabs);
	config.set("OVERLAY", "AutoSavePreset", _auto_save_preset);
	config.set("OVERLAY", "ShowPresetTransitionMessage", _show_preset_transition_message);
#endif

	const ImGuiStyle &imgui_style = _imgui_context->Style;
	config.set("STYLE", "Alpha", imgui_style.Alpha);
	config.set("STYLE", "ChildRounding", imgui_style.ChildRounding);
	config.set("STYLE", "ColFPSText", _fps_col);
	config.set("STYLE", "EditorFont", _editor_font_path);
	config.set("STYLE", "EditorFontSize", _editor_font_size);
	config.set("STYLE", "EditorStyleIndex", _editor_style_index);
	config.set("STYLE", "Font", _font_path);
	config.set("STYLE", "FontSize", _font_size);
	config.set("STYLE", "FPSScale", _fps_scale);
	config.set("STYLE", "FrameRounding", imgui_style.FrameRounding);
	config.set("STYLE", "GrabRounding", imgui_style.GrabRounding);
	config.set("STYLE", "LatinFont", _latin_font_path);
	config.set("STYLE", "PopupRounding", imgui_style.PopupRounding);
	config.set("STYLE", "ScrollbarRounding", imgui_style.ScrollbarRounding);
	config.set("STYLE", "StyleIndex", _style_index);
	config.set("STYLE", "TabRounding", imgui_style.TabRounding);
	config.set("STYLE", "WindowRounding", imgui_style.WindowRounding);
	config.set("STYLE", "HdrOverlayBrightness", _hdr_overlay_brightness);
	config.set("STYLE", "HdrOverlayOverwriteColorSpaceTo", static_cast<int>(_hdr_overlay_overwrite_color_space));

	// Do not save custom style colors by default, only when actually used and edited

	ImGuiContext *const backup_context = ImGui::GetCurrentContext();
	ImGui::SetCurrentContext(_imgui_context);

	for (ImGuiSettingsHandler &handler : _imgui_context->SettingsHandlers)
	{
		ImGuiTextBuffer buffer;
		handler.WriteAllFn(_imgui_context, &handler, &buffer);

		std::vector<std::string> lines;
		for (int i = 0, offset = 0; i < buffer.size(); ++i)
		{
			if (buffer[i] == '\n')
			{
				lines.emplace_back(buffer.c_str() + offset, i - offset);
				offset = i + 1;
			}
		}

		if (!lines.empty())
			config.set("OVERLAY", handler.TypeName, lines);
	}

	ImGui::SetCurrentContext(backup_context);
}

void reshade::runtime::load_custom_style()
{
	const ini_file &config = ini_file::load_cache(_config_path);

	ImVec4 *const colors = _imgui_context->Style.Colors;
	switch (_style_index)
	{
	case 0:
		ImGui::StyleColorsDark(&_imgui_context->Style);
		break;
	case 1:
		ImGui::StyleColorsLight(&_imgui_context->Style);
		break;
	case 2:
		colors[ImGuiCol_Text] = ImVec4(0.862745f, 0.862745f, 0.862745f, 1.00f);
		colors[ImGuiCol_TextDisabled] = ImVec4(0.862745f, 0.862745f, 0.862745f, 0.58f);
		colors[ImGuiCol_WindowBg] = ImVec4(0.117647f, 0.117647f, 0.117647f, 1.00f);
		colors[ImGuiCol_ChildBg] = ImVec4(0.156863f, 0.156863f, 0.156863f, 0.00f);
		colors[ImGuiCol_Border] = ImVec4(0.862745f, 0.862745f, 0.862745f, 0.30f);
		colors[ImGuiCol_FrameBg] = ImVec4(0.156863f, 0.156863f, 0.156863f, 1.00f);
		colors[ImGuiCol_FrameBgHovered] = ImVec4(0.392157f, 0.588235f, 0.941176f, 0.470588f);
		colors[ImGuiCol_FrameBgActive] = ImVec4(0.392157f, 0.588235f, 0.941176f, 0.588235f);
		colors[ImGuiCol_TitleBg] = ImVec4(0.392157f, 0.588235f, 0.941176f, 0.45f);
		colors[ImGuiCol_TitleBgCollapsed] = ImVec4(0.392157f, 0.588235f, 0.941176f, 0.35f);
		colors[ImGuiCol_TitleBgActive] = ImVec4(0.392157f, 0.588235f, 0.941176f, 0.58f);
		colors[ImGuiCol_MenuBarBg] = ImVec4(0.156863f, 0.156863f, 0.156863f, 0.57f);
		colors[ImGuiCol_ScrollbarBg] = ImVec4(0.156863f, 0.156863f, 0.156863f, 1.00f);
		colors[ImGuiCol_ScrollbarGrab] = ImVec4(0.392157f, 0.588235f, 0.941176f, 0.31f);
		colors[ImGuiCol_ScrollbarGrabHovered] = ImVec4(0.392157f, 0.588235f, 0.941176f, 0.78f);
		colors[ImGuiCol_ScrollbarGrabActive] = ImVec4(0.392157f, 0.588235f, 0.941176f, 1.00f);
		colors[ImGuiCol_PopupBg] = ImVec4(0.117647f, 0.117647f, 0.117647f, 0.92f);
		colors[ImGuiCol_CheckMark] = ImVec4(0.392157f, 0.588235f, 0.941176f, 0.80f);
		colors[ImGuiCol_SliderGrab] = ImVec4(0.392157f, 0.588235f, 0.941176f, 0.784314f);
		colors[ImGuiCol_SliderGrabActive] = ImVec4(0.392157f, 0.588235f, 0.941176f, 1.00f);
		colors[ImGuiCol_Button] = ImVec4(0.392157f, 0.588235f, 0.941176f, 0.44f);
		colors[ImGuiCol_ButtonHovered] = ImVec4(0.392157f, 0.588235f, 0.941176f, 0.86f);
		colors[ImGuiCol_ButtonActive] = ImVec4(0.392157f, 0.588235f, 0.941176f, 1.00f);
		colors[ImGuiCol_Header] = ImVec4(0.392157f, 0.588235f, 0.941176f, 0.76f);
		colors[ImGuiCol_HeaderHovered] = ImVec4(0.392157f, 0.588235f, 0.941176f, 0.86f);
		colors[ImGuiCol_HeaderActive] = ImVec4(0.392157f, 0.588235f, 0.941176f, 1.00f);
		colors[ImGuiCol_Separator] = ImVec4(0.862745f, 0.862745f, 0.862745f, 0.32f);
		colors[ImGuiCol_SeparatorHovered] = ImVec4(0.862745f, 0.862745f, 0.862745f, 0.78f);
		colors[ImGuiCol_SeparatorActive] = ImVec4(0.862745f, 0.862745f, 0.862745f, 1.00f);
		colors[ImGuiCol_ResizeGrip] = ImVec4(0.392157f, 0.588235f, 0.941176f, 0.20f);
		colors[ImGuiCol_ResizeGripHovered] = ImVec4(0.392157f, 0.588235f, 0.941176f, 0.78f);
		colors[ImGuiCol_ResizeGripActive] = ImVec4(0.392157f, 0.588235f, 0.941176f, 1.00f);
		colors[ImGuiCol_Tab] = colors[ImGuiCol_Button];
		colors[ImGuiCol_TabActive] = colors[ImGuiCol_ButtonActive];
		colors[ImGuiCol_TabHovered] = colors[ImGuiCol_ButtonHovered];
		colors[ImGuiCol_TabUnfocused] = ImLerp(colors[ImGuiCol_Tab], colors[ImGuiCol_TitleBg], 0.80f);
		colors[ImGuiCol_TabUnfocusedActive] = ImLerp(colors[ImGuiCol_TabActive], colors[ImGuiCol_TitleBg], 0.40f);
		colors[ImGuiCol_DockingPreview] = colors[ImGuiCol_Header] * ImVec4(1.0f, 1.0f, 1.0f, 0.7f);
		colors[ImGuiCol_DockingEmptyBg] = ImVec4(0.20f, 0.20f, 0.20f, 1.00f);
		colors[ImGuiCol_PlotLines] = ImVec4(0.862745f, 0.862745f, 0.862745f, 0.63f);
		colors[ImGuiCol_PlotLinesHovered] = ImVec4(0.392157f, 0.588235f, 0.941176f, 1.00f);
		colors[ImGuiCol_PlotHistogram] = ImVec4(0.862745f, 0.862745f, 0.862745f, 0.63f);
		colors[ImGuiCol_PlotHistogramHovered] = ImVec4(0.392157f, 0.588235f, 0.941176f, 1.00f);
		colors[ImGuiCol_TextSelectedBg] = ImVec4(0.392157f, 0.588235f, 0.941176f, 0.43f);
		break;
	case 5:
		colors[ImGuiCol_Text] = ImColor(0xff969483);
		colors[ImGuiCol_TextDisabled] = ImColor(0xff756e58);
		colors[ImGuiCol_WindowBg] = ImColor(0xff362b00);
		colors[ImGuiCol_ChildBg] = ImColor();
		colors[ImGuiCol_PopupBg] = ImColor(0xfc362b00); // Customized
		colors[ImGuiCol_Border] = ImColor(0xff423607);
		colors[ImGuiCol_BorderShadow] = ImColor();
		colors[ImGuiCol_FrameBg] = ImColor(0xfc423607); // Customized
		colors[ImGuiCol_FrameBgHovered] = ImColor(0xff423607);
		colors[ImGuiCol_FrameBgActive] = ImColor(0xff423607);
		colors[ImGuiCol_TitleBg] = ImColor(0xff362b00);
		colors[ImGuiCol_TitleBgActive] = ImColor(0xff362b00);
		colors[ImGuiCol_TitleBgCollapsed] = ImColor(0xff362b00);
		colors[ImGuiCol_MenuBarBg] = ImColor(0xff423607);
		colors[ImGuiCol_ScrollbarBg] = ImColor(0xff362b00);
		colors[ImGuiCol_ScrollbarGrab] = ImColor(0xff423607);
		colors[ImGuiCol_ScrollbarGrabHovered] = ImColor(0xff423607);
		colors[ImGuiCol_ScrollbarGrabActive] = ImColor(0xff423607);
		colors[ImGuiCol_CheckMark] = ImColor(0xff756e58);
		colors[ImGuiCol_SliderGrab] = ImColor(0xff5e5025); // Customized
		colors[ImGuiCol_SliderGrabActive] = ImColor(0xff5e5025); // Customized
		colors[ImGuiCol_Button] = ImColor(0xff423607);
		colors[ImGuiCol_ButtonHovered] = ImColor(0xff423607);
		colors[ImGuiCol_ButtonActive] = ImColor(0xff362b00);
		colors[ImGuiCol_Header] = ImColor(0xff423607);
		colors[ImGuiCol_HeaderHovered] = ImColor(0xff423607);
		colors[ImGuiCol_HeaderActive] = ImColor(0xff423607);
		colors[ImGuiCol_Separator] = ImColor(0xff423607);
		colors[ImGuiCol_SeparatorHovered] = ImColor(0xff423607);
		colors[ImGuiCol_SeparatorActive] = ImColor(0xff423607);
		colors[ImGuiCol_ResizeGrip] = ImColor(0xff423607);
		colors[ImGuiCol_ResizeGripHovered] = ImColor(0xff423607);
		colors[ImGuiCol_ResizeGripActive] = ImColor(0xff756e58);
		colors[ImGuiCol_Tab] = ImColor(0xff362b00);
		colors[ImGuiCol_TabHovered] = ImColor(0xff423607);
		colors[ImGuiCol_TabActive] = ImColor(0xff423607);
		colors[ImGuiCol_TabUnfocused] = ImColor(0xff362b00);
		colors[ImGuiCol_TabUnfocusedActive] = ImColor(0xff423607);
		colors[ImGuiCol_DockingPreview] = ImColor(0xee837b65); // Customized
		colors[ImGuiCol_DockingEmptyBg] = ImColor();
		colors[ImGuiCol_PlotLines] = ImColor(0xff756e58);
		colors[ImGuiCol_PlotLinesHovered] = ImColor(0xff756e58);
		colors[ImGuiCol_PlotHistogram] = ImColor(0xff756e58);
		colors[ImGuiCol_PlotHistogramHovered] = ImColor(0xff756e58);
		colors[ImGuiCol_TextSelectedBg] = ImColor(0xff756e58);
		colors[ImGuiCol_DragDropTarget] = ImColor(0xff756e58);
		colors[ImGuiCol_NavHighlight] = ImColor();
		colors[ImGuiCol_NavWindowingHighlight] = ImColor(0xee969483); // Customized
		colors[ImGuiCol_NavWindowingDimBg] = ImColor(0x20e3f6fd); // Customized
		colors[ImGuiCol_ModalWindowDimBg] = ImColor(0x20e3f6fd); // Customized
		break;
	case 6:
		colors[ImGuiCol_Text] = ImColor(0xff837b65);
		colors[ImGuiCol_TextDisabled] = ImColor(0xffa1a193);
		colors[ImGuiCol_WindowBg] = ImColor(0xffe3f6fd);
		colors[ImGuiCol_ChildBg] = ImColor();
		colors[ImGuiCol_PopupBg] = ImColor(0xfce3f6fd); // Customized
		colors[ImGuiCol_Border] = ImColor(0xffd5e8ee);
		colors[ImGuiCol_BorderShadow] = ImColor();
		colors[ImGuiCol_FrameBg] = ImColor(0xfcd5e8ee); // Customized
		colors[ImGuiCol_FrameBgHovered] = ImColor(0xffd5e8ee);
		colors[ImGuiCol_FrameBgActive] = ImColor(0xffd5e8ee);
		colors[ImGuiCol_TitleBg] = ImColor(0xffe3f6fd);
		colors[ImGuiCol_TitleBgActive] = ImColor(0xffe3f6fd);
		colors[ImGuiCol_TitleBgCollapsed] = ImColor(0xffe3f6fd);
		colors[ImGuiCol_MenuBarBg] = ImColor(0xffd5e8ee);
		colors[ImGuiCol_ScrollbarBg] = ImColor(0xffe3f6fd);
		colors[ImGuiCol_ScrollbarGrab] = ImColor(0xffd5e8ee);
		colors[ImGuiCol_ScrollbarGrabHovered] = ImColor(0xffd5e8ee);
		colors[ImGuiCol_ScrollbarGrabActive] = ImColor(0xffd5e8ee);
		colors[ImGuiCol_CheckMark] = ImColor(0xffa1a193);
		colors[ImGuiCol_SliderGrab] = ImColor(0xffc3d3d9); // Customized
		colors[ImGuiCol_SliderGrabActive] = ImColor(0xffc3d3d9); // Customized
		colors[ImGuiCol_Button] = ImColor(0xffd5e8ee);
		colors[ImGuiCol_ButtonHovered] = ImColor(0xffd5e8ee);
		colors[ImGuiCol_ButtonActive] = ImColor(0xffe3f6fd);
		colors[ImGuiCol_Header] = ImColor(0xffd5e8ee);
		colors[ImGuiCol_HeaderHovered] = ImColor(0xffd5e8ee);
		colors[ImGuiCol_HeaderActive] = ImColor(0xffd5e8ee);
		colors[ImGuiCol_Separator] = ImColor(0xffd5e8ee);
		colors[ImGuiCol_SeparatorHovered] = ImColor(0xffd5e8ee);
		colors[ImGuiCol_SeparatorActive] = ImColor(0xffd5e8ee);
		colors[ImGuiCol_ResizeGrip] = ImColor(0xffd5e8ee);
		colors[ImGuiCol_ResizeGripHovered] = ImColor(0xffd5e8ee);
		colors[ImGuiCol_ResizeGripActive] = ImColor(0xffa1a193);
		colors[ImGuiCol_Tab] = ImColor(0xffe3f6fd);
		colors[ImGuiCol_TabHovered] = ImColor(0xffd5e8ee);
		colors[ImGuiCol_TabActive] = ImColor(0xffd5e8ee);
		colors[ImGuiCol_TabUnfocused] = ImColor(0xffe3f6fd);
		colors[ImGuiCol_TabUnfocusedActive] = ImColor(0xffd5e8ee);
		colors[ImGuiCol_DockingPreview] = ImColor(0xeea1a193); // Customized
		colors[ImGuiCol_DockingEmptyBg] = ImColor();
		colors[ImGuiCol_PlotLines] = ImColor(0xffa1a193);
		colors[ImGuiCol_PlotLinesHovered] = ImColor(0xffa1a193);
		colors[ImGuiCol_PlotHistogram] = ImColor(0xffa1a193);
		colors[ImGuiCol_PlotHistogramHovered] = ImColor(0xffa1a193);
		colors[ImGuiCol_TextSelectedBg] = ImColor(0xffa1a193);
		colors[ImGuiCol_DragDropTarget] = ImColor(0xffa1a193);
		colors[ImGuiCol_NavHighlight] = ImColor();
		colors[ImGuiCol_NavWindowingHighlight] = ImColor(0xee837b65); // Customized
		colors[ImGuiCol_NavWindowingDimBg] = ImColor(0x20362b00); // Customized
		colors[ImGuiCol_ModalWindowDimBg] = ImColor(0x20362b00); // Customized
		break;
	default:
		for (ImGuiCol i = 0; i < ImGuiCol_COUNT; i++)
			config.get("STYLE", ImGui::GetStyleColorName(i), (float(&)[4])colors[i]);
		break;
	}

	switch (_editor_style_index)
	{
	case 0: // Dark
		_editor_palette[imgui::code_editor::color_default] = 0xffffffff;
		_editor_palette[imgui::code_editor::color_keyword] = 0xffd69c56;
		_editor_palette[imgui::code_editor::color_number_literal] = 0xff00ff00;
		_editor_palette[imgui::code_editor::color_string_literal] = 0xff7070e0;
		_editor_palette[imgui::code_editor::color_punctuation] = 0xffffffff;
		_editor_palette[imgui::code_editor::color_preprocessor] = 0xff409090;
		_editor_palette[imgui::code_editor::color_identifier] = 0xffaaaaaa;
		_editor_palette[imgui::code_editor::color_known_identifier] = 0xff9bc64d;
		_editor_palette[imgui::code_editor::color_preprocessor_identifier] = 0xffc040a0;
		_editor_palette[imgui::code_editor::color_comment] = 0xff206020;
		_editor_palette[imgui::code_editor::color_multiline_comment] = 0xff406020;
		_editor_palette[imgui::code_editor::color_background] = 0xff101010;
		_editor_palette[imgui::code_editor::color_cursor] = 0xffe0e0e0;
		_editor_palette[imgui::code_editor::color_selection] = 0x80a06020;
		_editor_palette[imgui::code_editor::color_error_marker] = 0x800020ff;
		_editor_palette[imgui::code_editor::color_warning_marker] = 0x8000ffff;
		_editor_palette[imgui::code_editor::color_line_number] = 0xff707000;
		_editor_palette[imgui::code_editor::color_current_line_fill] = 0x40000000;
		_editor_palette[imgui::code_editor::color_current_line_fill_inactive] = 0x40808080;
		_editor_palette[imgui::code_editor::color_current_line_edge] = 0x40a0a0a0;
		break;
	case 1: // Light
		_editor_palette[imgui::code_editor::color_default] = 0xff000000;
		_editor_palette[imgui::code_editor::color_keyword] = 0xffff0c06;
		_editor_palette[imgui::code_editor::color_number_literal] = 0xff008000;
		_editor_palette[imgui::code_editor::color_string_literal] = 0xff2020a0;
		_editor_palette[imgui::code_editor::color_punctuation] = 0xff000000;
		_editor_palette[imgui::code_editor::color_preprocessor] = 0xff409090;
		_editor_palette[imgui::code_editor::color_identifier] = 0xff404040;
		_editor_palette[imgui::code_editor::color_known_identifier] = 0xff606010;
		_editor_palette[imgui::code_editor::color_preprocessor_identifier] = 0xffc040a0;
		_editor_palette[imgui::code_editor::color_comment] = 0xff205020;
		_editor_palette[imgui::code_editor::color_multiline_comment] = 0xff405020;
		_editor_palette[imgui::code_editor::color_background] = 0xffffffff;
		_editor_palette[imgui::code_editor::color_cursor] = 0xff000000;
		_editor_palette[imgui::code_editor::color_selection] = 0x80600000;
		_editor_palette[imgui::code_editor::color_error_marker] = 0xa00010ff;
		_editor_palette[imgui::code_editor::color_warning_marker] = 0x8000ffff;
		_editor_palette[imgui::code_editor::color_line_number] = 0xff505000;
		_editor_palette[imgui::code_editor::color_current_line_fill] = 0x40000000;
		_editor_palette[imgui::code_editor::color_current_line_fill_inactive] = 0x40808080;
		_editor_palette[imgui::code_editor::color_current_line_edge] = 0x40000000;
		break;
	case 3: // Solarized Dark
		_editor_palette[imgui::code_editor::color_default] = 0xff969483;
		_editor_palette[imgui::code_editor::color_keyword] = 0xff0089b5;
		_editor_palette[imgui::code_editor::color_number_literal] = 0xff98a12a;
		_editor_palette[imgui::code_editor::color_string_literal] = 0xff98a12a;
		_editor_palette[imgui::code_editor::color_punctuation] = 0xff969483;
		_editor_palette[imgui::code_editor::color_preprocessor] = 0xff164bcb;
		_editor_palette[imgui::code_editor::color_identifier] = 0xff969483;
		_editor_palette[imgui::code_editor::color_known_identifier] = 0xff969483;
		_editor_palette[imgui::code_editor::color_preprocessor_identifier] = 0xffc4716c;
		_editor_palette[imgui::code_editor::color_comment] = 0xff756e58;
		_editor_palette[imgui::code_editor::color_multiline_comment] = 0xff756e58;
		_editor_palette[imgui::code_editor::color_background] = 0xff362b00;
		_editor_palette[imgui::code_editor::color_cursor] = 0xff969483;
		_editor_palette[imgui::code_editor::color_selection] = 0xa0756e58;
		_editor_palette[imgui::code_editor::color_error_marker] = 0x7f2f32dc;
		_editor_palette[imgui::code_editor::color_warning_marker] = 0x7f0089b5;
		_editor_palette[imgui::code_editor::color_line_number] = 0xff756e58;
		_editor_palette[imgui::code_editor::color_current_line_fill] = 0x7f423607;
		_editor_palette[imgui::code_editor::color_current_line_fill_inactive] = 0x7f423607;
		_editor_palette[imgui::code_editor::color_current_line_edge] = 0x7f423607;
		break;
	case 4: // Solarized Light
		_editor_palette[imgui::code_editor::color_default] = 0xff837b65;
		_editor_palette[imgui::code_editor::color_keyword] = 0xff0089b5;
		_editor_palette[imgui::code_editor::color_number_literal] = 0xff98a12a;
		_editor_palette[imgui::code_editor::color_string_literal] = 0xff98a12a;
		_editor_palette[imgui::code_editor::color_punctuation] = 0xff756e58;
		_editor_palette[imgui::code_editor::color_preprocessor] = 0xff164bcb;
		_editor_palette[imgui::code_editor::color_identifier] = 0xff837b65;
		_editor_palette[imgui::code_editor::color_known_identifier] = 0xff837b65;
		_editor_palette[imgui::code_editor::color_preprocessor_identifier] = 0xffc4716c;
		_editor_palette[imgui::code_editor::color_comment] = 0xffa1a193;
		_editor_palette[imgui::code_editor::color_multiline_comment] = 0xffa1a193;
		_editor_palette[imgui::code_editor::color_background] = 0xffe3f6fd;
		_editor_palette[imgui::code_editor::color_cursor] = 0xff837b65;
		_editor_palette[imgui::code_editor::color_selection] = 0x60a1a193;
		_editor_palette[imgui::code_editor::color_error_marker] = 0x7f2f32dc;
		_editor_palette[imgui::code_editor::color_warning_marker] = 0x7f0089b5;
		_editor_palette[imgui::code_editor::color_line_number] = 0xffa1a193;
		_editor_palette[imgui::code_editor::color_current_line_fill] = 0x7fd5e8ee;
		_editor_palette[imgui::code_editor::color_current_line_fill_inactive] = 0x7fd5e8ee;
		_editor_palette[imgui::code_editor::color_current_line_edge] = 0x7fd5e8ee;
		break;
	case 2:
	default:
		ImVec4 value;
		for (ImGuiCol i = 0; i < imgui::code_editor::color_palette_max; i++)
			value = ImGui::ColorConvertU32ToFloat4(_editor_palette[i]), // Get default value first
			config.get("STYLE",  imgui::code_editor::get_palette_color_name(i), (float(&)[4])value),
			_editor_palette[i] = ImGui::ColorConvertFloat4ToU32(value);
		break;
	}
}
void reshade::runtime::save_custom_style() const
{
	ini_file &config = ini_file::load_cache(_config_path);

	if (_style_index == 3 || _style_index == 4) // Custom Simple, Custom Advanced
	{
		for (ImGuiCol i = 0; i < ImGuiCol_COUNT; i++)
			config.set("STYLE", ImGui::GetStyleColorName(i), (const float(&)[4])_imgui_context->Style.Colors[i]);
	}

	if (_editor_style_index == 2) // Custom
	{
		ImVec4 value;
		for (ImGuiCol i = 0; i < imgui::code_editor::color_palette_max; i++)
			value = ImGui::ColorConvertU32ToFloat4(_editor_palette[i]),
			config.set("STYLE",  imgui::code_editor::get_palette_color_name(i), (const float(&)[4])value);
	}
}

void reshade::runtime::draw_gui()
{
	assert(_is_initialized);

	bool show_overlay = _show_overlay;
	api::input_source show_overlay_source = api::input_source::keyboard;

	if (_input != nullptr)
	{
		if (_show_overlay && !_ignore_shortcuts && !_imgui_context->IO.NavVisible && _input->is_key_pressed(0x1B /* VK_ESCAPE */))
			show_overlay = false; // Close when pressing the escape button and not currently navigating with the keyboard
		else if (!_ignore_shortcuts && _input->is_key_pressed(_overlay_key_data, _force_shortcut_modifiers) && _imgui_context->ActiveId == 0)
			show_overlay = !_show_overlay;
	}

	if (_input_gamepad != nullptr)
	{
		if (_input_gamepad->is_button_down(input_gamepad::button_left_shoulder) &&
			_input_gamepad->is_button_down(input_gamepad::button_right_shoulder) &&
			_input_gamepad->is_button_pressed(input_gamepad::button_start))
		{
			show_overlay = !_show_overlay;
			show_overlay_source = api::input_source::gamepad;
		}
	}

	if (show_overlay != _show_overlay)
		open_overlay(show_overlay, show_overlay_source);

#if RESHADE_FX
	const bool show_splash_window = _show_splash && (is_loading() || (_reload_count <= 1 && (_last_present_time - _last_reload_time) < std::chrono::seconds(5)) || (!_show_overlay && _tutorial_index == 0 && _input != nullptr));
#else
	const bool show_splash_window = _show_splash && (_last_present_time - _last_reload_time) < std::chrono::seconds(5);
#endif

	// Do not show this message in the same frame the screenshot is taken (so that it won't show up on the GUI screenshot)
	const bool show_screenshot_message = (_show_screenshot_message || !_last_screenshot_save_successful) && !_should_save_screenshot && (_last_present_time - _last_screenshot_time) < std::chrono::seconds(_last_screenshot_save_successful ? 3 : 5);
#if RESHADE_FX
	const bool show_preset_transition_message = _show_preset_transition_message && _is_in_preset_transition;
#else
	const bool show_preset_transition_message = false;
#endif
	const bool show_message_window = show_screenshot_message || show_preset_transition_message || !_preset_save_successful;

	const bool show_clock = _show_clock == 1 || (_show_overlay && _show_clock > 1);
	const bool show_fps = _show_fps == 1 || (_show_overlay && _show_fps > 1);
	const bool show_frametime = _show_frametime == 1 || (_show_overlay && _show_frametime > 1);
	bool show_statistics_window = show_clock || show_fps || show_frametime;
#if RESHADE_ADDON
	for (const addon_info &info : addon_loaded_info)
	{
		for (const addon_info::overlay_callback &widget : info.overlay_callbacks)
		{
			if (widget.title == "OSD")
			{
				show_statistics_window = true;
				break;
			}
		}
	}
#endif

	_ignore_shortcuts = false;
	_block_input_next_frame = false;
#if RESHADE_FX
	_gather_gpu_statistics = false;
	_effects_expanded_state &= 2;
#endif

	if (!show_splash_window && !show_message_window && !show_statistics_window && !_show_overlay
#if RESHADE_FX
		&& _preview_texture == 0
#endif
#if RESHADE_ADDON
		&& !has_addon_event<addon_event::reshade_overlay>()
#endif
		)
	{
		if (_input != nullptr)
		{
			_input->block_mouse_input(false);
			_input->block_keyboard_input(false);
		}
		return; // Early-out to avoid costly ImGui calls when no GUI elements are on the screen
	}

	build_font_atlas();
	if (_font_atlas_srv == 0)
		return; // Cannot render GUI without font atlas

	ImGuiContext *const backup_context = ImGui::GetCurrentContext();
	ImGui::SetCurrentContext(_imgui_context);

	ImGuiIO &imgui_io = _imgui_context->IO;
	imgui_io.DeltaTime = _last_frame_duration.count() * 1e-9f;
	imgui_io.DisplaySize.x = static_cast<float>(_width);
	imgui_io.DisplaySize.y = static_cast<float>(_height);
	imgui_io.Fonts->TexID = _font_atlas_srv.handle;

	if (_input != nullptr)
	{
		imgui_io.MouseDrawCursor = _show_overlay && (!_should_save_screenshot || !_screenshot_save_gui);

		// Scale mouse position in case render resolution does not match the window size
		unsigned int max_position[2];
		_input->max_mouse_position(max_position);
		imgui_io.MousePos.x = _input->mouse_position_x() * (imgui_io.DisplaySize.x / max_position[0]);
		imgui_io.MousePos.y = _input->mouse_position_y() * (imgui_io.DisplaySize.y / max_position[1]);

		// Add wheel delta to the current absolute mouse wheel position
		imgui_io.MouseWheel += _input->mouse_wheel_delta();

		// Update all the button states
		imgui_io.KeyAlt = _input->is_key_down(0x12); // VK_MENU
		imgui_io.KeyCtrl = _input->is_key_down(0x11); // VK_CONTROL
		imgui_io.KeyShift = _input->is_key_down(0x10); // VK_SHIFT
		for (unsigned int i = 0; i < 256; i++)
			imgui_io.KeysDown[i] = _input->is_key_down(i);
		for (unsigned int i = 0; i < 5; i++)
			imgui_io.MouseDown[i] = _input->is_mouse_button_down(i);
		for (wchar_t c : _input->text_input())
			imgui_io.AddInputCharacter(c);
	}

	if (_input_gamepad != nullptr)
	{
		if (_input_gamepad->is_connected())
		{
			imgui_io.BackendFlags |= ImGuiBackendFlags_HasGamepad;

			imgui_io.NavInputs[ImGuiNavInput_Activate] = _input_gamepad->is_button_down(input_gamepad::button_a) ? 1.0f : 0.0f;
			imgui_io.NavInputs[ImGuiNavInput_Cancel] = _input_gamepad->is_button_down(input_gamepad::button_b) ? 1.0f : 0.0f;
			imgui_io.NavInputs[ImGuiNavInput_Input] = _input_gamepad->is_button_down(input_gamepad::button_y) != 0 ? 1.0f : 0.0f;
			imgui_io.NavInputs[ImGuiNavInput_Menu] = _input_gamepad->is_button_down(input_gamepad::button_x) ? 1.0f : 0.0f;
			imgui_io.NavInputs[ImGuiNavInput_DpadLeft] = _input_gamepad->is_button_down(input_gamepad::button_dpad_left) ? 1.0f : 0.0f;
			imgui_io.NavInputs[ImGuiNavInput_DpadRight] = _input_gamepad->is_button_down(input_gamepad::button_dpad_right) ? 1.0f : 0.0f;
			imgui_io.NavInputs[ImGuiNavInput_DpadUp] = _input_gamepad->is_button_down(input_gamepad::button_dpad_up) ? 1.0f : 0.0f;
			imgui_io.NavInputs[ImGuiNavInput_DpadDown] = _input_gamepad->is_button_down(input_gamepad::button_dpad_down) ? 1.0f : 0.0f;
			imgui_io.NavInputs[ImGuiNavInput_LStickLeft] = -std::min(_input_gamepad->left_thumb_axis_x(), 0.0f);
			imgui_io.NavInputs[ImGuiNavInput_LStickRight] = std::max(_input_gamepad->left_thumb_axis_x(), 0.0f);
			imgui_io.NavInputs[ImGuiNavInput_LStickUp] = std::max(_input_gamepad->left_thumb_axis_y(), 0.0f);
			imgui_io.NavInputs[ImGuiNavInput_LStickDown] = -std::min(_input_gamepad->left_thumb_axis_y(), 0.0f);
			imgui_io.NavInputs[ImGuiNavInput_FocusPrev] = _input_gamepad->is_button_down(input_gamepad::button_left_shoulder) ? 1.0f : 0.0f;
			imgui_io.NavInputs[ImGuiNavInput_FocusNext] = _input_gamepad->is_button_down(input_gamepad::button_right_shoulder) ? 1.0f : 0.0f;
			imgui_io.NavInputs[ImGuiNavInput_TweakSlow] = _input_gamepad->left_trigger_position();
			imgui_io.NavInputs[ImGuiNavInput_TweakFast] = _input_gamepad->right_trigger_position();
		}
		else
		{
			imgui_io.BackendFlags &= ~ImGuiBackendFlags_HasGamepad;
		}
	}

	ImGui::NewFrame();

#if RESHADE_LOCALIZATION
	const std::string prev_language = resources::set_current_language(_language);
#endif

	ImVec2 viewport_offset = ImVec2(0, 0);

	// Create ImGui widgets and windows
	if (show_splash_window)
	{
		ImGui::SetNextWindowPos(_imgui_context->Style.WindowPadding);
		ImGui::SetNextWindowSize(ImVec2(imgui_io.DisplaySize.x - 20.0f, 0.0f));
		ImGui::PushStyleVar(ImGuiStyleVar_Alpha, 1.0f);
		ImGui::PushStyleColor(ImGuiCol_Text, ImVec4(0.862745f, 0.862745f, 0.862745f, 1.0f));
		ImGui::PushStyleColor(ImGuiCol_WindowBg, ImVec4(0.117647f, 0.117647f, 0.117647f, 0.7f));
		ImGui::Begin("Splash Window", nullptr,
			ImGuiWindowFlags_NoDecoration |
			ImGuiWindowFlags_NoNav |
			ImGuiWindowFlags_NoMove |
			ImGuiWindowFlags_NoInputs |
			ImGuiWindowFlags_NoSavedSettings |
			ImGuiWindowFlags_NoDocking |
			ImGuiWindowFlags_NoFocusOnAppearing);

		ImGui::TextUnformatted("ReShade " VERSION_STRING_PRODUCT);

		if (s_needs_update)
		{
			ImGui::TextColored(COLOR_YELLOW, _(
				"An update is available! Please visit %s and install the new version (v%u.%u.%u)."),
				"https://reshade.me",
				s_latest_version[0], s_latest_version[1], s_latest_version[2]);
		}
		else
		{
			ImGui::Text(_("Visit %s for news, updates, effects and discussion."), "https://reshade.me");
		}

		ImGui::Spacing();

#if RESHADE_FX
		if (_reload_remaining_effects != 0 && _reload_remaining_effects != std::numeric_limits<size_t>::max())
		{
			ImGui::ProgressBar((_effects.size() - _reload_remaining_effects) / float(_effects.size()), ImVec2(-1, 0), "");
			ImGui::SameLine(15);
			ImGui::Text(_(
				"Compiling (%zu effects remaining) ... "
				"This might take a while. The application could become unresponsive for some time."),
				_reload_remaining_effects.load());
		}
		else
#endif
		{
			ImGui::ProgressBar(0.0f, ImVec2(-1, 0), "");
			ImGui::SameLine(15);

			if (_input == nullptr)
			{
				ImGui::TextColored(COLOR_YELLOW, _("No keyboard or mouse input available."));
				if (_input_gamepad != nullptr)
				{
					ImGui::SameLine();
					ImGui::TextColored(COLOR_YELLOW, _("Use gamepad instead: Press 'left + right shoulder + start button' to open the configuration overlay."));
				}
			}
#if RESHADE_FX
			else if (_tutorial_index == 0)
			{
				const std::string label = _("ReShade is now installed successfully! Press '%s' to start the tutorial.");
				const size_t key_offset = label.find("%s");

				ImGui::TextUnformatted(label.substr(0, key_offset).c_str());
				ImGui::SameLine(0.0f, 0.0f);
				ImGui::TextColored(ImVec4(1, 1, 1, 1), "%s", input::key_name(_overlay_key_data).c_str());
				ImGui::SameLine(0.0f, 0.0f);
				ImGui::TextUnformatted(label.substr(key_offset + 2).c_str());
			}
#endif
			else
			{
				const std::string label = _("Press '%s' to open the configuration overlay.");
				const size_t key_offset = label.find("%s");

				ImGui::TextUnformatted(label.substr(0, key_offset).c_str());
				ImGui::SameLine(0.0f, 0.0f);
				ImGui::TextColored(ImVec4(1, 1, 1, 1), "%s", input::key_name(_overlay_key_data).c_str());
				ImGui::SameLine(0.0f, 0.0f);
				ImGui::TextUnformatted(label.substr(key_offset + 2).c_str());
			}
		}

		std::string error_message;
#if RESHADE_ADDON
		if (!addon_all_loaded)
			error_message += _("There were errors loading some add-ons."),
			error_message += ' ';
#endif
#if RESHADE_FX
		if (!_last_reload_successful)
			error_message += _("There were errors compiling some effects."),
			error_message += ' ';
#endif
		if (!error_message.empty())
		{
			error_message += _("Check the log for more details.");
			ImGui::Spacing();
			ImGui::TextColored(COLOR_RED, error_message.c_str());
		}

		viewport_offset.y += ImGui::GetWindowHeight() + _imgui_context->Style.WindowPadding.x; // Add small space between windows

		ImGui::End();
		ImGui::PopStyleColor(2);
		ImGui::PopStyleVar();
	}

	if (show_message_window)
	{
		ImGui::SetNextWindowPos(_imgui_context->Style.WindowPadding + viewport_offset);
		ImGui::SetNextWindowSize(ImVec2(imgui_io.DisplaySize.x - 20.0f, 0.0f));
		ImGui::Begin("Message Window", nullptr,
			ImGuiWindowFlags_NoDecoration |
			ImGuiWindowFlags_NoNav |
			ImGuiWindowFlags_NoMove |
			ImGuiWindowFlags_NoInputs |
			ImGuiWindowFlags_NoSavedSettings |
			ImGuiWindowFlags_NoDocking |
			ImGuiWindowFlags_NoFocusOnAppearing);

		if (!_preset_save_successful)
		{
#if RESHADE_FX
			ImGui::TextColored(COLOR_RED, _("Unable to save configuration and/or current preset. Make sure file permissions are set up to allow writing to these paths and their parent directories:\n%s\n%s"), _config_path.u8string().c_str(), _current_preset_path.u8string().c_str());
#else
			ImGui::TextColored(COLOR_RED, _("Unable to save configuration. Make sure file permissions are set up to allow writing to %s."), _config_path.u8string().c_str());
#endif
		}
		else if (show_screenshot_message)
		{
			if (!_last_screenshot_save_successful)
				if (_screenshot_directory_creation_successful)
					ImGui::TextColored(COLOR_RED, _("Unable to save screenshot because of an internal error (the format may not be supported or the drive may be full)."));
				else
					ImGui::TextColored(COLOR_RED, _("Unable to save screenshot because path could not be created: %s"), (g_reshade_base_path / _screenshot_path).u8string().c_str());
			else
				ImGui::Text(_("Screenshot successfully saved to %s"), _last_screenshot_file.u8string().c_str());
		}
#if RESHADE_FX
		else if (show_preset_transition_message)
		{
			ImGui::Text(_("Switching preset to %s ..."), _current_preset_path.stem().u8string().c_str());
		}
#endif

		viewport_offset.y += ImGui::GetWindowHeight() + _imgui_context->Style.WindowPadding.x; // Add small space between windows

		ImGui::End();
	}

	if (show_statistics_window && !show_splash_window && !show_message_window)
	{
		ImVec2 fps_window_pos(5, 5);
		ImVec2 fps_window_size(200, 0);

		// Get last calculated window size (because of 'ImGuiWindowFlags_AlwaysAutoResize')
		if (ImGuiWindow *const fps_window = ImGui::FindWindowByName("OSD"))
		{
			fps_window_size  = fps_window->Size;
			fps_window_size.y = std::max(fps_window_size.y, _imgui_context->Style.FramePadding.y * 4.0f + _imgui_context->Style.ItemSpacing.y +
				(_imgui_context->Style.ItemSpacing.y + _imgui_context->FontBaseSize * _fps_scale) * ((show_clock ? 1 : 0) + (show_fps ? 1 : 0) + (show_frametime ? 1 : 0)));
		}

		if (_fps_pos % 2)
			fps_window_pos.x = imgui_io.DisplaySize.x - fps_window_size.x - 5;
		if (_fps_pos > 1)
			fps_window_pos.y = imgui_io.DisplaySize.y - fps_window_size.y - 5;

		ImGui::SetNextWindowPos(fps_window_pos);
		ImGui::PushStyleColor(ImGuiCol_Text, (const ImVec4 &)_fps_col);
		ImGui::Begin("OSD", nullptr,
			ImGuiWindowFlags_NoDecoration |
			ImGuiWindowFlags_NoNav |
			ImGuiWindowFlags_NoMove |
			ImGuiWindowFlags_NoInputs |
			ImGuiWindowFlags_NoSavedSettings |
			ImGuiWindowFlags_NoDocking |
			ImGuiWindowFlags_NoFocusOnAppearing |
			ImGuiWindowFlags_NoBackground |
			ImGuiWindowFlags_AlwaysAutoResize);

		ImGui::SetWindowFontScale(_fps_scale);

		char temp[512];

		if (show_clock)
		{
			const std::time_t t = std::chrono::system_clock::to_time_t(std::chrono::system_clock::now());
			struct tm tm; localtime_s(&tm, &t);

			ImFormatString(temp, sizeof(temp), _clock_format != 0 ? "%02u:%02u:%02u" : "%02u:%02u", tm.tm_hour, tm.tm_min, tm.tm_sec);
			if (_fps_pos % 2) // Align text to the right of the window
				ImGui::SetCursorPosX(ImGui::GetContentRegionAvail().x - ImGui::CalcTextSize(temp).x + _imgui_context->Style.ItemSpacing.x);
			ImGui::TextUnformatted(temp);
		}
		if (show_fps)
		{
			ImFormatString(temp, sizeof(temp), "%.0f fps", imgui_io.Framerate);
			if (_fps_pos % 2)
				ImGui::SetCursorPosX(ImGui::GetContentRegionAvail().x - ImGui::CalcTextSize(temp).x + _imgui_context->Style.ItemSpacing.x);
			ImGui::TextUnformatted(temp);
		}
		if (show_frametime)
		{
			ImFormatString(temp, sizeof(temp), "%5.2f ms", 1000.0f / imgui_io.Framerate);
			if (_fps_pos % 2)
				ImGui::SetCursorPosX(ImGui::GetContentRegionAvail().x - ImGui::CalcTextSize(temp).x + _imgui_context->Style.ItemSpacing.x);
			ImGui::TextUnformatted(temp);
		}

		ImGui::Dummy(ImVec2(200, 0)); // Force a minimum window width

		ImGui::End();
		ImGui::PopStyleColor();
	}

	if (_show_overlay)
	{
		// Change font size if user presses the control key and moves the mouse wheel
		if (imgui_io.KeyCtrl && imgui_io.MouseWheel != 0 && !_no_font_scaling)
		{
			_font_size = ImClamp(_font_size + static_cast<int>(imgui_io.MouseWheel), 8, 32);
			_editor_font_size = ImClamp(_editor_font_size + static_cast<int>(imgui_io.MouseWheel), 8, 32);
			imgui_io.Fonts->TexReady = false;
			save_config();
		}

		const std::pair<std::string, void(runtime::*)()> overlay_callbacks[] = {
#if RESHADE_FX
			{ _("Home###home"), &runtime::draw_gui_home },
#endif
#if RESHADE_ADDON
			{ _("Add-ons###addons"), &runtime::draw_gui_addons },
#endif
			{ _("Settings###settings"), &runtime::draw_gui_settings },
			{ _("Statistics###statistics"), &runtime::draw_gui_statistics },
			{ _("Log###log"), &runtime::draw_gui_log },
			{ _("About###about"), &runtime::draw_gui_about }
		};

		const ImGuiID root_space_id = ImGui::GetID("Dockspace");
		const ImGuiViewport *const viewport = ImGui::GetMainViewport();

		// Set up default dock layout if this was not done yet
		const bool init_window_layout = !ImGui::DockBuilderGetNode(root_space_id);
		if (init_window_layout)
		{
			// Add the root node
			ImGui::DockBuilderAddNode(root_space_id, ImGuiDockNodeFlags_DockSpace);
			ImGui::DockBuilderSetNodeSize(root_space_id, viewport->Size);

			// Split root node into two spaces
			ImGuiID main_space_id = 0;
			ImGuiID right_space_id = 0;
			ImGui::DockBuilderSplitNode(root_space_id, ImGuiDir_Left, 0.35f, &main_space_id, &right_space_id);

			// Attach most windows to the main dock space
			for (const std::pair<std::string, void(runtime::*)()> &widget : overlay_callbacks)
				ImGui::DockBuilderDockWindow(widget.first.c_str(), main_space_id);

			// Attach editor window to the remaining dock space
			ImGui::DockBuilderDockWindow("###editor", right_space_id);

			// Commit the layout
			ImGui::DockBuilderFinish(root_space_id);
		}

		ImGui::SetNextWindowPos(viewport->Pos + viewport_offset);
		ImGui::SetNextWindowSize(viewport->Size - viewport_offset);
		ImGui::SetNextWindowViewport(viewport->ID);
		ImGui::Begin("Viewport", nullptr,
			ImGuiWindowFlags_NoDecoration |
			ImGuiWindowFlags_NoNav |
			ImGuiWindowFlags_NoMove |
			ImGuiWindowFlags_NoDocking | // This is the background viewport, the docking space is a child of it
			ImGuiWindowFlags_NoFocusOnAppearing |
			ImGuiWindowFlags_NoBringToFrontOnFocus |
			ImGuiWindowFlags_NoBackground);
		ImGui::DockSpace(root_space_id, ImVec2(0, 0), ImGuiDockNodeFlags_PassthruCentralNode);
		ImGui::End();

		if (_imgui_context->NavInputSource > ImGuiInputSource_Mouse && _imgui_context->NavWindowingTarget == nullptr)
		{
			// Reset input source to mouse when the cursor is moved
			if (_input != nullptr && (_input->mouse_movement_delta_x() != 0 || _input->mouse_movement_delta_y() != 0))
				_imgui_context->NavInputSource = ImGuiInputSource_Mouse;
			// Ensure there is always a window that has navigation focus when keyboard or gamepad navigation is used (choose the first overlay window created next)
			else if (!ImGui::IsWindowFocused(ImGuiFocusedFlags_AnyWindow))
				ImGui::SetNextWindowFocus();
		}

		for (const std::pair<std::string, void(runtime:: *)()> &widget : overlay_callbacks)
		{
			if (ImGui::Begin(widget.first.c_str(), nullptr, ImGuiWindowFlags_NoFocusOnAppearing)) // No focus so that window state is preserved between opening/closing the GUI
				(this->*widget.second)();
			ImGui::End();
		}

#if RESHADE_FX
		if (!_editors.empty())
		{
			if (ImGui::Begin(_("Edit###editor"), nullptr, ImGuiWindowFlags_NoFocusOnAppearing) &&
				ImGui::BeginTabBar("editor_tabs"))
			{
				for (auto it = _editors.begin(); it != _editors.end();)
				{
					std::string title = it->entry_point_name.empty() ? it->file_path.filename().u8string() : it->entry_point_name;
					title += " ###editor" + std::to_string(std::distance(_editors.begin(), it));

					bool is_open = true;
					ImGuiTabItemFlags flags = ImGuiTabItemFlags_None;
					if (it->editor.is_modified())
						flags |= ImGuiTabItemFlags_UnsavedDocument;
					if (it->selected)
						flags |= ImGuiTabItemFlags_SetSelected;

					if (ImGui::BeginTabItem(title.c_str(), &is_open, flags))
					{
						draw_code_editor(*it);
						ImGui::EndTabItem();
					}

					it->selected = false;

					if (!is_open)
						it = _editors.erase(it);
					else
						++it;
				}

				ImGui::EndTabBar();
			}
			ImGui::End();
		}
#endif
	}

#if RESHADE_ADDON == 1
	if (addon_enabled)
#endif
#if RESHADE_ADDON
	{
		for (const addon_info &info : addon_loaded_info)
		{
			for (const addon_info::overlay_callback &widget : info.overlay_callbacks)
			{
				if (widget.title == "OSD" ? show_splash_window : !_show_overlay)
					continue;

				if (ImGui::Begin(widget.title.c_str(), nullptr, ImGuiWindowFlags_NoFocusOnAppearing))
					widget.callback(this);
				ImGui::End();
			}
		}

		invoke_addon_event<addon_event::reshade_overlay>(this);
	}
#endif

#if RESHADE_FX
	if (_preview_texture != 0 && _effects_enabled)
	{
		if (!_show_overlay)
		{
			// Create a temporary viewport window to attach image to when overlay is not open
			ImGui::SetNextWindowPos(ImVec2(0, 0));
			ImGui::SetNextWindowSize(ImVec2(imgui_io.DisplaySize.x, imgui_io.DisplaySize.y));
			ImGui::Begin("Viewport", nullptr,
				ImGuiWindowFlags_NoDecoration |
				ImGuiWindowFlags_NoNav |
				ImGuiWindowFlags_NoMove |
				ImGuiWindowFlags_NoDocking |
				ImGuiWindowFlags_NoFocusOnAppearing |
				ImGuiWindowFlags_NoBringToFrontOnFocus |
				ImGuiWindowFlags_NoBackground);
			ImGui::End();
		}

		// Scale image to fill the entire viewport by default
		ImVec2 preview_min = ImVec2(0, 0);
		ImVec2 preview_max = imgui_io.DisplaySize;

		// Positing image in the middle of the viewport when using original size
		if (_preview_size[0])
		{
			preview_min.x = (preview_max.x * 0.5f) - (_preview_size[0] * 0.5f);
			preview_max.x = (preview_max.x * 0.5f) + (_preview_size[0] * 0.5f);
		}
		if (_preview_size[1])
		{
			preview_min.y = (preview_max.y * 0.5f) - (_preview_size[1] * 0.5f);
			preview_max.y = (preview_max.y * 0.5f) + (_preview_size[1] * 0.5f);
		}

		ImGui::FindWindowByName("Viewport")->DrawList->AddImage(_preview_texture.handle, preview_min, preview_max, ImVec2(0, 0), ImVec2(1, 1), _preview_size[2]);
	}
#endif

#if RESHADE_LOCALIZATION
	resources::set_current_language(prev_language);
#endif

	// Disable keyboard shortcuts while typing into input boxes
	_ignore_shortcuts |= ImGui::IsAnyItemActive();

	// Render ImGui widgets and windows
	ImGui::Render();

	if (_input != nullptr)
	{
		const bool block_input = _input_processing_mode != 0 && (_show_overlay || _block_input_next_frame);

		_input->block_mouse_input(block_input && (imgui_io.WantCaptureMouse || _input_processing_mode == 2));
		_input->block_keyboard_input(block_input && (imgui_io.WantCaptureKeyboard || _input_processing_mode == 2));
	}

	if (ImDrawData *const draw_data = ImGui::GetDrawData();
		draw_data != nullptr && draw_data->CmdListsCount != 0 && draw_data->TotalVtxCount != 0)
	{
		api::command_list *const cmd_list = _graphics_queue->get_immediate_command_list();

		if (_back_buffer_resolved != 0)
		{
			render_imgui_draw_data(cmd_list, draw_data, _back_buffer_targets[0]);
		}
		else
		{
			uint32_t back_buffer_index = get_current_back_buffer_index();
			const api::resource back_buffer_resource = get_back_buffer(back_buffer_index);

			cmd_list->barrier(back_buffer_resource, api::resource_usage::present, api::resource_usage::render_target);
			render_imgui_draw_data(cmd_list, draw_data, _back_buffer_targets[back_buffer_index * 2]);
			cmd_list->barrier(back_buffer_resource, api::resource_usage::render_target, api::resource_usage::present);
		}
	}

	ImGui::SetCurrentContext(backup_context);
}

#if RESHADE_FX
void reshade::runtime::draw_gui_home()
{
	std::string tutorial_text;

	// It is not possible to follow some of the tutorial steps while performance mode is active, so skip them
	if (_performance_mode && _tutorial_index <= 3)
		_tutorial_index = 4;

	const float auto_save_button_spacing = 2.0f;

	if (_tutorial_index > 0)
	{
		if (_tutorial_index == 1)
		{
			tutorial_text = _(
				"This is the preset selection. All changes will be saved to the selected preset file.\n\n"
				"Click on the '+' button to add a new one.\n"
				"Use the right mouse button and click on the preset button to open a context menu with additional options.");

			ImGui::PushStyleColor(ImGuiCol_FrameBg, COLOR_RED);
			ImGui::PushStyleColor(ImGuiCol_Button, COLOR_RED);
		}

		const float button_size = ImGui::GetFrameHeight();
		const float button_spacing = _imgui_context->Style.ItemInnerSpacing.x;

		bool reload_preset = false;

		// Loading state may change below, so keep track of current state so that 'ImGui::Push/Pop*' is executed the correct amount of times
		const bool was_loading = is_loading();
		if (was_loading)
		{
			ImGui::PushItemFlag(ImGuiItemFlags_Disabled, true);
			ImGui::PushStyleColor(ImGuiCol_Text, ImGui::GetStyleColorVec4(ImGuiCol_TextDisabled));
		}

		if (ImGui::ArrowButtonEx("<", ImGuiDir_Left, ImVec2(button_size, button_size), ImGuiButtonFlags_NoNavFocus))
			if (switch_to_next_preset(_current_preset_path.parent_path(), true))
				reload_preset = true;
		ImGui::SetItemTooltip(_("Previous preset"));

		ImGui::SameLine(0, button_spacing);

		if (ImGui::ArrowButtonEx(">", ImGuiDir_Right, ImVec2(button_size, button_size), ImGuiButtonFlags_NoNavFocus))
			if (switch_to_next_preset(_current_preset_path.parent_path(), false))
				reload_preset = true;
		ImGui::SetItemTooltip(_("Next preset"));

		ImGui::SameLine();

		ImGui::PushStyleVar(ImGuiStyleVar_ButtonTextAlign, ImVec2(0.0f, 0.5f));

		const auto browse_button_pos = ImGui::GetCursorScreenPos();
		const auto browse_button_width = ImGui::GetContentRegionAvail().x - (_imgui_context->Style.ItemSpacing.x + auto_save_button_spacing + 12.5f * _font_size);

		const std::string browse_button_label = _current_preset_path.stem().u8string() + "###browse_button";

		if (ImGui::ButtonEx(browse_button_label.c_str(), ImVec2(browse_button_width, 0), ImGuiButtonFlags_NoNavFocus))
		{
			_file_selection_path = _current_preset_path;
			ImGui::OpenPopup("##browse");
		}

		if (_preset_is_modified)
			ImGui::RenderBullet(ImGui::GetWindowDrawList(), browse_button_pos + ImVec2(browse_button_width - _font_size * 0.5f - _imgui_context->Style.FramePadding.x, ImGui::GetFrameHeight() * 0.5f), ImGui::GetColorU32(ImGuiCol_Text));

		ImGui::PopStyleVar();

		if (_input != nullptr &&
			ImGui::BeginPopupContextItem())
		{
			auto preset_shortcut_it = std::find_if(_preset_shortcuts.begin(), _preset_shortcuts.end(),
				[this](const preset_shortcut &shortcut) { return shortcut.preset_path == _current_preset_path; });

			preset_shortcut shortcut;
			if (preset_shortcut_it != _preset_shortcuts.end())
				shortcut = *preset_shortcut_it;
			else
				shortcut.preset_path = _current_preset_path;

			ImGui::SetNextItemWidth(18.0f * _font_size);
			if (imgui::key_input_box("##toggle_key", shortcut.key_data, *_input))
			{
				if (preset_shortcut_it != _preset_shortcuts.end())
					*preset_shortcut_it = std::move(shortcut);
				else
					_preset_shortcuts.push_back(std::move(shortcut));
			}

			ImGui::EndPopup();
		}

		ImGui::SameLine();

		const bool was_auto_save_preset = _auto_save_preset;

		std::string auto_save_button_label = was_auto_save_preset ? _("Auto Save on") : _("Auto Save");
		auto_save_button_label += "###auto_save";

		if (imgui::toggle_button(auto_save_button_label.c_str(), _auto_save_preset, (was_auto_save_preset ? 0.0f : auto_save_button_spacing) + (12.5f * _font_size) - (button_spacing + button_size) * (was_auto_save_preset ? 2 : 3)))
		{
			_preset_is_modified = false;

			save_config();
		}

		ImGui::SetItemTooltip(_("Save current preset automatically on every modification"));

		if (was_auto_save_preset)
		{
			ImGui::SameLine(0, button_spacing + auto_save_button_spacing);
		}
		else
		{
			ImGui::SameLine(0, button_spacing);

			ImGui::BeginDisabled(!_preset_is_modified);

			if (imgui::confirm_button(ICON_FK_UNDO, button_size, _("Do you really want to reset all techniques and values?")))
				reload_preset = true;

			ImGui::SetItemTooltip(_("Reset all techniques and values to those of the current preset"));

			ImGui::EndDisabled();

			ImGui::SameLine(0, button_spacing);
		}

		// Cannot save in performance mode, since there are no variables to retrieve values from then
		ImGui::BeginDisabled(_performance_mode || _is_in_preset_transition);

		if (ImGui::ButtonEx(ICON_FK_FLOPPY, ImVec2(button_size, 0), ImGuiButtonFlags_NoNavFocus))
		{
			ini_file::load_cache(_current_preset_path).clear();
			save_current_preset();
			ini_file::flush_cache(_current_preset_path);

			_preset_is_modified = false;
		}

		ImGui::SetItemTooltip(_("Clean up and save the current preset (removes all values for disabled techniques)"));

		ImGui::EndDisabled();

		ImGui::SameLine(0, button_spacing);
		if (ImGui::ButtonEx(ICON_FK_PLUS, ImVec2(button_size, 0), ImGuiButtonFlags_NoNavFocus | ImGuiButtonFlags_PressedOnClick))
		{
			_inherit_current_preset = false;
			_template_preset_path.clear();
			_file_selection_path = _current_preset_path.parent_path();
			ImGui::OpenPopup("##create");
		}

		ImGui::SetItemTooltip(_("Add a new preset"));

		if (was_loading)
		{
			ImGui::PopStyleColor();
			ImGui::PopItemFlag();
		}

		ImGui::SetNextWindowPos(browse_button_pos + ImVec2(-_imgui_context->Style.WindowPadding.x, ImGui::GetFrameHeightWithSpacing()));
		if (imgui::file_dialog("##browse", _file_selection_path, browse_button_width, { L".ini", L".txt" }, { _config_path, global_config().path() }))
		{
			// Check that this is actually a valid preset file
			if (ini_file::load_cache(_file_selection_path).has({}, "Techniques"))
			{
				reload_preset = true;
				_current_preset_path = _file_selection_path;
			}
			else
			{
				ini_file::clear_cache(_file_selection_path);
				ImGui::OpenPopup("##preseterror");
			}
		}

		if (ImGui::BeginPopup("##create"))
		{
			ImGui::Checkbox(_("Inherit current preset"), &_inherit_current_preset);

			if (!_inherit_current_preset)
				imgui::file_input_box(_("Template"), nullptr, _template_preset_path, _file_selection_path, { L".ini", L".txt" });

			if (ImGui::IsWindowAppearing())
				ImGui::SetKeyboardFocusHere();

			char preset_name[260] = "";
			if (ImGui::InputText(_("Preset name"), preset_name, sizeof(preset_name), ImGuiInputTextFlags_EnterReturnsTrue | ImGuiInputTextFlags_CallbackCharFilter, filter_name) && preset_name[0] != '\0')
			{
				std::filesystem::path new_preset_path = _current_preset_path.parent_path() / std::filesystem::u8path(preset_name);
				if (new_preset_path.extension() != L".ini" && new_preset_path.extension() != L".txt")
					new_preset_path += L".ini";

				std::error_code ec;
				if (const std::filesystem::file_type file_type = std::filesystem::status(new_preset_path, ec).type();
					file_type != std::filesystem::file_type::directory)
				{
					reload_preset =
						file_type == std::filesystem::file_type::not_found ||
						ini_file::load_cache(new_preset_path).has({}, "Techniques");

					if (file_type == std::filesystem::file_type::not_found)
					{
						if (_inherit_current_preset)
						{
							_current_preset_path = new_preset_path;
							save_current_preset();
						}
						else if (!_template_preset_path.empty() && !std::filesystem::copy_file(_template_preset_path, new_preset_path, std::filesystem::copy_options::overwrite_existing, ec))
						{
							LOG(ERROR) << "Failed to copy preset template " << _template_preset_path << " to " << new_preset_path << " with error code " << ec.value() << '!';
						}
					}
				}

				if (reload_preset)
				{
					ImGui::CloseCurrentPopup();
					_current_preset_path = new_preset_path;
				}
				else
				{
					ImGui::SetKeyboardFocusHere(-1);
				}
			}

			if (preset_name[0] == '\0' && ImGui::IsKeyPressed(ImGuiKey_Backspace))
				ImGui::CloseCurrentPopup();

			ImGui::EndPopup();
		}

		if (ImGui::BeginPopup("##preseterror"))
		{
			ImGui::TextColored(COLOR_RED, _("The selected file is not a valid preset!"));
			ImGui::EndPopup();
		}

		if (reload_preset)
		{
			save_config();
			load_current_preset();

			_show_splash = true;
			_preset_is_modified = false;
			_last_preset_switching_time = _last_present_time;
			_is_in_preset_transition = true;

#if RESHADE_ADDON
			if (!is_loading()) // Will be called by 'update_effects' when 'load_current_preset' forced a reload
				invoke_addon_event<addon_event::reshade_set_current_preset_path>(this, _current_preset_path.u8string().c_str());
#endif
		}

		if (_tutorial_index == 1)
			ImGui::PopStyleColor(2);
	}
	else
	{
		tutorial_text = _(
			"Welcome! Since this is the first time you start ReShade, we'll go through a quick tutorial covering the most important features.\n\n"
			"If you have difficulties reading this text, press the 'Ctrl' key and adjust the font size with your mouse wheel. "
			"The window size is variable as well, just grab the right edge and move it around.\n\n"
			"You can also use the keyboard for navigation in case mouse input does not work. Use the arrow keys to navigate, space bar to confirm an action or enter a control and the 'Esc' key to leave a control. "
			"Press 'Ctrl + Tab' to switch between tabs and windows (use this to focus this page in case the other navigation keys do not work at first).\n\n"
			"Click on the 'Continue' button to continue the tutorial.");
	}

	if (_tutorial_index > 1)
	{
		ImGui::Spacing();
		ImGui::Separator();
		ImGui::Spacing();
	}

	if (_reload_remaining_effects != std::numeric_limits<size_t>::max())
	{
		std::string loading_message = ICON_FK_REFRESH " ";
		loading_message += _("Loading ...");
		loading_message += " ";
		ImGui::SetCursorPos((ImGui::GetWindowSize() - ImGui::CalcTextSize(loading_message.c_str())) * 0.5f);
		ImGui::TextUnformatted(loading_message.c_str());
		return; // Cannot show techniques and variables while effects are loading, since they are being modified in other threads during that time
	}

	if (!_effects_enabled)
		ImGui::Text(_("Effects are disabled. Press '%s' to enable them again."), input::key_name(_effects_key_data).c_str());

	if (_tutorial_index > 1)
	{
		if (imgui::search_input_box(_effect_filter, sizeof(_effect_filter), -((_variable_editor_tabs ? 1 : 2) * (_imgui_context->Style.ItemSpacing.x + 2.0f + 12.5f * _font_size))))
		{
			_effects_expanded_state = 3;

			for (technique &tech : _techniques)
			{
				std::string_view label = tech.annotation_as_string("ui_label");
				if (label.empty())
					label = tech.name;

				tech.hidden = tech.annotation_as_int("hidden") != 0 || !(filter_text(label, _effect_filter) || filter_text(_effects[tech.effect_index].source_file.filename().u8string(), _effect_filter));
			}
		}

		ImGui::SameLine();

		ImGui::BeginDisabled(_is_in_preset_transition);

		if (ImGui::Button(_("Active to top"), ImVec2(auto_save_button_spacing + 12.5f * _font_size, 0)))
		{
			std::vector<size_t> technique_indices = _technique_sorting;

			for (auto it = technique_indices.begin(), target_it = it; it != technique_indices.end(); ++it)
			{
				const technique &technique = _techniques[*it];

				if (technique.enabled || technique.toggle_key_data[0] != 0)
				{
					target_it = std::rotate(target_it, it, std::next(it));
				}
			}

			reorder_techniques(std::move(technique_indices));

			if (_auto_save_preset)
				save_current_preset();
			else
				_preset_is_modified = true;
		}

		ImGui::EndDisabled();

		if (!_variable_editor_tabs)
		{
			ImGui::SameLine();

			if (ImGui::Button((_effects_expanded_state & 2) ? _("Collapse all") : _("Expand all"), ImVec2(auto_save_button_spacing + 12.5f * _font_size, 0)))
				_effects_expanded_state = (~_effects_expanded_state & 2) | 1;
		}

		if (_tutorial_index == 2)
		{
			tutorial_text = _(
				"This is the list of effects. It contains all techniques exposed by effect files (.fx) found in the effect search paths specified in the settings.\n\n"
				"Enter text in the \"Search\" box at the top to filter it and search for specific techniques.\n\n"
				"Click on a technique to enable or disable it or drag it to a new location in the list to change the order in which the effects are applied (from top to bottom).\n"
				"Use the right mouse button and click on an item to open a context menu with additional options.");

			ImGui::PushStyleColor(ImGuiCol_Border, COLOR_RED);
		}

		ImGui::Spacing();

		const float bottom_height = ImGui::GetFrameHeightWithSpacing() + _imgui_context->Style.ItemSpacing.y + (
			_performance_mode ? 0 : (17 /* splitter */ + (_variable_editor_height + (_tutorial_index == 3 ? 175 : 0))));

		if (ImGui::BeginChild("##techniques", ImVec2(0, -bottom_height), true))
		{
			if (_effect_load_skipping && _show_force_load_effects_button)
			{
				const size_t skipped_effects = std::count_if(_effects.cbegin(), _effects.cend(),
					[](const effect &effect) { return effect.skipped; });

				if (skipped_effects > 0)
				{
					char temp[64];
					ImFormatString(temp, sizeof(temp), _("Force load all effects (%zu remaining)"), skipped_effects);
					std::string force_reload_button_label = temp;
					force_reload_button_label += "###force_reload_button";

					if (ImGui::ButtonEx(force_reload_button_label.c_str(), ImVec2(ImGui::GetContentRegionAvail().x, 0)))
					{
						_load_option_disable_skipping = true;
						reload_effects();

						ImGui::EndChild();
						return;
					}
				}
			}

			ImGui::BeginDisabled(_is_in_preset_transition);
			draw_technique_editor();
			ImGui::EndDisabled();
		}
		ImGui::EndChild();

		if (_tutorial_index == 2)
			ImGui::PopStyleColor();
	}

	if (_tutorial_index > 2 && !_performance_mode)
	{
		ImGui::PushStyleVar(ImGuiStyleVar_FramePadding, ImVec2(0, 0));
		ImGui::ButtonEx("##splitter", ImVec2(ImGui::GetContentRegionAvail().x, 5));
		ImGui::PopStyleVar();

		if (ImGui::IsItemHovered())
			ImGui::SetMouseCursor(ImGuiMouseCursor_ResizeNS);
		if (ImGui::IsItemActive())
		{
			ImVec2 move_delta = _imgui_context->IO.MouseDelta;
			move_delta += ImGui::GetKeyMagnitude2d(ImGuiKey_GamepadLStickLeft, ImGuiKey_GamepadLStickRight, ImGuiKey_GamepadLStickUp, ImGuiKey_GamepadLStickDown) * _imgui_context->IO.DeltaTime * 500.0f;

			_variable_editor_height = std::max(_variable_editor_height - move_delta.y, 0.0f);
			save_config();
		}

		if (_tutorial_index == 3)
		{
			tutorial_text = _(
				"This is the list of variables. It contains all tweakable options the active effects expose. Values here apply in real-time.\n\n"
				"Press 'Ctrl' and click on a widget to manually edit the value (can also hold 'Ctrl' while adjusting the value in a widget to have it ignore any minimum or maximum values).\n"
				"Use the right mouse button and click on an item to open a context menu with additional options.\n\n"
				"Once you have finished tweaking your preset, be sure to enable the 'Performance Mode' check box. "
				"This will reload all effects into a more optimal representation that can give a performance boost, but disables variable tweaking and this list.");

			ImGui::PushStyleColor(ImGuiCol_Border, COLOR_RED);
		}

		const float bottom_height = ImGui::GetFrameHeightWithSpacing() + _imgui_context->Style.ItemSpacing.y + (_tutorial_index == 3 ? 175 : 0);

		if (ImGui::BeginChild("##variables", ImVec2(0, -bottom_height), true))
		{
			ImGui::BeginDisabled(_is_in_preset_transition);
			draw_variable_editor();
			ImGui::EndDisabled();
		}
		ImGui::EndChild();

		if (_tutorial_index == 3)
			ImGui::PopStyleColor();
	}

	if (_tutorial_index > 3)
	{
		ImGui::Spacing();

		std::string reload_button_label = ICON_FK_REFRESH " ";
		reload_button_label += _("Reload");

		if (ImGui::Button(reload_button_label.c_str(), ImVec2(-11.5f * _font_size, 0)))
		{
			load_config(); // Reload configuration too

			if (!_no_effect_cache && (_imgui_context->IO.KeyCtrl || _imgui_context->IO.KeyShift))
				clear_effect_cache();

			reload_effects();
		}

		ImGui::SameLine();

		if (ImGui::Checkbox(_("Performance Mode"), &_performance_mode))
		{
			save_config();
			reload_effects(); // Reload effects after switching
		}

		ImGui::SetItemTooltip(_("Reload all effects into a more optimal representation that can give a performance boost (disables variable tweaking)"));
	}
	else
	{
		const float maximum_frame_height = ImGui::GetContentRegionAvail().y - ImGui::GetFrameHeight() - _imgui_context->Style.ItemSpacing.y;
		const float assume_content_avail = ImGui::GetContentRegionAvail().x - _imgui_context->Style.FramePadding.x * 2;
		const float require_frame_height = ImGui::CalcTextSize(tutorial_text.data(), tutorial_text.data() + tutorial_text.size(), false, assume_content_avail).y + _imgui_context->Style.FramePadding.y * 2;
		const ImVec2 frame_size = ImVec2(ImGui::GetContentRegionAvail().x, std::min(maximum_frame_height, require_frame_height));
		ImGui::BeginChildFrame(ImGui::GetID("tutorial"), frame_size);
		ImGui::TextWrapped("%*s", tutorial_text.size(), tutorial_text.c_str());
		ImGui::EndChildFrame();

		const float max_button_width = ImGui::GetContentRegionAvail().x;

		if (_tutorial_index == 0)
		{
			std::string tutorial_button_label = _("Continue");
			tutorial_button_label += "###tutorial_button";

			if (ImGui::Button(tutorial_button_label.c_str(), ImVec2(max_button_width * 0.66666666f, 0)))
			{
				_tutorial_index++;

				save_config();
			}

			ImGui::SameLine();

			if (ImGui::Button(_("Skip Tutorial"), ImVec2(max_button_width * 0.33333333f - _imgui_context->Style.ItemSpacing.x, 0)))
			{
				_tutorial_index = 4;
				_no_font_scaling = true;

				save_config();
			}
		}
		else
		{
			std::string tutorial_button_label = _tutorial_index == 3 ? _("Finish") : _("Continue");
			tutorial_button_label += "###tutorial_button";

			if (ImGui::Button(tutorial_button_label.c_str(), ImVec2(max_button_width, 0)))
			{
				_tutorial_index++;

				if (_tutorial_index == 4)
				{
					// Disable font scaling after tutorial
					_no_font_scaling = true;

					save_config();
				}
			}
		}
	}
}
#endif
void reshade::runtime::draw_gui_settings()
{
	bool modified = false;
	bool modified_custom_style = false;

	if (ImGui::CollapsingHeader(_("General"), ImGuiTreeNodeFlags_DefaultOpen))
	{
		if (_input != nullptr)
		{
			std::string input_processing_mode_items = _(
				"Pass on all input\n"
				"Block input when cursor is on overlay\n"
				"Block all input when overlay is visible\n");
			std::replace(input_processing_mode_items.begin(), input_processing_mode_items.end(), '\n', '\0');
			modified |= ImGui::Combo(_("Input processing"), reinterpret_cast<int *>(&_input_processing_mode), input_processing_mode_items.c_str());

			modified |= imgui::key_input_box(_("Overlay key"), _overlay_key_data, *_input);

#if RESHADE_FX
			modified |= imgui::key_input_box(_("Effect toggle key"), _effects_key_data, *_input);
			modified |= imgui::key_input_box(_("Effect reload key"), _reload_key_data, *_input);

			modified |= imgui::key_input_box(_("Performance mode toggle key"), _performance_mode_key_data, *_input);

			modified |= imgui::key_input_box(_("Previous preset key"), _prev_preset_key_data, *_input);
			modified |= imgui::key_input_box(_("Next preset key"), _next_preset_key_data, *_input);

			modified |= ImGui::SliderInt(_("Preset transition duration"), reinterpret_cast<int *>(&_preset_transition_duration), 0, 10 * 1000);
			ImGui::SetItemTooltip(_(
				"Make a smooth transition when switching presets, but only for floating point values.\n"
				"Recommended for multiple presets that contain the same effects, otherwise set this to zero.\n"
				"Values are in milliseconds."));
#endif

			ImGui::Spacing();
		}

#if RESHADE_FX
		modified |= imgui::file_input_box(_("Start-up preset"), nullptr, _startup_preset_path, _file_selection_path, { L".ini", L".txt" });
		ImGui::SetItemTooltip(_("When not empty, reset the current preset to this file during reloads."));

		ImGui::Spacing();

		modified |= imgui::path_list(_("Effect search paths"), _effect_search_paths, _file_selection_path, g_reshade_base_path);
		ImGui::SetItemTooltip(_("List of directory paths to be searched for effect files (.fx).\nPaths that end in \"\\**\" are searched recursively."));
		modified |= imgui::path_list(_("Texture search paths"), _texture_search_paths, _file_selection_path, g_reshade_base_path);
		ImGui::SetItemTooltip(_("List of directory paths to be searched for texture image files.\nPaths that end in \"\\**\" are searched recursively."));

		if (ImGui::Checkbox(_("Load only enabled effects"), &_effect_load_skipping))
		{
			modified = true;

			// Force load all effects in case some where skipped after load skipping was disabled
			_load_option_disable_skipping = !_effect_load_skipping;
			reload_effects();
		}

		if (ImGui::Button(_("Clear effect cache"), ImVec2(ImGui::CalcItemWidth(), 0)))
			clear_effect_cache();
		ImGui::SetItemTooltip(_("Clear effect cache located in \"%s\"."), _effect_cache_path.u8string().c_str());
#endif

		if (ImGui::Button(_("Open base folder in explorer"), ImVec2(ImGui::CalcItemWidth(), 0)))
			utils::open_explorer(_config_path);
	}

	if (ImGui::CollapsingHeader(_("Screenshots"), ImGuiTreeNodeFlags_DefaultOpen))
	{
		if (_input != nullptr)
		{
			modified |= imgui::key_input_box(_("Screenshot key"), _screenshot_key_data, *_input);
		}

		modified |= imgui::directory_input_box(_("Screenshot path"), _screenshot_path, _file_selection_path);

		char name[260];
		name[_screenshot_name.copy(name, sizeof(name) - 1)] = '\0';
		if (ImGui::InputText(_("Screenshot name"), name, sizeof(name), ImGuiInputTextFlags_CallbackCharFilter, filter_name))
		{
			modified = true;
			_screenshot_name = name;
		}

		if (ImGui::IsItemHovered(ImGuiHoveredFlags_ForTooltip))
		{
			ImGui::SetTooltip(_(
				"Macros you can add that are resolved during saving:\n"
				"  %%AppName%%         Name of the application (%s)\n"
				"  %%PresetName%%      File name without extension of the current preset file (%s)\n"
				"  %%Date%%            Current date in format '%s'\n"
				"  %%DateYear%%        Year component of current date\n"
				"  %%DateMonth%%       Month component of current date\n"
				"  %%DateDay%%         Day component of current date\n"
				"  %%Time%%            Current time in format '%s'\n"
				"  %%TimeHour%%        Hour component of current time\n"
				"  %%TimeMinute%%      Minute component of current time\n"
				"  %%TimeSecond%%      Second component of current time\n"
				"  %%TimeMS%%          Milliseconds fraction of current time\n"
				"  %%Count%%           Number of screenshots taken this session\n"),
				g_target_executable_path.stem().string().c_str(),
#if RESHADE_FX
				_current_preset_path.stem().string().c_str(),
#else
				"..."
#endif
				"yyyy-MM-dd",
				"HH-mm-ss");
		}

		modified |= ImGui::Combo(_("Screenshot format"), reinterpret_cast<int *>(&_screenshot_format), "Bitmap (*.bmp)\0Portable Network Graphics (*.png)\0JPEG (*.jpeg)\0");

		if (_screenshot_format == 2)
			modified |= ImGui::SliderInt(_("JPEG quality"), reinterpret_cast<int *>(&_screenshot_jpeg_quality), 1, 100, "%d", ImGuiSliderFlags_AlwaysClamp);
		else
			modified |= ImGui::Checkbox(_("Clear alpha channel"), &_screenshot_clear_alpha);

#if RESHADE_FX
		modified |= ImGui::Checkbox(_("Save current preset file"), &_screenshot_include_preset);
		modified |= ImGui::Checkbox(_("Save before and after images"), &_screenshot_save_before);
#endif
		modified |= ImGui::Checkbox(_("Save separate image with the overlay visible"), &_screenshot_save_gui);

		modified |= imgui::file_input_box(_("Screenshot sound"), "sound.wav", _screenshot_sound_path, _file_selection_path, { L".wav" });
		ImGui::SetItemTooltip(_("Audio file that is played when taking a screenshot."));

		modified |= imgui::file_input_box(_("Post-save command"), "command.exe", _screenshot_post_save_command, _file_selection_path, { L".exe" });
		ImGui::SetItemTooltip(_(
			"Executable that is called after saving a screenshot.\n"
			"This can be used to perform additional processing on the image (e.g. compressing it with an image optimizer)."));

		char arguments[260];
		arguments[_screenshot_post_save_command_arguments.copy(arguments, sizeof(arguments) - 1)] = '\0';
		if (ImGui::InputText(_("Post-save command arguments"), arguments, sizeof(arguments)))
		{
			modified = true;
			_screenshot_post_save_command_arguments = arguments;
		}

		if (ImGui::IsItemHovered(ImGuiHoveredFlags_ForTooltip))
		{
			const std::string extension = _screenshot_format == 0 ? ".bmp" : _screenshot_format == 1 ? ".png" : ".jpg";

			ImGui::SetTooltip(_(
				"Macros you can add that are resolved during command execution:\n"
				"  %%AppName%%         Name of the application (%s)\n"
				"  %%PresetName%%      File name without extension of the current preset file (%s)\n"
				"  %%Date%%            Current date in format '%s'\n"
				"  %%DateYear%%        Year component of current date\n"
				"  %%DateMonth%%       Month component of current date\n"
				"  %%DateDay%%         Day component of current date\n"
				"  %%Time%%            Current time in format '%s'\n"
				"  %%TimeHour%%        Hour component of current time\n"
				"  %%TimeMinute%%      Minute component of current time\n"
				"  %%TimeSecond%%      Second component of current time\n"
				"  %%TimeMS%%          Milliseconds fraction of current time\n"
				"  %%TargetPath%%      Full path to the screenshot file (%s)\n"
				"  %%TargetDir%%       Full path to the screenshot directory (%s)\n"
				"  %%TargetFileName%%  File name of the screenshot file (%s)\n"
				"  %%TargetExt%%       File extension of the screenshot file (%s)\n"
				"  %%TargetName%%      File name without extension of the screenshot file (%s)\n"
				"  %%Count%%           Number of screenshots taken this session\n"),
				g_target_executable_path.stem().string().c_str(),
#if RESHADE_FX
				_current_preset_path.stem().string().c_str(),
#else
				"..."
#endif
				"yyyy-MM-dd",
				"HH-mm-ss",
				(_screenshot_path / (_screenshot_name + extension)).u8string().c_str(),
				_screenshot_path.u8string().c_str(),
				(_screenshot_name + extension).c_str(),
				extension.c_str(),
				_screenshot_name.c_str());
		}

		modified |= imgui::directory_input_box(_("Post-save command working directory"), _screenshot_post_save_command_working_directory, _file_selection_path);
		modified |= ImGui::Checkbox(_("Hide post-save command window"), &_screenshot_post_save_command_no_window);
	}

	if (ImGui::CollapsingHeader(_("Overlay & Styling"), ImGuiTreeNodeFlags_DefaultOpen))
	{
#if RESHADE_LOCALIZATION
		{
			std::vector<std::string> languages = resources::get_languages();

			int lang_index = 0;
			if (const auto it = std::find(languages.begin(), languages.end(), _language); it != languages.end())
				lang_index = static_cast<int>(std::distance(languages.begin(), it) + 1);

			if (ImGui::Combo(_("Language"), &lang_index,
					[](void *data, int idx, const char **out_text) {
						if (idx == 0)
							*out_text = "System Default";
						else
							*out_text = (*static_cast<const std::vector<std::string> *>(data))[idx - 1].c_str();
						return true;
					}, &languages, static_cast<int>(languages.size() + 1)))
			{
				modified = true;
				if (lang_index == 0)
					_language.clear();
				else
					_language = languages[lang_index - 1];
				// Rebuild font atlas in case language needs a special font or glyph range
				_imgui_context->IO.Fonts->TexReady = false;
			}
		}
#endif

#if RESHADE_FX
		if (ImGui::Button(_("Restart tutorial"), ImVec2(ImGui::CalcItemWidth(), 0)))
			_tutorial_index = 0;
#endif

		modified |= ImGui::Checkbox(_("Show screenshot message"), &_show_screenshot_message);

#if RESHADE_FX
		ImGui::BeginDisabled(_preset_transition_duration == 0);
		modified |= ImGui::Checkbox(_("Show preset transition message"), &_show_preset_transition_message);
		ImGui::EndDisabled();
		if (_preset_transition_duration == 0 && ImGui::IsItemHovered(ImGuiHoveredFlags_AllowWhenDisabled | ImGuiHoveredFlags_ForTooltip))
			ImGui::SetTooltip(_("Preset transition duration has to be non-zero for the preset transition message to show up."));

		if (_effect_load_skipping)
			modified |= ImGui::Checkbox(_("Show \"Force load all effects\" button"), &_show_force_load_effects_button);
#endif

#if RESHADE_FX
		modified |= ImGui::Checkbox(_("Group effect files with tabs instead of a tree"), &_variable_editor_tabs);
#endif

		#pragma region Style
		if (ImGui::Combo(_("Global style"), &_style_index, "Dark\0Light\0Default\0Custom Simple\0Custom Advanced\0Solarized Dark\0Solarized Light\0"))
		{
			modified = true;
			load_custom_style();
		}

		if (_style_index == 3) // Custom Simple
		{
			ImVec4 *const colors = _imgui_context->Style.Colors;

			if (ImGui::BeginChild("##colors", ImVec2(0, 105), true, ImGuiWindowFlags_AlwaysVerticalScrollbar | ImGuiWindowFlags_NavFlattened))
			{
				ImGui::PushItemWidth(-160);
				modified_custom_style |= ImGui::ColorEdit3("Background", &colors[ImGuiCol_WindowBg].x);
				modified_custom_style |= ImGui::ColorEdit3("ItemBackground", &colors[ImGuiCol_FrameBg].x);
				modified_custom_style |= ImGui::ColorEdit3("Text", &colors[ImGuiCol_Text].x);
				modified_custom_style |= ImGui::ColorEdit3("ActiveItem", &colors[ImGuiCol_ButtonActive].x);
				ImGui::PopItemWidth();
			}
			ImGui::EndChild();

			// Change all colors using the above as base
			if (modified_custom_style)
			{
				colors[ImGuiCol_PopupBg] = colors[ImGuiCol_WindowBg]; colors[ImGuiCol_PopupBg].w = 0.92f;

				colors[ImGuiCol_ChildBg] = colors[ImGuiCol_FrameBg]; colors[ImGuiCol_ChildBg].w = 0.00f;
				colors[ImGuiCol_MenuBarBg] = colors[ImGuiCol_FrameBg]; colors[ImGuiCol_MenuBarBg].w = 0.57f;
				colors[ImGuiCol_ScrollbarBg] = colors[ImGuiCol_FrameBg]; colors[ImGuiCol_ScrollbarBg].w = 1.00f;

				colors[ImGuiCol_TextDisabled] = colors[ImGuiCol_Text]; colors[ImGuiCol_TextDisabled].w = 0.58f;
				colors[ImGuiCol_Border] = colors[ImGuiCol_Text]; colors[ImGuiCol_Border].w = 0.30f;
				colors[ImGuiCol_Separator] = colors[ImGuiCol_Text]; colors[ImGuiCol_Separator].w = 0.32f;
				colors[ImGuiCol_SeparatorHovered] = colors[ImGuiCol_Text]; colors[ImGuiCol_SeparatorHovered].w = 0.78f;
				colors[ImGuiCol_SeparatorActive] = colors[ImGuiCol_Text]; colors[ImGuiCol_SeparatorActive].w = 1.00f;
				colors[ImGuiCol_PlotLines] = colors[ImGuiCol_Text]; colors[ImGuiCol_PlotLines].w = 0.63f;
				colors[ImGuiCol_PlotHistogram] = colors[ImGuiCol_Text]; colors[ImGuiCol_PlotHistogram].w = 0.63f;

				colors[ImGuiCol_FrameBgHovered] = colors[ImGuiCol_ButtonActive]; colors[ImGuiCol_FrameBgHovered].w = 0.68f;
				colors[ImGuiCol_FrameBgActive] = colors[ImGuiCol_ButtonActive]; colors[ImGuiCol_FrameBgActive].w = 1.00f;
				colors[ImGuiCol_TitleBg] = colors[ImGuiCol_ButtonActive]; colors[ImGuiCol_TitleBg].w = 0.45f;
				colors[ImGuiCol_TitleBgCollapsed] = colors[ImGuiCol_ButtonActive]; colors[ImGuiCol_TitleBgCollapsed].w = 0.35f;
				colors[ImGuiCol_TitleBgActive] = colors[ImGuiCol_ButtonActive]; colors[ImGuiCol_TitleBgActive].w = 0.58f;
				colors[ImGuiCol_ScrollbarGrab] = colors[ImGuiCol_ButtonActive]; colors[ImGuiCol_ScrollbarGrab].w = 0.31f;
				colors[ImGuiCol_ScrollbarGrabHovered] = colors[ImGuiCol_ButtonActive]; colors[ImGuiCol_ScrollbarGrabHovered].w = 0.78f;
				colors[ImGuiCol_ScrollbarGrabActive] = colors[ImGuiCol_ButtonActive]; colors[ImGuiCol_ScrollbarGrabActive].w = 1.00f;
				colors[ImGuiCol_CheckMark] = colors[ImGuiCol_ButtonActive]; colors[ImGuiCol_CheckMark].w = 0.80f;
				colors[ImGuiCol_SliderGrab] = colors[ImGuiCol_ButtonActive]; colors[ImGuiCol_SliderGrab].w = 0.24f;
				colors[ImGuiCol_SliderGrabActive] = colors[ImGuiCol_ButtonActive]; colors[ImGuiCol_SliderGrabActive].w = 1.00f;
				colors[ImGuiCol_Button] = colors[ImGuiCol_ButtonActive]; colors[ImGuiCol_Button].w = 0.44f;
				colors[ImGuiCol_ButtonHovered] = colors[ImGuiCol_ButtonActive]; colors[ImGuiCol_ButtonHovered].w = 0.86f;
				colors[ImGuiCol_Header] = colors[ImGuiCol_ButtonActive]; colors[ImGuiCol_Header].w = 0.76f;
				colors[ImGuiCol_HeaderHovered] = colors[ImGuiCol_ButtonActive]; colors[ImGuiCol_HeaderHovered].w = 0.86f;
				colors[ImGuiCol_HeaderActive] = colors[ImGuiCol_ButtonActive]; colors[ImGuiCol_HeaderActive].w = 1.00f;
				colors[ImGuiCol_ResizeGrip] = colors[ImGuiCol_ButtonActive]; colors[ImGuiCol_ResizeGrip].w = 0.20f;
				colors[ImGuiCol_ResizeGripHovered] = colors[ImGuiCol_ButtonActive]; colors[ImGuiCol_ResizeGripHovered].w = 0.78f;
				colors[ImGuiCol_ResizeGripActive] = colors[ImGuiCol_ButtonActive]; colors[ImGuiCol_ResizeGripActive].w = 1.00f;
				colors[ImGuiCol_PlotLinesHovered] = colors[ImGuiCol_ButtonActive]; colors[ImGuiCol_PlotLinesHovered].w = 1.00f;
				colors[ImGuiCol_PlotHistogramHovered] = colors[ImGuiCol_ButtonActive]; colors[ImGuiCol_PlotHistogramHovered].w = 1.00f;
				colors[ImGuiCol_TextSelectedBg] = colors[ImGuiCol_ButtonActive]; colors[ImGuiCol_TextSelectedBg].w = 0.43f;

				colors[ImGuiCol_Tab] = colors[ImGuiCol_Button];
				colors[ImGuiCol_TabActive] = colors[ImGuiCol_ButtonActive];
				colors[ImGuiCol_TabHovered] = colors[ImGuiCol_ButtonHovered];
				colors[ImGuiCol_TabUnfocused] = ImLerp(colors[ImGuiCol_Tab], colors[ImGuiCol_TitleBg], 0.80f);
				colors[ImGuiCol_TabUnfocusedActive] = ImLerp(colors[ImGuiCol_TabActive], colors[ImGuiCol_TitleBg], 0.40f);
				colors[ImGuiCol_DockingPreview] = colors[ImGuiCol_Header] * ImVec4(1.0f, 1.0f, 1.0f, 0.7f);
				colors[ImGuiCol_DockingEmptyBg] = ImVec4(0.20f, 0.20f, 0.20f, 1.00f);
			}
		}
		if (_style_index == 4) // Custom Advanced
		{
			if (ImGui::BeginChild("##colors", ImVec2(0, 300), true, ImGuiWindowFlags_AlwaysVerticalScrollbar | ImGuiWindowFlags_NavFlattened))
			{
				ImGui::PushItemWidth(-160);
				for (ImGuiCol i = 0; i < ImGuiCol_COUNT; i++)
				{
					ImGui::PushID(i);
					modified_custom_style |= ImGui::ColorEdit4("##color", &_imgui_context->Style.Colors[i].x, ImGuiColorEditFlags_AlphaBar | ImGuiColorEditFlags_AlphaPreview);
					ImGui::SameLine(); ImGui::TextUnformatted(ImGui::GetStyleColorName(i));
					ImGui::PopID();
				}
				ImGui::PopItemWidth();
			}
			ImGui::EndChild();
		}
		#pragma endregion

		#pragma region Editor Style
		if (ImGui::Combo(_("Text editor style"), &_editor_style_index, "Dark\0Light\0Custom\0Solarized Dark\0Solarized Light\0"))
		{
			modified = true;
			load_custom_style();
		}

		if (_editor_style_index == 2)
		{
			if (ImGui::BeginChild("##editor_colors", ImVec2(0, 300), true, ImGuiWindowFlags_AlwaysVerticalScrollbar | ImGuiWindowFlags_NavFlattened))
			{
				ImGui::PushItemWidth(-160);
				for (ImGuiCol i = 0; i < imgui::code_editor::color_palette_max; i++)
				{
					ImVec4 color = ImGui::ColorConvertU32ToFloat4(_editor_palette[i]);
					ImGui::PushID(i);
					modified_custom_style |= ImGui::ColorEdit4("##editor_color", &color.x, ImGuiColorEditFlags_AlphaBar | ImGuiColorEditFlags_AlphaPreview);
					ImGui::SameLine(); ImGui::TextUnformatted(imgui::code_editor::get_palette_color_name(i));
					ImGui::PopID();
					_editor_palette[i] = ImGui::ColorConvertFloat4ToU32(color);
				}
				ImGui::PopItemWidth();
			}
			ImGui::EndChild();
		}
		#pragma endregion

		if (imgui::font_input_box(_("Global font"), _default_font_path.u8string().c_str(), _font_path, _file_selection_path, _font_size))
		{
			modified = true;
			_imgui_context->IO.Fonts->TexReady = false;
		}

		if (_language_glyph_ranges != _imgui_context->IO.Fonts->GetGlyphRangesDefault() &&
			imgui::font_input_box(_("Latin font"), _default_latin_font_path.u8string().c_str(), _latin_font_path, _file_selection_path, _font_size))
		{
			modified = true;
			_imgui_context->IO.Fonts->TexReady = false;
		}

		if (imgui::font_input_box(_("Text editor font"), _default_editor_font_path.u8string().c_str(), _editor_font_path, _file_selection_path, _editor_font_size))
		{
			modified = true;
			_imgui_context->IO.Fonts->TexReady = false;
		}

		if (float &alpha = _imgui_context->Style.Alpha; ImGui::SliderFloat(_("Global alpha"), &alpha, 0.1f, 1.0f, "%.2f", ImGuiSliderFlags_AlwaysClamp))
		{
			// Prevent user from setting alpha to zero
			alpha = std::max(alpha, 0.1f);
			modified = true;
		}

		// Only show on possible HDR swap chains
		if ((_renderer_id & 0xB000 || _renderer_id & 0xC000 || _renderer_id & 0x20000) &&
			(_back_buffer_format == reshade::api::format::r10g10b10a2_unorm || _back_buffer_format == reshade::api::format::b10g10r10a2_unorm || _back_buffer_format == reshade::api::format::r16g16b16a16_float))
		{
			if (ImGui::SliderFloat(_("HDR overlay brightness"), &_hdr_overlay_brightness, 20.f, 400.f, "%.0f nits", ImGuiSliderFlags_AlwaysClamp))
				modified = true;

			if (ImGui::Combo(_("Overlay color space"), reinterpret_cast<int *>(&_hdr_overlay_overwrite_color_space), "Auto\0SDR\0scRGB\0HDR10\0HLG\0"))
				modified = true;
		}

		if (float &rounding = _imgui_context->Style.FrameRounding; ImGui::SliderFloat(_("Frame rounding"), &rounding, 0.0f, 12.0f, "%.0f", ImGuiSliderFlags_AlwaysClamp))
		{
			// Apply the same rounding to everything
			_imgui_context->Style.WindowRounding = rounding;
			_imgui_context->Style.ChildRounding = rounding;
			_imgui_context->Style.PopupRounding = rounding;
			_imgui_context->Style.ScrollbarRounding = rounding;
			_imgui_context->Style.GrabRounding = rounding;
			_imgui_context->Style.TabRounding = rounding;
			modified = true;
		}

		if (!_is_vr)
		{
			ImGui::BeginGroup();
			modified |= imgui::checkbox_tristate(_("Show clock"), &_show_clock);
			ImGui::SameLine(0, 10);
			modified |= imgui::checkbox_tristate(_("Show FPS"), &_show_fps);
			ImGui::SameLine(0, 10);
			modified |= imgui::checkbox_tristate(_("Show frame time"), &_show_frametime);
			ImGui::EndGroup();
			ImGui::SetItemTooltip(_("Check to always show, fill out to only show while overlay is open."));

			if (_show_clock)
				modified |= ImGui::Combo(_("Clock format"), reinterpret_cast<int *>(&_clock_format), "HH:mm\0HH:mm:ss\0");

			modified |= ImGui::SliderFloat(_("OSD text size"), &_fps_scale, 0.2f, 2.5f, "%.1f", ImGuiSliderFlags_AlwaysClamp);
			modified |= ImGui::ColorEdit4(_("OSD text color"), _fps_col, ImGuiColorEditFlags_AlphaBar | ImGuiColorEditFlags_AlphaPreview);

			std::string fps_pos_items = _("Top left\nTop right\nBottom left\nBottom right\n");
			std::replace(fps_pos_items.begin(), fps_pos_items.end(), '\n', '\0');
			modified |= ImGui::Combo(_("OSD position on screen"), reinterpret_cast<int *>(&_fps_pos), fps_pos_items.c_str());
		}
	}

	if (modified)
		save_config();
	if (modified_custom_style)
		save_custom_style();
}
void reshade::runtime::draw_gui_statistics()
{
	unsigned int gpu_digits = 1;
#if RESHADE_FX
	unsigned int cpu_digits = 1;
	uint64_t post_processing_time_cpu = 0;
	uint64_t post_processing_time_gpu = 0;

	if (!is_loading() && _effects_enabled)
	{
		for (const technique &tech : _techniques)
		{
			cpu_digits = std::max(cpu_digits, tech.average_cpu_duration >= 100'000'000 ? 3u : tech.average_cpu_duration >= 10'000'000 ? 2u : 1u);
			post_processing_time_cpu += tech.average_cpu_duration;
			gpu_digits = std::max(gpu_digits, tech.average_gpu_duration >= 100'000'000 ? 3u : tech.average_gpu_duration >= 10'000'000 ? 2u : 1u);
			post_processing_time_gpu += tech.average_gpu_duration;
		}
	}
#endif

	if (ImGui::CollapsingHeader(_("General"), ImGuiTreeNodeFlags_DefaultOpen))
	{
#if RESHADE_FX
		_gather_gpu_statistics = true;
#endif

		ImGui::SetNextItemWidth(ImGui::GetContentRegionAvail().x);
		ImGui::PlotLines("##framerate",
			_imgui_context->FramerateSecPerFrame, static_cast<int>(std::size(_imgui_context->FramerateSecPerFrame)),
			_imgui_context->FramerateSecPerFrameIdx,
			nullptr,
			_imgui_context->FramerateSecPerFrameAccum / static_cast<int>(std::size(_imgui_context->FramerateSecPerFrame)) * 0.5f,
			_imgui_context->FramerateSecPerFrameAccum / static_cast<int>(std::size(_imgui_context->FramerateSecPerFrame)) * 1.5f,
			ImVec2(0, 50));

		const std::time_t t = std::chrono::system_clock::to_time_t(std::chrono::system_clock::now());
		struct tm tm; localtime_s(&tm, &t);

		ImGui::BeginGroup();

		ImGui::TextUnformatted(_("API:"));
		ImGui::TextUnformatted(_("Hardware:"));
		ImGui::TextUnformatted(_("Application:"));
		ImGui::TextUnformatted(_("Time:"));
		ImGui::Text(_("Frame %llu:"), _frame_count + 1);
#if RESHADE_FX
		ImGui::TextUnformatted(_("Post-Processing:"));
#endif

		ImGui::EndGroup();
		ImGui::SameLine(ImGui::GetWindowWidth() * 0.33333333f);
		ImGui::BeginGroup();

		const char *api_name = "Unknown";
		switch (_device->get_api())
		{
		case api::device_api::d3d9:
			api_name = "D3D9";
			break;
		case api::device_api::d3d10:
			api_name = "D3D10";
			break;
		case api::device_api::d3d11:
			api_name = "D3D11";
			break;
		case api::device_api::d3d12:
			api_name = "D3D12";
			break;
		case api::device_api::opengl:
			api_name = "OpenGL";
			break;
		case api::device_api::vulkan:
			api_name = "Vulkan";
			break;
		}

		ImGui::TextUnformatted(api_name);
		if (_vendor_id != 0)
			ImGui::Text("VEN_%X", _vendor_id);
		else
			ImGui::TextUnformatted("Unknown");
		ImGui::TextUnformatted(g_target_executable_path.filename().u8string().c_str());
		ImGui::Text("%d-%d-%d %d", tm.tm_year + 1900, tm.tm_mon + 1, tm.tm_mday, tm.tm_hour * 3600 + tm.tm_min * 60 + tm.tm_sec);
		ImGui::Text("%.2f fps", _imgui_context->IO.Framerate);
#if RESHADE_FX
		ImGui::Text("%*.3f ms CPU", cpu_digits + 4, post_processing_time_cpu * 1e-6f);
#endif

		ImGui::EndGroup();
		ImGui::SameLine(ImGui::GetWindowWidth() * 0.66666666f);
		ImGui::BeginGroup();

		ImGui::Text("0x%X", _renderer_id);
		if (_device_id != 0)
			ImGui::Text("DEV_%X", _device_id);
		else
			ImGui::TextUnformatted("Unknown");
		ImGui::Text("0x%X", std::hash<std::string>()(g_target_executable_path.stem().u8string()) & 0xFFFFFFFF);
		ImGui::Text("%.0f ms", std::chrono::duration_cast<std::chrono::nanoseconds>(_last_present_time - _start_time).count() * 1e-6f);
		ImGui::Text("%*.3f ms", gpu_digits + 4, _last_frame_duration.count() * 1e-6f);
#if RESHADE_FX
		if (_gather_gpu_statistics && post_processing_time_gpu != 0)
			ImGui::Text("%*.3f ms GPU", gpu_digits + 4, (post_processing_time_gpu * 1e-6f));
#endif

		ImGui::EndGroup();
	}

#if RESHADE_FX
	if (ImGui::CollapsingHeader(_("Techniques"), ImGuiTreeNodeFlags_DefaultOpen) && !is_loading() && _effects_enabled)
	{
		// Only need to gather GPU statistics if the statistics are actually visible
		_gather_gpu_statistics = true;

		ImGui::BeginGroup();

		std::vector<bool> long_technique_name(_techniques.size());
		for (size_t technique_index : _technique_sorting)
		{
			const reshade::technique &tech = _techniques[technique_index];

			if (!tech.enabled)
				continue;

			if (tech.passes.size() > 1)
				ImGui::Text("%s (%zu passes)", tech.name.c_str(), tech.passes.size());
			else
				ImGui::TextUnformatted(tech.name.c_str());

			long_technique_name[technique_index] = (ImGui::GetItemRectSize().x + 10.0f) > (ImGui::GetWindowWidth() * 0.33333333f);
			if (long_technique_name[technique_index])
				ImGui::NewLine();
		}

		ImGui::EndGroup();
		ImGui::SameLine(ImGui::GetWindowWidth() * 0.33333333f);
		ImGui::BeginGroup();

		for (size_t technique_index : _technique_sorting)
		{
			const reshade::technique &tech = _techniques[technique_index];

			if (!tech.enabled)
				continue;

			if (long_technique_name[technique_index])
				ImGui::NewLine();

			if (tech.average_cpu_duration != 0)
				ImGui::Text("%*.3f ms CPU", cpu_digits + 4, tech.average_cpu_duration * 1e-6f);
			else
				ImGui::NewLine();
		}

		ImGui::EndGroup();
		ImGui::SameLine(ImGui::GetWindowWidth() * 0.66666666f);
		ImGui::BeginGroup();

		for (size_t technique_index : _technique_sorting)
		{
			const reshade::technique &tech = _techniques[technique_index];

			if (!tech.enabled)
				continue;

			if (long_technique_name[technique_index])
				ImGui::NewLine();

			// GPU timings are not available for all APIs
			if (_gather_gpu_statistics && tech.average_gpu_duration != 0)
				ImGui::Text("%*.3f ms GPU", gpu_digits + 4, tech.average_gpu_duration * 1e-6f);
			else
				ImGui::NewLine();
		}

		ImGui::EndGroup();
	}

	if (ImGui::CollapsingHeader(_("Render Targets & Textures"), ImGuiTreeNodeFlags_DefaultOpen) && !is_loading())
	{
		static const char *texture_formats[] = {
			"unknown",
			"R8", "R16", "R16F", "R32I", "R32U", "R32F", "RG8", "RG16", "RG16F", "RG32F", "RGBA8", "RGBA16", "RGBA16F", "RGBA32F", "RGB10A2"
		};
		static constexpr uint32_t pixel_sizes[] = {
			0,
			1 /*R8*/, 2 /*R16*/, 2 /*R16F*/, 4 /*R32I*/, 4 /*R32U*/, 4 /*R32F*/, 2 /*RG8*/, 4 /*RG16*/, 4 /*RG16F*/, 8 /*RG32F*/, 4 /*RGBA8*/, 8 /*RGBA16*/, 8 /*RGBA16F*/, 16 /*RGBA32F*/, 4 /*RGB10A2*/
		};

		static_assert((std::size(texture_formats) - 1) == static_cast<size_t>(reshadefx::texture_format::rgb10a2));

		const float total_width = ImGui::GetContentRegionAvail().x;
		int texture_index = 0;
		const unsigned int num_columns = static_cast<unsigned int>(std::ceilf(total_width / (55.0f * _font_size)));
		const float single_image_width = (total_width / num_columns) - 5.0f;

		// Variables used to calculate memory size of textures
		lldiv_t memory_view;
		int64_t post_processing_memory_size = 0;
		const char *memory_size_unit;

		for (const texture &tex : _textures)
		{
			if (tex.resource == 0 || !tex.semantic.empty() || !std::any_of(tex.shared.cbegin(), tex.shared.cend(), [this](size_t effect_index) { return _effects[effect_index].rendering; }))
				continue;

			ImGui::PushID(texture_index);
			ImGui::BeginGroup();

			int64_t memory_size = 0;
			for (uint32_t level = 0, width = tex.width, height = tex.height, depth = tex.depth; level < tex.levels; ++level, width /= 2, height /= 2, depth /= 2)
				memory_size += static_cast<size_t>(width) * static_cast<size_t>(height) * static_cast<size_t>(depth) * pixel_sizes[static_cast<int>(tex.format)];

			post_processing_memory_size += memory_size;

			if (memory_size >= 1024 * 1024)
			{
				memory_view = std::lldiv(memory_size, 1024 * 1024);
				memory_view.rem /= 1000;
				memory_size_unit = "MiB";
			}
			else
			{
				memory_view = std::lldiv(memory_size, 1024);
				memory_size_unit = "KiB";
			}

			ImGui::TextColored(ImVec4(1, 1, 1, 1), "%s%s", tex.unique_name.c_str(), tex.shared.size() > 1 ? " (pooled)" : "");
			switch (tex.type)
			{
			case reshadefx::texture_type::texture_1d:
				ImGui::Text("%u | %u mipmap(s) | %s | %lld.%03lld %s",
					tex.width,
					tex.levels - 1,
					texture_formats[static_cast<int>(tex.format)],
					memory_view.quot, memory_view.rem, memory_size_unit);
				break;
			case reshadefx::texture_type::texture_2d:
				ImGui::Text("%ux%u | %u mipmap(s) | %s | %lld.%03lld %s",
					tex.width,
					tex.height,
					tex.levels - 1,
					texture_formats[static_cast<int>(tex.format)],
					memory_view.quot, memory_view.rem, memory_size_unit);
				break;
			case reshadefx::texture_type::texture_3d:
				ImGui::Text("%ux%ux%u | %u mipmap(s) | %s | %lld.%03lld %s",
					tex.width,
					tex.height,
					tex.depth,
					tex.levels - 1,
					texture_formats[static_cast<int>(tex.format)],
					memory_view.quot, memory_view.rem, memory_size_unit);
				break;
			}

			size_t num_referenced_passes = 0;
			std::vector<std::pair<size_t, std::vector<std::string>>> references;
			for (const technique &tech : _techniques)
			{
				if (std::find(tex.shared.cbegin(), tex.shared.cend(), tech.effect_index) == tex.shared.cend())
					continue;

				std::pair<size_t, std::vector<std::string>> &reference = references.emplace_back();
				reference.first = tech.effect_index;

				for (size_t pass_index = 0; pass_index < tech.passes.size(); ++pass_index)
				{
					std::string pass_name = tech.passes[pass_index].name;
					if (pass_name.empty())
						pass_name = "pass " + std::to_string(pass_index);
					pass_name = tech.name + ' ' + pass_name;

					bool referenced = false;
					for (const reshadefx::sampler_info &sampler : tech.passes[pass_index].samplers)
					{
						if (sampler.texture_name == tex.unique_name)
						{
							referenced = true;
							reference.second.emplace_back(pass_name + " (sampler)");
							break;
						}
					}

					for (const reshadefx::storage_info &storage : tech.passes[pass_index].storages)
					{
						if (storage.texture_name == tex.unique_name)
						{
							referenced = true;
							reference.second.emplace_back(pass_name + " (storage)");
							break;
						}
					}

					for (const std::string &render_target : tech.passes[pass_index].render_target_names)
					{
						if (render_target == tex.unique_name)
						{
							referenced = true;
							reference.second.emplace_back(pass_name + " (render target)");
							break;
						}
					}

					if (referenced)
						num_referenced_passes++;
				}
			}

			const bool supports_saving =
				tex.type != reshadefx::texture_type::texture_3d && (
				tex.format == reshadefx::texture_format::r8 ||
				tex.format == reshadefx::texture_format::rg8 ||
				tex.format == reshadefx::texture_format::rgba8 ||
				tex.format == reshadefx::texture_format::rgb10a2);

			const float button_size = ImGui::GetFrameHeight();
			const float button_spacing = _imgui_context->Style.ItemInnerSpacing.x;
			ImGui::PushStyleVar(ImGuiStyleVar_ButtonTextAlign, ImVec2(0.0f, 0.5f));
			if (const std::string label = "Referenced by " + std::to_string(num_referenced_passes) + " pass(es) in " + std::to_string(tex.shared.size()) + " effect(s) ...";
				ImGui::ButtonEx(label.c_str(), ImVec2(single_image_width - (supports_saving ? button_spacing + button_size : 0), 0)))
				ImGui::OpenPopup("##references");
			if (supports_saving)
			{
				ImGui::SameLine(0, button_spacing);
				if (ImGui::Button(ICON_FK_FLOPPY, ImVec2(button_size, 0)))
					save_texture(tex);
				ImGui::SetItemTooltip(_("Save %s"), tex.unique_name.c_str());
			}
			ImGui::PopStyleVar();

			if (!references.empty() && ImGui::BeginPopup("##references"))
			{
				bool is_open = false;
				size_t effect_index = std::numeric_limits<size_t>::max();

				for (const std::pair<size_t, std::vector<std::string>> &reference : references)
				{
					if (effect_index != reference.first)
					{
						effect_index  = reference.first;
						is_open = ImGui::TreeNodeEx(_effects[effect_index].source_file.filename().u8string().c_str(), ImGuiTreeNodeFlags_DefaultOpen | ImGuiTreeNodeFlags_NoTreePushOnOpen);
					}

					if (is_open)
					{
						for (const std::string &pass : reference.second)
						{
							ImGui::Dummy(ImVec2(_imgui_context->Style.IndentSpacing, 0.0f));
							ImGui::SameLine(0.0f, 0.0f);
							ImGui::TextUnformatted(pass.c_str(), pass.c_str() + pass.size());
						}
					}
				}

				ImGui::EndPopup();
			}

			if (tex.type == reshadefx::texture_type::texture_2d)
			{
				if (bool check = _preview_texture == tex.srv[0] && _preview_size[0] == 0; ImGui::RadioButton(_("Preview scaled"), check))
				{
					_preview_size[0] = 0;
					_preview_size[1] = 0;
					_preview_texture = !check ? tex.srv[0] : api::resource_view { 0 };
				}
				ImGui::SameLine();
				if (bool check = _preview_texture == tex.srv[0] && _preview_size[0] != 0; ImGui::RadioButton(_("Preview original"), check))
				{
					_preview_size[0] = tex.width;
					_preview_size[1] = tex.height;
					_preview_texture = !check ? tex.srv[0] : api::resource_view { 0 };
				}

				bool r = (_preview_size[2] & 0x000000FF) != 0;
				bool g = (_preview_size[2] & 0x0000FF00) != 0;
				bool b = (_preview_size[2] & 0x00FF0000) != 0;
				ImGui::SameLine();
				ImGui::PushStyleVar(ImGuiStyleVar_FramePadding, ImVec2(_imgui_context->Style.FramePadding.x, 0));
				ImGui::PushStyleColor(ImGuiCol_ButtonActive, ImVec4(1, 0, 0, 1));
				imgui::toggle_button("R", r, 0.0f, ImGuiButtonFlags_AlignTextBaseLine);
				ImGui::PopStyleColor();
				if (tex.format >= reshadefx::texture_format::rg8)
				{
					ImGui::SameLine(0, 1);
					ImGui::PushStyleColor(ImGuiCol_ButtonActive, ImVec4(0, 1, 0, 1));
					imgui::toggle_button("G", g, 0.0f, ImGuiButtonFlags_AlignTextBaseLine);
					ImGui::PopStyleColor();
					if (tex.format >= reshadefx::texture_format::rgba8)
					{
						ImGui::SameLine(0, 1);
						ImGui::PushStyleColor(ImGuiCol_ButtonActive, ImVec4(0, 0, 1, 1));
						imgui::toggle_button("B", b, 0.0f, ImGuiButtonFlags_AlignTextBaseLine);
						ImGui::PopStyleColor();
					}
				}
				ImGui::PopStyleVar();
				_preview_size[2] = (r ? 0x000000FF : 0) | (g ? 0x0000FF00 : 0) | (b ? 0x00FF0000 : 0) | 0xFF000000;

				const float aspect_ratio = static_cast<float>(tex.width) / static_cast<float>(tex.height);
				imgui::image_with_checkerboard_background(tex.srv[0].handle, ImVec2(single_image_width, single_image_width / aspect_ratio), _preview_size[2]);
			}

			ImGui::EndGroup();
			ImGui::PopID();

			if ((texture_index++ % num_columns) != (num_columns - 1))
				ImGui::SameLine(0.0f, 5.0f);
			else
				ImGui::Spacing();
		}

		if ((texture_index % num_columns) != 0)
			ImGui::NewLine(); // Reset ImGui::SameLine() so the following starts on a new line

		ImGui::Separator();

		if (post_processing_memory_size >= 1024 * 1024)
		{
			memory_view = std::lldiv(post_processing_memory_size, 1024 * 1024);
			memory_view.rem /= 1000;
			memory_size_unit = "MiB";
		}
		else
		{
			memory_view = std::lldiv(post_processing_memory_size, 1024);
			memory_size_unit = "KiB";
		}

		ImGui::Text(_("Total memory usage: %lld.%03lld %s"), memory_view.quot, memory_view.rem, memory_size_unit);
	}
#endif
}
void reshade::runtime::draw_gui_log()
{
	std::error_code ec;
	const std::filesystem::path log_path = g_target_executable_path.parent_path() / L"ReShade.log";

	const bool filter_changed = imgui::search_input_box(_log_filter, sizeof(_log_filter), -(16.0f * _font_size + 2 * _imgui_context->Style.ItemSpacing.x));

	ImGui::SameLine();

	imgui::toggle_button(_("Word Wrap"), _log_wordwrap, 8.0f * _font_size);

	ImGui::SameLine();

	if (ImGui::Button(_("Clear Log"), ImVec2(8.0f * _font_size, 0.0f)))
		// Close and open the stream again, which will clear the file too
		log::open_log_file(log_path, ec);

	ImGui::Spacing();

	if (ImGui::BeginChild("log", ImVec2(0, 0), true, _log_wordwrap ? 0 : ImGuiWindowFlags_AlwaysHorizontalScrollbar))
	{
		// Limit number of log lines to read, to avoid stalling when log gets too big
		constexpr size_t LINE_LIMIT = 1000;

		const uintmax_t file_size = std::filesystem::file_size(log_path, ec);
		if (filter_changed || _last_log_size != file_size)
		{
			_log_lines.clear();
			std::ifstream log_file(log_path);
			for (std::string line; std::getline(log_file, line) && _log_lines.size() < LINE_LIMIT;)
				if (filter_text(line, _log_filter))
					_log_lines.push_back(line);
			_last_log_size = file_size;

			if (_log_lines.size() == LINE_LIMIT)
				_log_lines.push_back("Log was truncated to reduce memory footprint!");
		}

		ImGuiListClipper clipper;
		clipper.Begin(static_cast<int>(_log_lines.size()), ImGui::GetTextLineHeightWithSpacing());
		while (clipper.Step())
		{
			for (int i = clipper.DisplayStart; i < clipper.DisplayEnd; ++i)
			{
				ImVec4 textcol = ImGui::GetStyleColorVec4(ImGuiCol_Text);

				if (_log_lines[i].find("ERROR |") != std::string::npos || _log_lines[i].find("error") != std::string::npos)
					textcol = COLOR_RED;
				else if (_log_lines[i].find("WARN  |") != std::string::npos || _log_lines[i].find("warning") != std::string::npos || i == LINE_LIMIT)
					textcol = COLOR_YELLOW;
				else if (_log_lines[i].find("DEBUG |") != std::string::npos)
					textcol = ImColor(100, 100, 255);

				ImGui::PushStyleColor(ImGuiCol_Text, textcol);
				if (_log_wordwrap) ImGui::PushTextWrapPos();

				ImGui::TextUnformatted(_log_lines[i].c_str());

				if (_log_wordwrap) ImGui::PopTextWrapPos();
				ImGui::PopStyleColor();
			}
		}
	}
	ImGui::EndChild();
}
void reshade::runtime::draw_gui_about()
{
	ImGui::TextUnformatted("ReShade " VERSION_STRING_PRODUCT);

	ImGui::SameLine((ImGui::GetWindowContentRegionMax().x - ImGui::GetWindowContentRegionMin().x) - 7.3f * _font_size);
	if (ImGui::SmallButton(_(" Open website ")))
		utils::execute_command("https://reshade.me");

	ImGui::Separator();

	ImGui::PushTextWrapPos();

	ImGui::TextUnformatted(_("Developed and maintained by crosire."));
	ImGui::TextUnformatted(_("This project makes use of several open source libraries, licenses of which are listed below:"));

	if (ImGui::CollapsingHeader("ReShade", ImGuiTreeNodeFlags_DefaultOpen))
	{
		const resources::data_resource resource = resources::load_data_resource(IDR_LICENSE_RESHADE);
		ImGui::TextUnformatted(static_cast<const char *>(resource.data), static_cast<const char *>(resource.data) + resource.data_size);
	}
	if (ImGui::CollapsingHeader("MinHook"))
	{
		const resources::data_resource resource = resources::load_data_resource(IDR_LICENSE_MINHOOK);
		ImGui::TextUnformatted(static_cast<const char *>(resource.data), static_cast<const char *>(resource.data) + resource.data_size);
	}
	if (ImGui::CollapsingHeader("Dear ImGui"))
	{
		const resources::data_resource resource = resources::load_data_resource(IDR_LICENSE_IMGUI);
		ImGui::TextUnformatted(static_cast<const char *>(resource.data), static_cast<const char *>(resource.data) + resource.data_size);
	}
	if (ImGui::CollapsingHeader("ImGuiColorTextEdit"))
	{
		ImGui::TextUnformatted("Copyright (C) 2017 BalazsJako\
\
Permission is hereby granted, free of charge, to any person obtaining a copy of this software and associated documentation files (the \"Software\"), to deal in the Software without restriction, including without limitation the rights to use, copy, modify, merge, publish, distribute, sublicense, and/or sell copies of the Software, and to permit persons to whom the Software is furnished to do so, subject to the following conditions:\
\
The above copyright notice and this permission notice shall be included in all copies or substantial portions of the Software.\
\
THE SOFTWARE IS PROVIDED \"AS IS\", WITHOUT WARRANTY OF ANY KIND, EXPRESS OR IMPLIED, INCLUDING BUT NOT LIMITED TO THE WARRANTIES OF MERCHANTABILITY, FITNESS FOR A PARTICULAR PURPOSE AND NONINFRINGEMENT. IN NO EVENT SHALL THE AUTHORS OR COPYRIGHT HOLDERS BE LIABLE FOR ANY CLAIM, DAMAGES OR OTHER LIABILITY, WHETHER IN AN ACTION OF CONTRACT, TORT OR OTHERWISE, ARISING FROM, OUT OF OR IN CONNECTION WITH THE SOFTWARE OR THE USE OR OTHER DEALINGS IN THE SOFTWARE.");
	}
	if (ImGui::CollapsingHeader("gl3w"))
	{
		const resources::data_resource resource = resources::load_data_resource(IDR_LICENSE_GL3W);
		ImGui::TextUnformatted(static_cast<const char *>(resource.data), static_cast<const char *>(resource.data) + resource.data_size);
	}
	if (ImGui::CollapsingHeader("UTF8-CPP"))
	{
		const resources::data_resource resource = resources::load_data_resource(IDR_LICENSE_UTFCPP);
		ImGui::TextUnformatted(static_cast<const char *>(resource.data), static_cast<const char *>(resource.data) + resource.data_size);
	}
	if (ImGui::CollapsingHeader("stb_image, stb_image_write"))
	{
		const resources::data_resource resource = resources::load_data_resource(IDR_LICENSE_STB);
		ImGui::TextUnformatted(static_cast<const char *>(resource.data), static_cast<const char *>(resource.data) + resource.data_size);
	}
	if (ImGui::CollapsingHeader("DDS loading from SOIL"))
	{
		ImGui::TextUnformatted("Jonathan \"lonesock\" Dummer");
	}
	if (ImGui::CollapsingHeader("fpng"))
	{
		ImGui::TextUnformatted("Public Domain (https://github.com/richgel999/fpng)");
	}
	if (ImGui::CollapsingHeader("SPIR-V"))
	{
		const resources::data_resource resource = resources::load_data_resource(IDR_LICENSE_SPIRV);
		ImGui::TextUnformatted(static_cast<const char *>(resource.data), static_cast<const char *>(resource.data) + resource.data_size);
	}
	if (ImGui::CollapsingHeader("Vulkan & Vulkan-Loader"))
	{
		const resources::data_resource resource = resources::load_data_resource(IDR_LICENSE_VULKAN);
		ImGui::TextUnformatted(static_cast<const char *>(resource.data), static_cast<const char *>(resource.data) + resource.data_size);
	}
	if (ImGui::CollapsingHeader("Vulkan Memory Allocator"))
	{
		const resources::data_resource resource = resources::load_data_resource(IDR_LICENSE_VMA);
		ImGui::TextUnformatted(static_cast<const char *>(resource.data), static_cast<const char *>(resource.data) + resource.data_size);
	}
	if (ImGui::CollapsingHeader("OpenVR"))
	{
		const resources::data_resource resource = resources::load_data_resource(IDR_LICENSE_OPENVR);
		ImGui::TextUnformatted(static_cast<const char *>(resource.data), static_cast<const char *>(resource.data) + resource.data_size);
	}
	if (ImGui::CollapsingHeader("OpenXR"))
	{
		const resources::data_resource resource = resources::load_data_resource(IDR_LICENSE_OPENXR);
		ImGui::TextUnformatted(static_cast<const char *>(resource.data), static_cast<const char *>(resource.data) + resource.data_size);
	}
	if (ImGui::CollapsingHeader("Solarized"))
	{
		ImGui::TextUnformatted("Copyright (C) 2011 Ethan Schoonover\
\
Permission is hereby granted, free of charge, to any person obtaining a copy of this software and associated documentation files (the \"Software\"), to deal in the Software without restriction, including without limitation the rights to use, copy, modify, merge, publish, distribute, sublicense, and/or sell copies of the Software, and to permit persons to whom the Software is furnished to do so, subject to the following conditions:\
\
The above copyright notice and this permission notice shall be included in all copies or substantial portions of the Software.\
\
THE SOFTWARE IS PROVIDED \"AS IS\", WITHOUT WARRANTY OF ANY KIND, EXPRESS OR IMPLIED, INCLUDING BUT NOT LIMITED TO THE WARRANTIES OF MERCHANTABILITY, FITNESS FOR A PARTICULAR PURPOSE AND NONINFRINGEMENT. IN NO EVENT SHALL THE AUTHORS OR COPYRIGHT HOLDERS BE LIABLE FOR ANY CLAIM, DAMAGES OR OTHER LIABILITY, WHETHER IN AN ACTION OF CONTRACT, TORT OR OTHERWISE, ARISING FROM, OUT OF OR IN CONNECTION WITH THE SOFTWARE OR THE USE OR OTHER DEALINGS IN THE SOFTWARE.");
	}
	if (ImGui::CollapsingHeader("Fork Awesome"))
	{
		ImGui::TextUnformatted("Copyright (C) 2018 Fork Awesome (https://forkawesome.github.io)\
\
This Font Software is licensed under the SIL Open Font License, Version 1.1. (http://scripts.sil.org/OFL)");
	}

	ImGui::PopTextWrapPos();
}
#if RESHADE_ADDON
void reshade::runtime::draw_gui_addons()
{
	ini_file &config = global_config();

#if RESHADE_ADDON == 1
	if (!addon_enabled)
	{
		ImGui::TextColored(COLOR_YELLOW, _("High network activity discovered.\nAll add-ons are disabled to prevent exploitation."));
		return;
	}

	ImGui::AlignTextToFramePadding();
	ImGui::TextUnformatted(_("This build of ReShade has only limited add-on functionality."));
#else
	std::filesystem::path addon_search_path = g_reshade_base_path;
	config.get("ADDON", "AddonPath", addon_search_path);
	if (imgui::directory_input_box(_("Add-on search path"), addon_search_path, _file_selection_path))
		config.set("ADDON", "AddonPath", addon_search_path);
#endif

	ImGui::Spacing();
	ImGui::Separator();
	ImGui::Spacing();

	imgui::search_input_box(_addons_filter, sizeof(_addons_filter));

	ImGui::Spacing();

	const float bottom_height = ImGui::GetFrameHeightWithSpacing() + _imgui_context->Style.ItemSpacing.y;

	ImGui::BeginChild("##addons", ImVec2(0, -bottom_height), false, ImGuiWindowFlags_NavFlattened);

	if (!addon_all_loaded)
	{
		ImGui::PushTextWrapPos();
#if RESHADE_ADDON == 1
		ImGui::TextColored(COLOR_YELLOW, _("Some add-ons were not loaded because this build of ReShade has only limited add-on functionality."));
#else
		ImGui::TextColored(COLOR_RED, _("There were errors loading some add-ons."));
		ImGui::TextColored(COLOR_RED, _("Check the log for more details."));
#endif
		ImGui::PopTextWrapPos();
		ImGui::Spacing();
	}

	std::vector<std::string> disabled_addons;
	config.get("ADDON", "DisabledAddons", disabled_addons);

	const float child_window_width = ImGui::GetContentRegionAvail().x;

	for (addon_info &info : addon_loaded_info)
	{
		if (!filter_text(info.name, _addons_filter))
			continue;

		const ImGuiID settings_id = ImGui::GetID(info.name.c_str());
		float settings_height = ImGui::GetStateStorage()->GetFloat(settings_id);

		ImGui::BeginChild(info.name.c_str(), ImVec2(child_window_width, settings_height + _imgui_context->Style.FramePadding.y * 2), true, ImGuiWindowFlags_NoScrollbar);

		const bool builtin = (info.file == g_reshade_dll_path.filename().u8string());

		bool open = ImGui::GetStateStorage()->GetBool(ImGui::GetID("##addon_open"), builtin);
		if (ImGui::ArrowButton("##addon_open", open ? ImGuiDir_Down : ImGuiDir_Right))
			ImGui::GetStateStorage()->SetBool(ImGui::GetID("##addon_open"), open = !open);

		ImGui::SameLine();

		ImGui::PushStyleColor(ImGuiCol_Text, ImGui::GetStyleColorVec4(info.handle != nullptr ? ImGuiCol_Text : ImGuiCol_TextDisabled));

		const auto disabled_it = std::find_if(disabled_addons.begin(), disabled_addons.end(),
			[&info](const std::string_view &addon_name) {
				const size_t at_pos = addon_name.find('@');
				if (at_pos == std::string_view::npos)
					return addon_name == info.name;
				return addon_name.substr(0, at_pos) == info.name && addon_name.substr(at_pos + 1) == info.file;
			});

		bool enabled = (disabled_it == disabled_addons.end());
		if (ImGui::Checkbox(info.name.c_str(), &enabled))
		{
			if (enabled)
				disabled_addons.erase(disabled_it);
			else
				disabled_addons.push_back(builtin ? info.name : info.name + '@' + info.file);

			config.set("ADDON", "DisabledAddons", disabled_addons);
		}

		ImGui::PopStyleColor();

		if (enabled == (info.handle == nullptr))
		{
			ImGui::SameLine();
			ImGui::TextUnformatted(enabled ? _("(will be enabled on next application restart)") : _("(will be disabled on next application restart)"));
		}

		if (open)
		{
			ImGui::Spacing();
			ImGui::BeginGroup();

			if (!builtin)
				ImGui::Text(_("File:"));
			if (!info.author.empty())
				ImGui::Text(_("Author:"));
			if (!info.version.empty())
				ImGui::Text(_("Version:"));
			if (!info.description.empty())
				ImGui::Text(_("Description:"));

			ImGui::EndGroup();
			ImGui::SameLine(ImGui::GetWindowWidth() * 0.25f);
			ImGui::BeginGroup();

			if (!builtin)
				ImGui::TextUnformatted(info.file.c_str());
			if (!info.author.empty())
				ImGui::TextUnformatted(info.author.c_str());
			if (!info.version.empty())
				ImGui::TextUnformatted(info.version.c_str());
			if (!info.description.empty())
			{
				ImGui::PushTextWrapPos();
				ImGui::TextUnformatted(info.description.c_str());
				ImGui::PopTextWrapPos();
			}

			ImGui::EndGroup();

			if (info.settings_overlay_callback != nullptr)
			{
				ImGui::Spacing();
				ImGui::Separator();
				ImGui::Spacing();

				info.settings_overlay_callback(this);
			}
		}

		settings_height = ImGui::GetCursorPosY();

		ImGui::EndChild();

		ImGui::GetStateStorage()->SetFloat(settings_id, settings_height);
	}

	ImGui::EndChild();

	ImGui::Spacing();

	if (ImGui::Button(_("Open developer documentation"), ImVec2(-1, 0)))
		utils::execute_command("https://reshade.me/docs");
}
#endif

#if RESHADE_FX
void reshade::runtime::draw_variable_editor()
{
	const ImVec2 popup_pos = ImGui::GetCursorScreenPos() + ImVec2(std::max(0.f, (ImGui::GetWindowContentRegionMax().x - ImGui::GetWindowContentRegionMin().x) * 0.5f - 200.0f), ImGui::GetFrameHeightWithSpacing());

	if (imgui::popup_button(_("Edit global preprocessor definitions"), ImGui::GetContentRegionAvail().x, ImGuiWindowFlags_NoMove))
	{
		ImGui::SetWindowPos(popup_pos);

		bool global_modified = false, preset_modified = false;
		float popup_height = (std::max(_global_preprocessor_definitions.size(), _preset_preprocessor_definitions[{}].size()) + 2) * ImGui::GetFrameHeightWithSpacing();
		popup_height = std::min(popup_height, ImGui::GetWindowViewport()->Size.y - popup_pos.y - 20.0f);
		popup_height = std::max(popup_height, 42.0f); // Ensure window always has a minimum height
		const float button_size = ImGui::GetFrameHeight();
		const float button_spacing = _imgui_context->Style.ItemInnerSpacing.x;

		ImGui::BeginChild("##definitions", ImVec2(30.0f * _font_size, popup_height));

		if (ImGui::BeginTabBar("##definition_types", ImGuiTabBarFlags_NoTooltip))
		{
			const float content_region_width = ImGui::GetContentRegionAvail().x;

			struct
			{
				std::string name;
				std::vector<std::pair<std::string, std::string>> &definitions;
				bool &modified;
			} definition_types[] = {
				{ _("Global"), _global_preprocessor_definitions, global_modified },
				{ _("Current Preset"), _preset_preprocessor_definitions[{}], preset_modified },
			};

			for (const auto &type : definition_types)
			{
				if (ImGui::BeginTabItem(type.name.c_str()))
				{
					for (auto it = type.definitions.begin(); it != type.definitions.end();)
					{
						char name[128];
						name[it->first.copy(name, sizeof(name) - 1)] = '\0';
						char value[256];
						value[it->second.copy(value, sizeof(value) - 1)] = '\0';

						ImGui::PushID(static_cast<int>(std::distance(type.definitions.begin(), it)));

						ImGui::SetNextItemWidth(content_region_width * 0.66666666f - (button_spacing));
						type.modified |= ImGui::InputText("##name", name, sizeof(name), ImGuiInputTextFlags_CharsNoBlank | ImGuiInputTextFlags_CallbackCharFilter,
							[](ImGuiInputTextCallbackData *data) -> int { return data->EventChar == '=' || (data->EventChar != '_' && !isalnum(data->EventChar)); }); // Filter out invalid characters

						ImGui::SameLine(0, button_spacing);

						ImGui::SetNextItemWidth(content_region_width * 0.33333333f - (button_spacing + button_size));
						type.modified |= ImGui::InputText("##value", value, sizeof(value));

						ImGui::SameLine(0, button_spacing);

						if (imgui::confirm_button(ICON_FK_MINUS, button_size, _("Do you really want to remove the preprocessor definition '%s'?"), name))
						{
							type.modified = true;
							it = type.definitions.erase(it);
						}
						else
						{
							if (type.modified)
							{
								it->first = name;
								it->second = value;
							}

							++it;
						}

						ImGui::PopID();
					}

					ImGui::Dummy(ImVec2());
					ImGui::SameLine(0, content_region_width - button_size);
					if (ImGui::Button(ICON_FK_PLUS, ImVec2(button_size, 0)))
						type.definitions.emplace_back();

					ImGui::EndTabItem();
				}
			}

			ImGui::EndTabBar();
		}

		ImGui::EndChild();

		if (global_modified)
			save_config();
		if (preset_modified)
			save_current_preset();
		if (global_modified || preset_modified)
			_was_preprocessor_popup_edited = true;

		ImGui::EndPopup();
	}
	else if (_was_preprocessor_popup_edited)
	{
		reload_effects();
		_was_preprocessor_popup_edited = false;
	}

	ImGui::BeginChild("##variables", ImVec2(0, 0), false, ImGuiWindowFlags_NavFlattened);
	if (_variable_editor_tabs)
		ImGui::BeginTabBar("##variables");

	for (size_t effect_index = 0, id = 0; effect_index < _effects.size(); ++effect_index)
	{
		reshade::effect &effect = _effects[effect_index];

		// Hide variables that are not currently used in any of the active effects
		// Also skip showing this effect in the variable list if it doesn't have any uniform variables to show
		if (!effect.rendering || (effect.uniforms.empty() && effect.definitions.empty()))
			continue;
		assert(effect.compiled);

		bool force_reload_effect = false;
		const bool is_focused = _focused_effect == effect_index;
		const std::string effect_name = effect.source_file.filename().u8string();

		// Create separate tab for every effect file
		if (_variable_editor_tabs)
		{
			ImGuiTabItemFlags flags = 0;
			if (is_focused)
				flags |= ImGuiTabItemFlags_SetSelected;

			if (!ImGui::BeginTabItem(effect_name.c_str(), nullptr, flags))
				continue;
			// Begin a new child here so scrolling through variables does not move the tab itself too
			ImGui::BeginChild("##tab");
		}
		else
		{
			if (is_focused || _effects_expanded_state & 1)
				ImGui::SetNextItemOpen(is_focused || (_effects_expanded_state >> 1) != 0);

			if (!ImGui::TreeNodeEx(effect_name.c_str(), ImGuiTreeNodeFlags_DefaultOpen))
				continue; // Skip rendering invisible items
		}

		if (is_focused)
		{
			ImGui::SetScrollHereY(0.0f);
			_focused_effect = std::numeric_limits<size_t>::max();
		}

		std::string reset_all_button_label = ICON_FK_UNDO " ";
		reset_all_button_label += _("Reset all to default");

		ImGui::PushStyleVar(ImGuiStyleVar_FramePadding, ImVec2(_imgui_context->Style.FramePadding.x, 0));
		if (imgui::confirm_button(reset_all_button_label.c_str(), _variable_editor_tabs ? ImGui::GetContentRegionAvail().x : ImGui::CalcItemWidth(), _("Do you really want to reset all values in '%s' to their defaults?"), effect_name.c_str()))
		{
			// Reset all uniform variables
			for (uniform &variable_it : effect.uniforms)
				if (variable_it.special == special_uniform::none &&
					variable_it.annotation_as_uint("noreset") == 0)
					reset_uniform_value(variable_it);

			// Reset all preprocessor definitions
			if (const auto preset_it = _preset_preprocessor_definitions.find({});
				preset_it != _preset_preprocessor_definitions.end() && !preset_it->second.empty())
			{
				for (const std::pair<std::string, std::string> &definition : effect.definitions)
				{
					if (const auto it = std::remove_if(preset_it->second.begin(), preset_it->second.end(),
							[&definition](const std::pair<std::string, std::string> &preset_definition) { return preset_definition.first == definition.first; });
						it != preset_it->second.end())
					{
						preset_it->second.erase(it, preset_it->second.end());
						force_reload_effect = true; // Need to reload after changing preprocessor defines so to get accurate defaults again
					}
				}
			}

			if (const auto preset_it = _preset_preprocessor_definitions.find(effect_name);
				preset_it != _preset_preprocessor_definitions.end() && !preset_it->second.empty())
			{
				_preset_preprocessor_definitions.erase(preset_it);
				force_reload_effect = true;
			}

			if (_auto_save_preset)
				save_current_preset();
			else
				_preset_is_modified = true;
		}
		ImGui::PopStyleVar();

		bool category_closed = false;
		std::string current_category;

		size_t active_variable = 0;
		size_t active_variable_index = std::numeric_limits<size_t>::max();
		size_t hovered_variable = 0;
		size_t hovered_variable_index = std::numeric_limits<size_t>::max();

		for (size_t variable_index = 0; variable_index < effect.uniforms.size(); ++variable_index)
		{
			reshade::uniform &variable = effect.uniforms[variable_index];

			// Skip hidden and special variables
			if (variable.annotation_as_int("hidden") || variable.special != special_uniform::none)
			{
				if (variable.special == special_uniform::overlay_active)
					active_variable_index = variable_index;
				else if (variable.special == special_uniform::overlay_hovered)
					hovered_variable_index = variable_index;
				continue;
			}

			if (const std::string_view category = variable.annotation_as_string("ui_category");
				category != current_category)
			{
				current_category = category;

				if (!current_category.empty())
				{
					std::string category_label = current_category;
					if (!_variable_editor_tabs)
					{
						for (float x = 0, space_x = ImGui::CalcTextSize(" ").x, width = (ImGui::CalcItemWidth() - ImGui::CalcTextSize(category_label.data()).x - 45) / 2; x < width; x += space_x)
							category_label.insert(0, " ");
						category_label += "###" + current_category; // Ensure widget ID does not change with varying width
					}

					ImGuiTreeNodeFlags flags = ImGuiTreeNodeFlags_NoTreePushOnOpen;
					if (!variable.annotation_as_int("ui_category_closed"))
						flags |= ImGuiTreeNodeFlags_DefaultOpen;

					category_closed = !ImGui::TreeNodeEx(category_label.c_str(), flags);

					if (ImGui::BeginPopupContextItem(category_label.c_str()))
					{
						char temp[64];
						ImFormatString(temp, sizeof(temp), _("Reset all in '%s' to default"), current_category.c_str());
						std::string reset_category_button_label = ICON_FK_UNDO " ";
						reset_category_button_label += temp;

						if (imgui::confirm_button(reset_category_button_label.c_str(), ImGui::GetContentRegionAvail().x, _("Do you really want to reset all values in '%s' to their defaults?"), current_category.c_str()))
						{
							for (uniform &variable_it : effect.uniforms)
								if (variable_it.special == special_uniform::none &&
									variable_it.annotation_as_string("ui_category") == category &&
									variable_it.annotation_as_uint("noreset") == 0)
									reset_uniform_value(variable_it);

							if (_auto_save_preset)
								save_current_preset();
							else
								_preset_is_modified = true;
						}

						ImGui::EndPopup();
					}
				}
				else
				{
					category_closed = false;
				}
			}

			// Skip rendering invisible items
			if (category_closed)
				continue;

			// Add spacing before variable widget
			for (int i = 0, spacing = variable.annotation_as_int("ui_spacing"); i < spacing; ++i)
				ImGui::Spacing();

			// Add user-configurable text before variable widget
			if (const std::string_view text = get_localized_annotation(variable, "ui_text", _language);
				!text.empty())
			{
				ImGui::PushTextWrapPos();
				ImGui::TextUnformatted(text.data());
				ImGui::PopTextWrapPos();
			}

			bool modified = false;
			bool is_default_value = true;

			ImGui::PushID(static_cast<int>(id++));
			ImGui::BeginDisabled(variable.annotation_as_uint("noedit") != 0);

			reshadefx::constant value;
			switch (variable.type.base)
			{
			case reshadefx::type::t_bool:
<<<<<<< HEAD
				get_uniform_value(variable, reinterpret_cast<bool *>(before.as_uint), variable.type.components());
				is_default_value = before.as_uint[0] == static_cast<uint32_t>(variable.initializer_value.as_uint[0] != 0);
=======
				get_uniform_value(variable, reinterpret_cast<bool *>(value.as_uint), variable.type.components());
				is_default_value = (value.as_uint[0] != 0) == (variable.initializer_value.as_uint[0] != 0);
>>>>>>> 943bede4
				break;
			case reshadefx::type::t_int:
			case reshadefx::type::t_uint:
				get_uniform_value(variable, value.as_int, variable.type.components());
				is_default_value = std::memcmp(value.as_int, variable.initializer_value.as_int, variable.type.components() * sizeof(int)) == 0;
				break;
			case reshadefx::type::t_float:
				get_uniform_value(variable, value.as_float, variable.type.components());
				is_default_value = std::memcmp(value.as_float, variable.initializer_value.as_float, variable.type.components() * sizeof(float)) == 0;
				break;
			}

			if (invoke_addon_event<addon_event::reshade_overlay_uniform_variable>(this, api::effect_uniform_variable{ reinterpret_cast<uintptr_t>(&variable) }))
			{
				reshadefx::constant new_value;
				switch (variable.type.base)
				{
				case reshadefx::type::t_bool:
					get_uniform_value(variable, reinterpret_cast<bool *>(new_value.as_uint), variable.type.components());
					modified = new_value.as_uint[0] != value.as_uint[0];
					break;
				case reshadefx::type::t_int:
				case reshadefx::type::t_uint:
					get_uniform_value(variable, new_value.as_int, variable.type.components());
					modified = std::memcmp(new_value.as_int, value.as_int, variable.type.components() * sizeof(int)) != 0;
					break;
				case reshadefx::type::t_float:
					get_uniform_value(variable, new_value.as_float, variable.type.components());
					modified = std::memcmp(new_value.as_float, value.as_float, variable.type.components() * sizeof(float)) != 0;
					break;
				}
			}
			else
			{
				std::string_view label = get_localized_annotation(variable, "ui_label", _language);
				if (label.empty())
					label = variable.name;
				const std::string_view ui_type = variable.annotation_as_string("ui_type");

				switch (variable.type.base)
				{
					case reshadefx::type::t_bool:
					{
						if (ui_type == "combo")
							modified = imgui::combo_with_buttons(label.data(), *reinterpret_cast<bool *>(value.as_uint));
						else
							modified = ImGui::Checkbox(label.data(), reinterpret_cast<bool *>(value.as_uint));

						if (modified)
							set_uniform_value(variable, reinterpret_cast<bool *>(value.as_uint));
						break;
					}
					case reshadefx::type::t_int:
					case reshadefx::type::t_uint:
					{
						const int ui_min_val = variable.annotation_as_int("ui_min", 0, ui_type == "slider" ? 0 : std::numeric_limits<int>::lowest());
						const int ui_max_val = variable.annotation_as_int("ui_max", 0, ui_type == "slider" ? 1 : std::numeric_limits<int>::max());
						const int ui_stp_val = variable.annotation_as_int("ui_step", 0, 1);

						// Append units
						std::string format = "%d";
						const std::string_view units = get_localized_annotation(variable, "ui_units", _language);
						format.append(units);

						if (ui_type == "slider")
							modified = imgui::slider_with_buttons(label.data(), variable.type.is_signed() ? ImGuiDataType_S32 : ImGuiDataType_U32, value.as_int, variable.type.rows, &ui_stp_val, &ui_min_val, &ui_max_val, format.c_str());
						else if (ui_type == "drag")
							modified = variable.annotation_as_int("ui_step") == 0 ?
								ImGui::DragScalarN(label.data(), variable.type.is_signed() ? ImGuiDataType_S32 : ImGuiDataType_U32, value.as_int, variable.type.rows, 1.0f, &ui_min_val, &ui_max_val, format.c_str()) :
								imgui::drag_with_buttons(label.data(), variable.type.is_signed() ? ImGuiDataType_S32 : ImGuiDataType_U32, value.as_int, variable.type.rows, &ui_stp_val, &ui_min_val, &ui_max_val, format.c_str());
						else if (ui_type == "list")
							modified = imgui::list_with_buttons(label.data(), get_localized_annotation(variable, "ui_items", _language), value.as_int[0]);
						else if (ui_type == "combo")
							modified = imgui::combo_with_buttons(label.data(), get_localized_annotation(variable, "ui_items", _language), value.as_int[0]);
						else if (ui_type == "radio")
							modified = imgui::radio_list(label.data(), get_localized_annotation(variable, "ui_items", _language), value.as_int[0]);
						else if (variable.type.is_matrix())
							for (unsigned int row = 0; row < variable.type.rows; ++row)
								modified = ImGui::InputScalarN((std::string(label) + " [row " + std::to_string(row) + ']').c_str(), variable.type.is_signed() ? ImGuiDataType_S32 : ImGuiDataType_U32, &value.as_int[variable.type.cols * row], variable.type.cols) || modified;
						else
							modified = ImGui::InputScalarN(label.data(), variable.type.is_signed() ? ImGuiDataType_S32 : ImGuiDataType_U32, value.as_int, variable.type.rows);

						if (modified)
							set_uniform_value(variable, value.as_int, variable.type.components());
						break;
					}
					case reshadefx::type::t_float:
					{
						const float ui_min_val = variable.annotation_as_float("ui_min", 0, ui_type == "slider" ? 0.0f : std::numeric_limits<float>::lowest());
						const float ui_max_val = variable.annotation_as_float("ui_max", 0, ui_type == "slider" ? 1.0f : std::numeric_limits<float>::max());
						const float ui_stp_val = variable.annotation_as_float("ui_step", 0, 0.001f);

						// Calculate display precision based on step value
						std::string precision_format = "%.0f";
						for (float x = 1.0f; x * ui_stp_val < 1.0f && precision_format[2] < '9'; x *= 10.0f)
							++precision_format[2]; // This changes the text to "%.1f", "%.2f", "%.3f", ...

						// Append units
						const std::string_view units = get_localized_annotation(variable, "ui_units", _language);
						precision_format.append(units);

						if (ui_type == "slider")
							modified = imgui::slider_with_buttons(label.data(), ImGuiDataType_Float, value.as_float, variable.type.rows, &ui_stp_val, &ui_min_val, &ui_max_val, precision_format.c_str());
						else if (ui_type == "drag")
							modified = variable.annotation_as_float("ui_step") == 0.0f ?
								ImGui::DragScalarN(label.data(), ImGuiDataType_Float, value.as_float, variable.type.rows, ui_stp_val, &ui_min_val, &ui_max_val, precision_format.c_str()) :
								imgui::drag_with_buttons(label.data(), ImGuiDataType_Float, value.as_float, variable.type.rows, &ui_stp_val, &ui_min_val, &ui_max_val, precision_format.c_str());
						else if (ui_type == "color" && variable.type.rows == 1)
							modified = imgui::slider_for_alpha_value(label.data(), value.as_float);
						else if (ui_type == "color" && variable.type.rows == 3)
							modified = ImGui::ColorEdit3(label.data(), value.as_float, ImGuiColorEditFlags_NoOptions);
						else if (ui_type == "color" && variable.type.rows == 4)
							modified = ImGui::ColorEdit4(label.data(), value.as_float, ImGuiColorEditFlags_NoOptions | ImGuiColorEditFlags_AlphaPreview | ImGuiColorEditFlags_AlphaBar);
						else if (variable.type.is_matrix())
							for (unsigned int row = 0; row < variable.type.rows; ++row)
								modified = ImGui::InputScalarN((std::string(label) + " [row " + std::to_string(row) + ']').c_str(), ImGuiDataType_Float, &value.as_float[variable.type.cols * row], variable.type.cols) || modified;
						else
							modified = ImGui::InputScalarN(label.data(), ImGuiDataType_Float, value.as_float, variable.type.rows);

						if (modified)
							set_uniform_value(variable, value.as_float, variable.type.components());
						break;
					}
				}
			}

			if (ImGui::IsItemActive())
				active_variable = variable_index + 1;
			if (ImGui::IsItemHovered())
				hovered_variable = variable_index + 1;

			ImGui::EndDisabled();

			// Display tooltip
			if (const std::string_view tooltip = get_localized_annotation(variable, "ui_tooltip", _language);
				!tooltip.empty() && ImGui::IsItemHovered(ImGuiHoveredFlags_ForTooltip | ImGuiHoveredFlags_AllowWhenDisabled))
			{
				if (ImGui::BeginTooltip())
				{
					ImGui::TextUnformatted(tooltip.data());
					ImGui::EndTooltip();
				}
			}

			// Create context menu
			if (ImGui::BeginPopupContextItem("##context"))
			{
				ImGui::SetNextItemWidth(18.0f * _font_size);
				if (variable.supports_toggle_key() &&
					_input != nullptr &&
					imgui::key_input_box("##toggle_key", variable.toggle_key_data, *_input))
					modified = true;

				std::string reset_button_label = ICON_FK_UNDO " ";
				reset_button_label += _("Reset to default");

				if (ImGui::Button(reset_button_label.c_str(), ImVec2(18.0f * _font_size, 0)))
				{
					modified = true;
					reset_uniform_value(variable);
					ImGui::CloseCurrentPopup();
				}

				ImGui::EndPopup();
			}

			if (!is_default_value &&
				variable.annotation_as_uint("noreset") == 0)
			{
				ImGui::SameLine();
				if (ImGui::SmallButton(ICON_FK_UNDO))
				{
					modified = true;
					reset_uniform_value(variable);
				}
			}

			if (variable.toggle_key_data[0] != 0)
			{
				ImGui::SameLine(ImGui::GetContentRegionAvail().x - 120);
				ImGui::TextDisabled("%s", input::key_name(variable.toggle_key_data).c_str());
			}

			ImGui::PopID();

			// A value has changed, so save the current preset
			if (modified && variable.annotation_as_uint("nosaved") == 0)
			{
				if (_auto_save_preset)
					save_current_preset();
				else
					_preset_is_modified = true;
			}
		}

		if (active_variable_index < effect.uniforms.size())
			set_uniform_value(effect.uniforms[active_variable_index], static_cast<uint32_t>(active_variable));
		if (hovered_variable_index < effect.uniforms.size())
			set_uniform_value(effect.uniforms[hovered_variable_index], static_cast<uint32_t>(hovered_variable));

		// Draw preprocessor definition list after all uniforms of an effect file
		std::vector<std::pair<std::string, std::string>> &effect_definitions = _preset_preprocessor_definitions[effect_name];
		std::vector<std::pair<std::string, std::string>>::iterator modified_definition;

		if (!effect.definitions.empty())
		{
			std::string category_label = _("Preprocessor definitions");
			if (!_variable_editor_tabs)
			{
				for (float x = 0, space_x = ImGui::CalcTextSize(" ").x, width = (ImGui::CalcItemWidth() - ImGui::CalcTextSize(category_label.c_str()).x - 45) / 2; x < width; x += space_x)
					category_label.insert(0, " ");
				category_label += "###ppdefinitions";
			}

			if (ImGui::TreeNodeEx(category_label.c_str(), ImGuiTreeNodeFlags_NoTreePushOnOpen | ImGuiTreeNodeFlags_DefaultOpen))
			{
				for (const std::pair<std::string, std::string> &definition : effect.definitions)
				{
					std::vector<std::pair<std::string, std::string>> *definition_scope = nullptr;
					std::vector<std::pair<std::string, std::string>>::iterator definition_it;

					char value[256];
					if (get_preprocessor_definition(effect_name, definition.first, definition_scope, definition_it))
						value[definition_it->second.copy(value, sizeof(value) - 1)] = '\0';
					else
						value[0] = '\0';

					if (ImGui::InputTextWithHint(definition.first.c_str(), definition.second.c_str(), value, sizeof(value), ImGuiInputTextFlags_AutoSelectAll | ImGuiInputTextFlags_EnterReturnsTrue))
					{
						if (value[0] == '\0') // An empty value removes the definition
						{
							if (definition_scope == &effect_definitions)
							{
								force_reload_effect = true;
								definition_scope->erase(definition_it);
							}
						}
						else
						{
							force_reload_effect = true;

							if (definition_scope == &effect_definitions)
							{
								definition_it->second = value;
								modified_definition = definition_it;
							}
							else
							{
								effect_definitions.emplace_back(definition.first, value);
								modified_definition = effect_definitions.end() - 1;
							}
						}
					}

					if (!force_reload_effect && // Cannot compare iterators if definitions were just modified above
						ImGui::BeginPopupContextItem())
					{
						std::string reset_button_label = ICON_FK_UNDO " ";
						reset_button_label += _("Reset to default");

						if (ImGui::Button(reset_button_label.c_str(), ImVec2(18.0f * _font_size, 0)))
						{
							if (definition_scope != nullptr)
							{
								force_reload_effect = true;
								definition_scope->erase(definition_it);
							}

							ImGui::CloseCurrentPopup();
						}

						ImGui::EndPopup();
					}
				}
			}
		}

		if (_variable_editor_tabs)
		{
			ImGui::EndChild();
			ImGui::EndTabItem();
		}
		else
		{
			ImGui::TreePop();
		}

		if (force_reload_effect)
		{
			save_current_preset();

			const bool reload_successful_before = _last_reload_successful;

			// Reload current effect file
			if (!reload_effect(effect_index) && modified_definition != std::vector<std::pair<std::string, std::string>>::iterator())
			{
				// The preprocessor definition that was just modified caused the effect to not compile, so reset to default and try again
				effect_definitions.erase(modified_definition);

				if (reload_effect(effect_index))
				{
					_last_reload_successful = reload_successful_before;
					ImGui::OpenPopup("##pperror"); // Notify the user about this

					// Update preset again now, so that the removed preprocessor definition does not reappear on a reload
					// The preset is actually loaded again next frame to update the technique status (see 'update_effects'), so cannot use 'save_current_preset' here
					ini_file::load_cache(_current_preset_path).set(effect_name, "PreprocessorDefinitions", effect_definitions);
				}
			}

			// Reloading an effect file invalidates all textures, but the statistics window may already have drawn references to those, so need to reset it
			if (ImGuiWindow *const statistics_window = ImGui::FindWindowByName("###statistics"))
				statistics_window->DrawList->CmdBuffer.clear();
		}
	}

	if (ImGui::BeginPopup("##pperror"))
	{
		ImGui::TextColored(COLOR_RED, _("The effect failed to compile after this change, so reverted back to the default value."));
		ImGui::EndPopup();
	}

	if (_variable_editor_tabs)
		ImGui::EndTabBar();
	ImGui::EndChild();
}
void reshade::runtime::draw_technique_editor()
{
	if (_reload_count != 0 && _effects.empty())
	{
		ImGui::TextColored(COLOR_YELLOW, _("No effect files (.fx) found in the configured effect search paths%c"), _effect_search_paths.empty() ? '.' : ':');
		for (const std::filesystem::path &search_path : _effect_search_paths)
			ImGui::TextColored(COLOR_YELLOW, "  %s", (g_reshade_base_path / search_path).lexically_normal().u8string().c_str());
		ImGui::Spacing();
		ImGui::TextColored(COLOR_YELLOW, _("Please verify they are set up correctly in the settings and hit 'Reload'!"));
		return;
	}

	if (!_last_reload_successful)
	{
		// Add fake items at the top for effects that failed to compile
		for (size_t effect_index = 0; effect_index < _effects.size(); ++effect_index)
		{
			const reshade::effect &effect = _effects[effect_index];

			if (effect.compiled || effect.skipped)
				continue;

			ImGui::PushID(static_cast<int>(_technique_sorting.size() + effect_index));

			ImGui::PushStyleColor(ImGuiCol_Text, COLOR_RED);
			ImGui::PushItemFlag(ImGuiItemFlags_Disabled, true);

			char label[128] = "";
			ImFormatString(label, sizeof(label), _("[%s] failed to compile"), effect.source_file.filename().u8string().c_str());

			bool value = false;
			ImGui::Checkbox(label, &value);

			ImGui::PopItemFlag();

			// Display tooltip
			if (!effect.errors.empty() && ImGui::IsItemHovered(ImGuiHoveredFlags_AllowWhenDisabled | ImGuiHoveredFlags_ForTooltip))
			{
				if (ImGui::BeginTooltip())
				{
					ImGui::TextUnformatted(effect.errors.c_str());
					ImGui::EndTooltip();
				}
			}

			ImGui::PopStyleColor();

			// Create context menu
			if (ImGui::IsMouseReleased(ImGuiMouseButton_Right) && ImGui::IsItemHovered(ImGuiHoveredFlags_AllowWhenBlockedByPopup | ImGuiHoveredFlags_AllowWhenDisabled))
				ImGui::OpenPopup("##context", ImGuiPopupFlags_MouseButtonRight);

			if (ImGui::BeginPopup("##context"))
			{
				if (ImGui::Button(_("Open folder in explorer"), ImVec2(18.0f * _font_size, 0)))
					utils::open_explorer(effect.source_file);

				ImGui::Separator();

				std::string edit_button_label = ICON_FK_PENCIL " ";
				edit_button_label += _("Edit source code");

				if (imgui::popup_button(edit_button_label.c_str(), 18.0f * _font_size))
				{
					std::unordered_map<std::string, std::string> file_errors_lookup;
					parse_errors(effect.errors,
						[&file_errors_lookup](const std::string &file, int line, const std::string &message) {
							file_errors_lookup[file] += file + '(' + std::to_string(line) + "): " + message + '\n';
						});

					const auto source_file_errors_it = file_errors_lookup.find(effect.source_file.u8string());
					if (source_file_errors_it != file_errors_lookup.end())
						ImGui::PushStyleColor(ImGuiCol_Text, source_file_errors_it->second.find("error") != std::string::npos ? COLOR_RED : COLOR_YELLOW);

					std::filesystem::path source_file;
					if (ImGui::MenuItem(effect.source_file.filename().u8string().c_str()))
						source_file = effect.source_file;

					if (source_file_errors_it != file_errors_lookup.end())
					{
						if (ImGui::IsItemHovered(ImGuiHoveredFlags_ForTooltip))
						{
							if (ImGui::BeginTooltip())
							{
								ImGui::TextUnformatted(source_file_errors_it->second.c_str());
								ImGui::EndTooltip();
							}
						}

						ImGui::PopStyleColor();
					}

					if (!effect.included_files.empty())
					{
						ImGui::Separator();

						for (const std::filesystem::path &included_file : effect.included_files)
						{
							// Color file entries that contain warnings or errors
							const auto included_file_errors_it = file_errors_lookup.find(included_file.u8string());
							if (included_file_errors_it != file_errors_lookup.end())
								ImGui::PushStyleColor(ImGuiCol_Text, included_file_errors_it->second.find("error") != std::string::npos ? COLOR_RED : COLOR_YELLOW);

							std::filesystem::path display_path = included_file.lexically_relative(effect.source_file.parent_path());
							if (display_path.empty())
								display_path = included_file.filename();
							if (ImGui::MenuItem(display_path.u8string().c_str()))
								source_file = included_file;

							if (included_file_errors_it != file_errors_lookup.end())
							{
								if (ImGui::IsItemHovered(ImGuiHoveredFlags_ForTooltip))
								{
									if (ImGui::BeginTooltip())
									{
										ImGui::TextUnformatted(included_file_errors_it->second.c_str());
										ImGui::EndTooltip();
									}
								}

								ImGui::PopStyleColor();
							}
						}
					}

					ImGui::EndPopup();

					if (!source_file.empty())
					{
						open_code_editor(effect_index, source_file);
						ImGui::CloseCurrentPopup();
					}
				}

				if (_renderer_id < 0x20000 && // Hide if using SPIR-V, since that cannot easily be shown here
					imgui::popup_button(_("Show compiled results"), 18.0f * _font_size))
				{
					const bool open_generated_code = ImGui::MenuItem(_("Generated code"));

					ImGui::EndPopup();

					if (open_generated_code)
					{
						open_code_editor(effect_index, std::string());
						ImGui::CloseCurrentPopup();
					}
				}

				ImGui::EndPopup();
			}

			ImGui::PopID();
		}
	}

	size_t force_reload_effect = std::numeric_limits<size_t>::max();
	size_t hovered_technique_index = std::numeric_limits<size_t>::max();

	for (size_t index = 0; index < _technique_sorting.size(); ++index)
	{
		const size_t technique_index = _technique_sorting[index];
		{
			reshade::technique &tech = _techniques[technique_index];

			// Skip hidden techniques
			if (tech.hidden || !_effects[tech.effect_index].compiled)
				continue;

			bool modified = false;

			ImGui::PushID(static_cast<int>(index));

			// Look up effect that contains this technique
			const reshade::effect &effect = _effects[tech.effect_index];

			// Draw border around the item if it is selected
			const bool draw_border = _selected_technique == index;
			if (draw_border)
				ImGui::Separator();

			// Prevent user from disabling the technique when it is set to always be enabled via annotation
			const bool force_enabled = tech.annotation_as_int("enabled");

			if (bool was_enabled = tech.enabled;
				invoke_addon_event<addon_event::reshade_overlay_technique>(this, api::effect_technique { reinterpret_cast<uintptr_t>(&tech) }))
			{
				modified = tech.enabled != was_enabled;
			}
			else
			{
				// Gray out disabled techniques
				ImGui::PushStyleColor(ImGuiCol_Text, ImGui::GetStyleColorVec4(tech.enabled ? ImGuiCol_Text : ImGuiCol_TextDisabled));
				ImGui::BeginDisabled(tech.annotation_as_uint("noedit") != 0);

				std::string label(get_localized_annotation(tech, "ui_label", _language));
				if (label.empty())
					label = tech.name;
				label += " [" + effect.source_file.filename().u8string() + ']';

				if (bool status = tech.enabled;
					ImGui::Checkbox(label.c_str(), &status) && !force_enabled)
				{
					modified = true;

					if (status)
						enable_technique(tech);
					else
						disable_technique(tech);
				}

				ImGui::EndDisabled();
				ImGui::PopStyleColor();
			}

			if (ImGui::IsItemActive())
				_selected_technique = index;
			if (ImGui::IsItemClicked())
				_focused_effect = tech.effect_index;
			if (ImGui::IsItemHovered(ImGuiHoveredFlags_RectOnly | ImGuiHoveredFlags_AllowWhenDisabled))
				hovered_technique_index = index;

			// Display tooltip
			if (const std::string_view tooltip = get_localized_annotation(tech, "ui_tooltip", _language);
				!tooltip.empty() && ImGui::IsItemHovered(ImGuiHoveredFlags_ForTooltip | ImGuiHoveredFlags_AllowWhenDisabled))
			{
				if (ImGui::BeginTooltip())
				{
					ImGui::TextUnformatted(tooltip.data());
					ImGui::EndTooltip();
				}
			}

			// Create context menu
			if (ImGui::BeginPopupContextItem("##context"))
			{
				ImGui::TextUnformatted(tech.name.c_str());
				ImGui::Separator();

				ImGui::SetNextItemWidth(18.0f * _font_size);
				if (_input != nullptr && !force_enabled &&
					imgui::key_input_box("##toggle_key", tech.toggle_key_data, *_input))
				{
					if (_auto_save_preset)
						save_current_preset();
					else
						_preset_is_modified = true;
				}

				const bool is_not_top = index > 0;
				const bool is_not_bottom = index < _technique_sorting.size() - 1;

				if (is_not_top && ImGui::Button(_("Move to top"), ImVec2(18.0f * _font_size, 0)))
				{
					std::vector<size_t> technique_indices = _technique_sorting;
					technique_indices.insert(technique_indices.begin(), technique_indices[index]);
					technique_indices.erase(technique_indices.begin() + 1 + index);
					reorder_techniques(std::move(technique_indices));

					if (_auto_save_preset)
						save_current_preset();
					else
						_preset_is_modified = true;

					ImGui::CloseCurrentPopup();
				}
				if (is_not_bottom && ImGui::Button(_("Move to bottom"), ImVec2(18.0f * _font_size, 0)))
				{
					std::vector<size_t> technique_indices = _technique_sorting;
					technique_indices.push_back(technique_indices[index]);
					technique_indices.erase(technique_indices.begin() + index);
					reorder_techniques(std::move(technique_indices));

					if (_auto_save_preset)
						save_current_preset();
					else
						_preset_is_modified = true;

					ImGui::CloseCurrentPopup();
				}

				if (is_not_top || is_not_bottom || (_input != nullptr && !force_enabled))
					ImGui::Separator();

				if (ImGui::Button(_("Open folder in explorer"), ImVec2(18.0f * _font_size, 0)))
					utils::open_explorer(effect.source_file);

				ImGui::Separator();

				std::string edit_button_label = ICON_FK_PENCIL " ";
				edit_button_label += _("Edit source code");

				if (imgui::popup_button(edit_button_label.c_str(), 18.0f * _font_size))
				{
					std::filesystem::path source_file;
					if (ImGui::MenuItem(effect.source_file.filename().u8string().c_str()))
						source_file = effect.source_file;

					if (!effect.preprocessed)
					{
						// Force preprocessor to run to update included files
						force_reload_effect = tech.effect_index;
					}
					else if (!effect.included_files.empty())
					{
						ImGui::Separator();

						for (const std::filesystem::path &included_file : effect.included_files)
						{
							std::filesystem::path display_path = included_file.lexically_relative(effect.source_file.parent_path());
							if (display_path.empty())
								display_path = included_file.filename();
							if (ImGui::MenuItem(display_path.u8string().c_str()))
								source_file = included_file;
						}
					}

					ImGui::EndPopup();

					if (!source_file.empty())
					{
						open_code_editor(tech.effect_index, source_file);
						ImGui::CloseCurrentPopup();
					}
				}

				if (_renderer_id < 0x20000 && // Hide if using SPIR-V, since that cannot easily be shown here
					imgui::popup_button(_("Show compiled results"), 18.0f * _font_size))
				{
					const bool open_generated_code = ImGui::MenuItem(_("Generated code"));

					ImGui::Separator();

					std::string entry_point_name;
					for (const reshadefx::entry_point &entry_point : effect.module.entry_points)
						if (const auto assembly_it = effect.assembly_text.find(entry_point.name);
							assembly_it != effect.assembly_text.end() && ImGui::MenuItem(entry_point.name.c_str()))
							entry_point_name = entry_point.name;

					ImGui::EndPopup();

					if (open_generated_code || !entry_point_name.empty())
					{
						open_code_editor(tech.effect_index, entry_point_name);
						ImGui::CloseCurrentPopup();
					}
				}

				ImGui::EndPopup();
			}

			if (tech.toggle_key_data[0] != 0)
			{
				ImGui::SameLine(ImGui::GetContentRegionAvail().x - 120);
				ImGui::TextDisabled("%s", input::key_name(tech.toggle_key_data).c_str());
			}

			if (draw_border)
				ImGui::Separator();

			ImGui::PopID();

			if (modified)
			{
				if (_auto_save_preset)
					save_current_preset();
				else
					_preset_is_modified = true;
			}
		}
	}

	// Move the selected technique to the position of the mouse in the list
	if (_selected_technique < _technique_sorting.size() && ImGui::IsMouseDragging(ImGuiMouseButton_Left))
	{
		if (hovered_technique_index < _technique_sorting.size() && hovered_technique_index != _selected_technique)
		{
			std::vector<size_t> technique_indices = _technique_sorting;

			const auto move_technique = [this, &technique_indices](size_t from_index, size_t to_index) {
				if (to_index < from_index) // Up
					for (size_t i = from_index; to_index < i; --i)
						std::swap(technique_indices[i - 1], technique_indices[i]);
				else // Down
					for (size_t i = from_index; i < to_index; ++i)
						std::swap(technique_indices[i], technique_indices[i + 1]);
			};

			move_technique(_selected_technique, hovered_technique_index);

			// Pressing shift moves all techniques from the same effect file to the new location as well
			if (_imgui_context->IO.KeyShift)
			{
				for (size_t i = hovered_technique_index + 1, offset = 1; i < technique_indices.size(); ++i)
				{
					if (_techniques[technique_indices[i]].effect_index == _focused_effect)
					{
						if ((i - hovered_technique_index) > offset)
							move_technique(i, hovered_technique_index + offset);
						offset++;
					}
				}
				for (size_t i = hovered_technique_index - 1, offset = 0; i >= 0 && i != std::numeric_limits<size_t>::max(); --i)
				{
					if (_techniques[technique_indices[i]].effect_index == _focused_effect)
					{
						offset++;
						if ((hovered_technique_index - i) > offset)
							move_technique(i, hovered_technique_index - offset);
					}
				}
			}

			reorder_techniques(std::move(technique_indices));
			_selected_technique = hovered_technique_index;

			if (_auto_save_preset)
				save_current_preset();
			else
				_preset_is_modified = true;
			return;
		}
	}
	else
	{
		_selected_technique = std::numeric_limits<size_t>::max();
	}

	if (force_reload_effect != std::numeric_limits<size_t>::max())
	{
		reload_effect(force_reload_effect);

		// Reloading an effect file invalidates all textures, but the statistics window may already have drawn references to those, so need to reset it
		if (ImGuiWindow *const statistics_window = ImGui::FindWindowByName("###statistics"))
			statistics_window->DrawList->CmdBuffer.clear();
	}
}

void reshade::runtime::open_code_editor(size_t effect_index, const std::string &entry_point)
{
	assert(effect_index < _effects.size());

	const std::filesystem::path &path = _effects[effect_index].source_file;

	if (const auto it = std::find_if(_editors.begin(), _editors.end(),
			[effect_index, &path, &entry_point](const editor_instance &instance) {
				return instance.effect_index == effect_index && instance.file_path == path && instance.generated && instance.entry_point_name == entry_point;
			});
		it != _editors.end())
	{
		it->selected = true;
		open_code_editor(*it);
	}
	else
	{
		editor_instance instance { effect_index, path, entry_point, true, true };
		open_code_editor(instance);
		_editors.push_back(std::move(instance));
	}
}
void reshade::runtime::open_code_editor(size_t effect_index, const std::filesystem::path &path)
{
	assert(effect_index < _effects.size());

	if (const auto it = std::find_if(_editors.begin(), _editors.end(),
			[effect_index, &path](const editor_instance &instance) {
				return instance.effect_index == effect_index && instance.file_path == path && !instance.generated;
			});
		it != _editors.end())
	{
		it->selected = true;
		open_code_editor(*it);
	}
	else
	{
		editor_instance instance { effect_index, path, std::string(), true, false };
		open_code_editor(instance);
		_editors.push_back(std::move(instance));
	}
}
void reshade::runtime::open_code_editor(editor_instance &instance) const
{
	const effect &effect = _effects[instance.effect_index];

	if (instance.generated)
	{
		if (instance.entry_point_name.empty())
			instance.editor.set_text(std::string_view(effect.module.code.data(), effect.module.code.size()));
		else
			instance.editor.set_text(effect.assembly_text.at(instance.entry_point_name));
		instance.editor.set_readonly(true);
		return; // Errors only apply to the effect source, not generated code
	}

	// Only update text if there is no undo history (in which case it can be assumed that the text is already up-to-date)
	if (!instance.editor.is_modified() && !instance.editor.can_undo())
	{
		if (auto file = std::ifstream(instance.file_path))
		{
			instance.editor.set_text(std::string(std::istreambuf_iterator<char>(file), {}));
			instance.editor.set_readonly(false);
		}
	}

	instance.editor.clear_errors();

	parse_errors(effect.errors,
		[&instance](const std::string_view &file, int line, const std::string &message) {
			// Ignore errors that aren't in the current source file
			if (file != instance.file_path.u8string())
				return;

			instance.editor.add_error(line, message, message.find("error") == std::string::npos);
		});
}
void reshade::runtime::draw_code_editor(editor_instance &instance)
{
	std::string save_button_label = ICON_FK_FLOPPY " ";
	save_button_label += _("Save");

	if (!instance.generated && (
			ImGui::Button(save_button_label.c_str(), ImVec2(ImGui::GetContentRegionAvail().x, 0)) || (
			_input != nullptr && _input->is_key_pressed('S', true, false, false))))
	{
		// Write current editor text to file
		if (auto file = std::ofstream(instance.file_path, std::ios::trunc))
		{
			const std::string text = instance.editor.get_text();
			file.write(text.data(), text.size());
		}

		if (!is_loading() && instance.effect_index < _effects.size())
		{
			// Clear modified flag, so that errors are updated next frame (see 'update_and_render_effects')
			instance.editor.clear_modified();

			reload_effect(instance.effect_index);

			// Reloading an effect file invalidates all textures, but the statistics window may already have drawn references to those, so need to reset it
			if (ImGuiWindow *const statistics_window = ImGui::FindWindowByName("###statistics"))
				statistics_window->DrawList->CmdBuffer.clear();
		}
	}

	instance.editor.render("##editor", _editor_palette, false, _imgui_context->IO.Fonts->Fonts[_imgui_context->IO.Fonts->Fonts.Size - 1]);

	// Disable keyboard shortcuts when the window is focused so they don't get triggered while editing text
	const bool is_focused = ImGui::IsWindowFocused(ImGuiFocusedFlags_ChildWindows);
	_ignore_shortcuts |= is_focused;

	// Disable keyboard navigation starting with next frame when editor is focused so that the Alt key can be used without it switching focus to the menu bar
	if (is_focused)
		_imgui_context->IO.ConfigFlags &= ~ImGuiConfigFlags_NavEnableKeyboard;
	else // Enable navigation again if focus is lost
		_imgui_context->IO.ConfigFlags |= ImGuiConfigFlags_NavEnableKeyboard;
}
#endif

bool reshade::runtime::init_imgui_resources()
{
	// Adjust default font size based on the vertical resolution
	if (_font_size == 0)
		_editor_font_size = _font_size = _height >= 2160 ? 26 : _height >= 1440 ? 20 : 13;

	const bool has_combined_sampler_and_view = _device->check_capability(api::device_caps::sampler_with_resource_view);

	if (_imgui_sampler_state == 0)
	{
		api::sampler_desc sampler_desc = {};
		sampler_desc.filter = api::filter_mode::min_mag_mip_linear;
		sampler_desc.address_u = api::texture_address_mode::clamp;
		sampler_desc.address_v = api::texture_address_mode::clamp;
		sampler_desc.address_w = api::texture_address_mode::clamp;

		if (!_device->create_sampler(sampler_desc, &_imgui_sampler_state))
		{
			LOG(ERROR) << "Failed to create ImGui sampler object!";
			return false;
		}
	}

	if (_imgui_pipeline_layout == 0)
	{
		uint32_t num_layout_params = 0;
		api::pipeline_layout_param layout_params[3];

		if (has_combined_sampler_and_view)
		{
			layout_params[num_layout_params++] = api::descriptor_range { 0, 0, 0, 1, api::shader_stage::pixel, 1, api::descriptor_type::sampler_with_resource_view }; // s0
		}
		else
		{
			layout_params[num_layout_params++] = api::descriptor_range { 0, 0, 0, 1, api::shader_stage::pixel, 1, api::descriptor_type::sampler }; // s0
			layout_params[num_layout_params++] = api::descriptor_range { 0, 0, 0, 1, api::shader_stage::pixel, 1, api::descriptor_type::shader_resource_view }; // t0
		}

		uint32_t num_push_constants = 16;
		reshade::api::shader_stage shader_stage = api::shader_stage::vertex;

		// Add HDR push constants for possible HDR swap chains
		if ((_renderer_id & 0xB000 || _renderer_id & 0xC000 || _renderer_id & 0x20000) &&
			(_back_buffer_format == reshade::api::format::r10g10b10a2_unorm || _back_buffer_format == reshade::api::format::b10g10r10a2_unorm || _back_buffer_format == reshade::api::format::r16g16b16a16_float))
		{
			num_push_constants += 4;
			shader_stage |= api::shader_stage::pixel;
		}

		layout_params[num_layout_params++] = api::constant_range { 0, 0, 0, num_push_constants, shader_stage }; // b0

		if (!_device->create_pipeline_layout(num_layout_params, layout_params, &_imgui_pipeline_layout))
		{
			LOG(ERROR) << "Failed to create ImGui pipeline layout!";
			return false;
		}
	}

	if (_imgui_pipeline != 0)
		return true;

	api::shader_desc vs_desc, ps_desc;

	if ((_renderer_id & 0xF0000) == 0 || _renderer_id >= 0x20000)
	{
		const bool is_possibe_hdr_swapchain =
			(_renderer_id & 0xB000 || _renderer_id & 0xC000 || _renderer_id & 0x20000) &&
			(_back_buffer_format == reshade::api::format::r10g10b10a2_unorm || _back_buffer_format == reshade::api::format::b10g10r10a2_unorm || _back_buffer_format == reshade::api::format::r16g16b16a16_float);

		const resources::data_resource vs_res = resources::load_data_resource(_renderer_id >= 0x20000 ? IDR_IMGUI_VS_SPIRV : _renderer_id < 0xa000 ? IDR_IMGUI_VS_3_0 : IDR_IMGUI_VS_4_0);
		vs_desc.code = vs_res.data;
		vs_desc.code_size = vs_res.data_size;

		const resources::data_resource ps_res = resources::load_data_resource(_renderer_id >= 0x20000 ? !is_possibe_hdr_swapchain ? IDR_IMGUI_PS_SPIRV : IDR_IMGUI_PS_SPIRV_HDR : _renderer_id < 0xa000 ? IDR_IMGUI_PS_3_0 : !is_possibe_hdr_swapchain ? IDR_IMGUI_PS_4_0 : IDR_IMGUI_PS_4_0_HDR);
		ps_desc.code = ps_res.data;
		ps_desc.code_size = ps_res.data_size;
	}
	else
	{
		assert(_device->get_api() == api::device_api::opengl);

		// These need to be static so that the shader source memory doesn't fall out of scope before pipeline creation below
		static constexpr char vertex_shader_code[] =
			"#version 430\n"
			"layout(binding = 0) uniform Buf { mat4 proj; };\n"
			"layout(location = 0) in vec2 pos;\n"
			"layout(location = 1) in vec2 tex;\n"
			"layout(location = 2) in vec4 col;\n"
			"out vec4 frag_col;\n"
			"out vec2 frag_tex;\n"
			"void main()\n"
			"{\n"
			"	frag_col = col;\n"
			"	frag_tex = tex;\n"
			"	gl_Position = proj * vec4(pos.xy, 0, 1);\n"
			"}\n";
		static constexpr char fragment_shader_code[] =
			"#version 430\n"
			"layout(binding = 0) uniform sampler2D s0;\n"
			"in vec4 frag_col;\n"
			"in vec2 frag_tex;\n"
			"out vec4 col;\n"
			"void main()\n"
			"{\n"
			"	col = frag_col * texture(s0, frag_tex.st);\n"
			"}\n";

		vs_desc.code = vertex_shader_code;
		vs_desc.code_size = sizeof(vertex_shader_code);
		vs_desc.entry_point = "main";

		ps_desc.code = fragment_shader_code;
		ps_desc.code_size = sizeof(fragment_shader_code);
		ps_desc.entry_point = "main";
	}

	std::vector<api::pipeline_subobject> subobjects;
	subobjects.push_back({ api::pipeline_subobject_type::vertex_shader, 1, &vs_desc });
	subobjects.push_back({ api::pipeline_subobject_type::pixel_shader, 1, &ps_desc });

	const api::input_element input_layout[3] = {
		{ 0, "POSITION", 0, api::format::r32g32_float,   0, offsetof(ImDrawVert, pos), sizeof(ImDrawVert), 0 },
		{ 1, "TEXCOORD", 0, api::format::r32g32_float,   0, offsetof(ImDrawVert, uv ), sizeof(ImDrawVert), 0 },
		{ 2, "COLOR",    0, api::format::r8g8b8a8_unorm, 0, offsetof(ImDrawVert, col), sizeof(ImDrawVert), 0 }
	};

	subobjects.push_back({ api::pipeline_subobject_type::input_layout, 3, (void *)input_layout });

	api::blend_desc blend_state;
	blend_state.blend_enable[0] = true;
	blend_state.source_color_blend_factor[0] = api::blend_factor::source_alpha;
	blend_state.dest_color_blend_factor[0] = api::blend_factor::one_minus_source_alpha;
	blend_state.color_blend_op[0] = api::blend_op::add;
	blend_state.source_alpha_blend_factor[0] = api::blend_factor::one;
	blend_state.dest_alpha_blend_factor[0] = api::blend_factor::one_minus_source_alpha;
	blend_state.alpha_blend_op[0] = api::blend_op::add;
	blend_state.render_target_write_mask[0] = 0xF;

	subobjects.push_back({ api::pipeline_subobject_type::blend_state, 1, &blend_state });

	api::rasterizer_desc rasterizer_state;
	rasterizer_state.cull_mode = api::cull_mode::none;
	rasterizer_state.scissor_enable = true;

	subobjects.push_back({ api::pipeline_subobject_type::rasterizer_state, 1, &rasterizer_state });

	api::depth_stencil_desc depth_stencil_state;
	depth_stencil_state.depth_enable = false;
	depth_stencil_state.stencil_enable = false;

	subobjects.push_back({ api::pipeline_subobject_type::depth_stencil_state, 1, &depth_stencil_state });

	// Always choose non-sRGB format variant, since 'render_imgui_draw_data' is called with the non-sRGB render target (see 'draw_gui')
	api::format render_target_format = api::format_to_default_typed(_back_buffer_format, 0);

	subobjects.push_back({ api::pipeline_subobject_type::render_target_formats, 1, &render_target_format });

	if (_device->create_pipeline(_imgui_pipeline_layout, static_cast<uint32_t>(subobjects.size()), subobjects.data(), &_imgui_pipeline))
	{
		return true;
	}
	else
	{
		LOG(ERROR) << "Failed to create ImGui pipeline!";
		return false;
	}
}
void reshade::runtime::render_imgui_draw_data(api::command_list *cmd_list, ImDrawData *draw_data, api::resource_view rtv)
{
	// Need to multi-buffer vertex data so not to modify data below when the previous frame is still in flight
	const size_t buffer_index = _frame_count % std::size(_imgui_vertices);

	// Create and grow vertex/index buffers if needed
	if (_imgui_num_indices[buffer_index] < draw_data->TotalIdxCount)
	{
		if (_imgui_indices[buffer_index] != 0)
		{
			_graphics_queue->wait_idle(); // Be safe and ensure nothing still uses this buffer

			_device->destroy_resource(_imgui_indices[buffer_index]);
		}

		const int new_size = draw_data->TotalIdxCount + 10000;
		if (!_device->create_resource(api::resource_desc(new_size * sizeof(ImDrawIdx), api::memory_heap::cpu_to_gpu, api::resource_usage::index_buffer), nullptr, api::resource_usage::cpu_access, &_imgui_indices[buffer_index]))
		{
			LOG(ERROR) << "Failed to create ImGui index buffer!";
			return;
		}

		_device->set_resource_name(_imgui_indices[buffer_index], "ImGui index buffer");

		_imgui_num_indices[buffer_index] = new_size;
	}
	if (_imgui_num_vertices[buffer_index] < draw_data->TotalVtxCount)
	{
		if (_imgui_vertices[buffer_index] != 0)
		{
			_graphics_queue->wait_idle();

			_device->destroy_resource(_imgui_vertices[buffer_index]);
		}

		const int new_size = draw_data->TotalVtxCount + 5000;
		if (!_device->create_resource(api::resource_desc(new_size * sizeof(ImDrawVert), api::memory_heap::cpu_to_gpu, api::resource_usage::vertex_buffer), nullptr, api::resource_usage::cpu_access, &_imgui_vertices[buffer_index]))
		{
			LOG(ERROR) << "Failed to create ImGui vertex buffer!";
			return;
		}

		_device->set_resource_name(_imgui_vertices[buffer_index], "ImGui vertex buffer");

		_imgui_num_vertices[buffer_index] = new_size;
	}

#ifndef NDEBUG
	cmd_list->begin_debug_event("ReShade overlay");
#endif

	if (ImDrawIdx *idx_dst;
		_device->map_buffer_region(_imgui_indices[buffer_index], 0, UINT64_MAX, api::map_access::write_only, reinterpret_cast<void **>(&idx_dst)))
	{
		for (int n = 0; n < draw_data->CmdListsCount; ++n)
		{
			const ImDrawList *const draw_list = draw_data->CmdLists[n];
			std::memcpy(idx_dst, draw_list->IdxBuffer.Data, draw_list->IdxBuffer.Size * sizeof(ImDrawIdx));
			idx_dst += draw_list->IdxBuffer.Size;
		}

		_device->unmap_buffer_region(_imgui_indices[buffer_index]);
	}
	if (ImDrawVert *vtx_dst;
		_device->map_buffer_region(_imgui_vertices[buffer_index], 0, UINT64_MAX, api::map_access::write_only, reinterpret_cast<void **>(&vtx_dst)))
	{
		for (int n = 0; n < draw_data->CmdListsCount; ++n)
		{
			const ImDrawList *const draw_list = draw_data->CmdLists[n];
			std::memcpy(vtx_dst, draw_list->VtxBuffer.Data, draw_list->VtxBuffer.Size * sizeof(ImDrawVert));
			vtx_dst += draw_list->VtxBuffer.Size;
		}

		_device->unmap_buffer_region(_imgui_vertices[buffer_index]);
	}

	api::render_pass_render_target_desc render_target = {};
	render_target.view = rtv;

	cmd_list->begin_render_pass(1, &render_target, nullptr);

	// Setup render state
	cmd_list->bind_pipeline(api::pipeline_stage::all_graphics, _imgui_pipeline);

	cmd_list->bind_index_buffer(_imgui_indices[buffer_index], 0, sizeof(ImDrawIdx));
	cmd_list->bind_vertex_buffer(0, _imgui_vertices[buffer_index], 0, sizeof(ImDrawVert));

	const api::viewport viewport = { 0, 0, draw_data->DisplaySize.x, draw_data->DisplaySize.y, 0.0f, 1.0f };
	cmd_list->bind_viewports(0, 1, &viewport);

	// Setup orthographic projection matrix
	const bool flip_y = (_renderer_id & 0x10000) != 0 && !_is_vr;
	const bool adjust_half_pixel = _renderer_id < 0xa000; // Bake half-pixel offset into matrix in D3D9
	const bool depth_clip_zero_to_one = (_renderer_id & 0x10000) == 0;

	const float ortho_projection[16] = {
		2.0f / draw_data->DisplaySize.x, 0.0f, 0.0f, 0.0f,
		0.0f, (flip_y ? 2.0f : -2.0f) / draw_data->DisplaySize.y, 0.0f, 0.0f,
		0.0f,                            0.0f, depth_clip_zero_to_one ? 0.5f : -1.0f, 0.0f,
		                   -(2 * draw_data->DisplayPos.x + draw_data->DisplaySize.x + (adjust_half_pixel ? 1.0f : 0.0f)) / draw_data->DisplaySize.x,
		(flip_y ? -1 : 1) * (2 * draw_data->DisplayPos.y + draw_data->DisplaySize.y + (adjust_half_pixel ? 1.0f : 0.0f)) / draw_data->DisplaySize.y, depth_clip_zero_to_one ? 0.5f : 0.0f, 1.0f,
	};

	const bool has_combined_sampler_and_view = _device->check_capability(api::device_caps::sampler_with_resource_view);
	cmd_list->push_constants(api::shader_stage::vertex, _imgui_pipeline_layout, has_combined_sampler_and_view ? 1 : 2, 0, sizeof(ortho_projection) / 4, ortho_projection);
	if (!has_combined_sampler_and_view)
		cmd_list->push_descriptors(api::shader_stage::pixel, _imgui_pipeline_layout, 0, api::descriptor_table_update { {}, 0, 0, 1, api::descriptor_type::sampler, &_imgui_sampler_state });

	// Add HDR push constants for possible HDR swap chains
	if ((_renderer_id & 0xB000 || _renderer_id & 0xC000 || _renderer_id & 0x20000) &&
		(_back_buffer_format == reshade::api::format::r10g10b10a2_unorm || _back_buffer_format == reshade::api::format::b10g10r10a2_unorm || _back_buffer_format == reshade::api::format::r16g16b16a16_float))
	{
		const struct {
			api::format back_buffer_format;
			api::color_space back_buffer_color_space;
			float hdr_overlay_brightness;
			api::color_space hdr_overlay_overwrite_color_space;
		} hdr_push_constants = {
			_back_buffer_format,
			_back_buffer_color_space,
			_hdr_overlay_brightness,
			_hdr_overlay_overwrite_color_space
		};

		cmd_list->push_constants(api::shader_stage::pixel, _imgui_pipeline_layout, has_combined_sampler_and_view ? 1 : 2, sizeof(ortho_projection) / 4, sizeof(hdr_push_constants) / 4, &hdr_push_constants);
	}

	int vtx_offset = 0, idx_offset = 0;
	for (int n = 0; n < draw_data->CmdListsCount; ++n)
	{
		const ImDrawList *const draw_list = draw_data->CmdLists[n];

		for (const ImDrawCmd &cmd : draw_list->CmdBuffer)
		{
			if (cmd.UserCallback != nullptr)
			{
				cmd.UserCallback(draw_list, &cmd);
				continue;
			}

			assert(cmd.TextureId != 0);

			const api::rect scissor_rect = {
				static_cast<int32_t>(cmd.ClipRect.x - draw_data->DisplayPos.x),
				flip_y ? static_cast<int32_t>(_height - cmd.ClipRect.w + draw_data->DisplayPos.y) : static_cast<int32_t>(cmd.ClipRect.y - draw_data->DisplayPos.y),
				static_cast<int32_t>(cmd.ClipRect.z - draw_data->DisplayPos.x),
				flip_y ? static_cast<int32_t>(_height - cmd.ClipRect.y + draw_data->DisplayPos.y) : static_cast<int32_t>(cmd.ClipRect.w - draw_data->DisplayPos.y)
			};

			cmd_list->bind_scissor_rects(0, 1, &scissor_rect);

			const api::resource_view srv = { (uint64_t)cmd.TextureId };
			if (has_combined_sampler_and_view)
			{
				api::sampler_with_resource_view sampler_and_view = { _imgui_sampler_state, srv };
				cmd_list->push_descriptors(api::shader_stage::pixel, _imgui_pipeline_layout, 0, api::descriptor_table_update { {}, 0, 0, 1, api::descriptor_type::sampler_with_resource_view, &sampler_and_view });
			}
			else
			{
				cmd_list->push_descriptors(api::shader_stage::pixel, _imgui_pipeline_layout, 1, api::descriptor_table_update { {}, 0, 0, 1, api::descriptor_type::shader_resource_view, &srv });
			}

			cmd_list->draw_indexed(cmd.ElemCount, 1, cmd.IdxOffset + idx_offset, cmd.VtxOffset + vtx_offset, 0);
		}

		idx_offset += draw_list->IdxBuffer.Size;
		vtx_offset += draw_list->VtxBuffer.Size;
	}

	cmd_list->end_render_pass();

#ifndef NDEBUG
	cmd_list->end_debug_event();
#endif
}
void reshade::runtime::destroy_imgui_resources()
{
	_imgui_context->IO.Fonts->Clear();

	_device->destroy_resource(_font_atlas_tex);
	_font_atlas_tex = {};
	_device->destroy_resource_view(_font_atlas_srv);
	_font_atlas_srv = {};

	for (size_t i = 0; i < std::size(_imgui_vertices); ++i)
	{
		_device->destroy_resource(_imgui_indices[i]);
		_imgui_indices[i] = {};
		_imgui_num_indices[i] = 0;
		_device->destroy_resource(_imgui_vertices[i]);
		_imgui_vertices[i] = {};
		_imgui_num_vertices[i] = 0;
	}

	_device->destroy_sampler(_imgui_sampler_state);
	_imgui_sampler_state = {};
	_device->destroy_pipeline(_imgui_pipeline);
	_imgui_pipeline = {};
	_device->destroy_pipeline_layout(_imgui_pipeline_layout);
	_imgui_pipeline_layout = {};
}

bool reshade::runtime::open_overlay(bool open, api::input_source source)
{
#if RESHADE_ADDON
	if (!_is_in_api_call)
	{
		_is_in_api_call = true;
		const bool skip = invoke_addon_event<addon_event::reshade_open_overlay>(this, open, source);
		_is_in_api_call = false;
		if (skip)
			return false;
	}
#endif

	_show_overlay = open;

	if (open)
		_imgui_context->NavInputSource = static_cast<ImGuiInputSource>(source);

	return true;
}

#endif<|MERGE_RESOLUTION|>--- conflicted
+++ resolved
@@ -3452,13 +3452,8 @@
 			switch (variable.type.base)
 			{
 			case reshadefx::type::t_bool:
-<<<<<<< HEAD
-				get_uniform_value(variable, reinterpret_cast<bool *>(before.as_uint), variable.type.components());
-				is_default_value = before.as_uint[0] == static_cast<uint32_t>(variable.initializer_value.as_uint[0] != 0);
-=======
 				get_uniform_value(variable, reinterpret_cast<bool *>(value.as_uint), variable.type.components());
 				is_default_value = (value.as_uint[0] != 0) == (variable.initializer_value.as_uint[0] != 0);
->>>>>>> 943bede4
 				break;
 			case reshadefx::type::t_int:
 			case reshadefx::type::t_uint:
