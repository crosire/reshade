--- conflicted
+++ resolved
@@ -25,7 +25,6 @@
 			VkImageCreateInfo image_info = {};
 		};
 
-		void init(VkDevice device, const class buffer_detection_context* context = nullptr);
 		void reset();
 
 		void merge(const buffer_detection &source);
@@ -43,18 +42,10 @@
 		// Use "std::map" instead of "std::unordered_map" so that the iteration order is guaranteed
 		std::map<VkImage, depthstencil_info> _counters_per_used_depth_image;
 #endif
-<<<<<<< HEAD
-		VkDevice _device = nullptr;
-		const buffer_detection_context* _context = nullptr;
-		draw_stats _stats;
-=======
->>>>>>> a73b5181
 	};
 
 	class buffer_detection_context : public buffer_detection
 	{
-		friend class buffer_detection;
-
 	public:
 		uint32_t total_vertices() const { return _stats.vertices; }
 		uint32_t total_drawcalls() const { return _stats.drawcalls; }
