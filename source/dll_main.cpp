--- conflicted
+++ resolved
@@ -278,6 +278,11 @@
 						reshade::hooks::register_module(get_system_path() / L"dinput8.dll");
 				}
 
+				// Register Windows Multimedia module in case it was used to load ReShade (but ignore otherwise)
+				if (_wcsicmp(module_name.c_str(), L"winmm") == 0)
+					reshade::hooks::register_module(get_system_path() / L"winmm.dll");
+
+
 #if RESHADE_ADDON == 1
 				if (!GetEnvironmentVariableW(L"RESHADE_DISABLE_NETWORK_HOOK", nullptr, 0))
 				{
@@ -356,48 +361,9 @@
 				RemoveVectoredExceptionHandler(s_exception_handler_handle);
 #endif
 
-<<<<<<< HEAD
-      
-      // Register DirectInput module in case it was used to load ReShade (but ignore otherwise)
-      if (_wcsicmp(module_name.c_str(), L"dinput8") == 0)
-      {
-        reshade::hooks::register_module(get_system_path() / L"dinput8.dll");
-      }
-
-          // Register Windows Multimedia module in case it was used to load ReShade (but ignore otherwise)
-      if (_wcsicmp(module_name.c_str(), L"winmm") == 0)
-      {
-        reshade::hooks::register_module(get_system_path() / L"winmm.dll");
-      }
- 		}
-
-		LOG(INFO) << "Initialized.";
-		break;
-	case DLL_PROCESS_DETACH:
-		LOG(INFO) << "Exiting ...";
-
-		reshade::hooks::uninstall();
-
-		// Module is now invalid, so break out of any message loops that may still have it in the call stack (see 'HookGetMessage' implementation in input.cpp)
-		// This is necessary since a different thread may have called into the 'GetMessage' hook from ReShade, but not receive a message until after the module was unloaded
-		// At that point it would return to code that was already unloaded and crash
-		// Hooks were already uninstalled now, so after returning from any existing 'GetMessage' hook call, application will call the real one next and things continue to work
-		g_module_handle = nullptr;
-		// This duration has to be slightly larger than the timeout in 'HookGetMessage' to ensure success
-		// It should also be large enough to cover any potential other calls to previous hooks that may still be in flight from other threads
-		Sleep(1000);
-
-#  ifndef NDEBUG
-		RemoveVectoredExceptionHandler(s_exception_handler_handle);
-#  endif
-
-		LOG(INFO) << "Finished exiting.";
-		break;
-=======
 			LOG(INFO) << "Finished exiting.";
 			break;
 		}
->>>>>>> d4babb4d
 	}
 
 	return TRUE;
