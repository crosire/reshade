/*
 * Copyright (C) 2014 Patrick Mours. All rights reserved.
 * License: https://github.com/crosire/reshade#license
 */

#include "version.h"
#include "dll_log.hpp"
#include "ini_file.hpp"
#include "hook_manager.hpp"
#include <Windows.h>
#include <Psapi.h>

// Export special symbol to identify modules as ReShade instances
extern "C" __declspec(dllexport) const char *ReShadeVersion = VERSION_STRING_PRODUCT;

HMODULE g_module_handle = nullptr;
std::filesystem::path g_reshade_dll_path;
std::filesystem::path g_reshade_base_path;
std::filesystem::path g_target_executable_path;

/// <summary>
/// Checks whether the current operation system is Windows 7 or earlier.
/// </summary>
bool is_windows7()
{
	ULONGLONG condition = 0;
	VER_SET_CONDITION(condition, VER_MAJORVERSION, VER_LESS_EQUAL);
	VER_SET_CONDITION(condition, VER_MINORVERSION, VER_LESS_EQUAL);

	OSVERSIONINFOEX verinfo_windows7 = { sizeof(OSVERSIONINFOEX), 6, 1 };
	return VerifyVersionInfo(&verinfo_windows7, VER_MAJORVERSION | VER_MINORVERSION, condition) != FALSE;
}

/// <summary>
/// Expands any environment variables in the path (like "%userprofile%") and checks whether it points towards an existing directory.
/// </summary>
static bool resolve_env_path(std::filesystem::path &path, const std::filesystem::path &base = g_reshade_dll_path.parent_path())
{
	WCHAR buf[4096];
	if (!ExpandEnvironmentStringsW(path.c_str(), buf, ARRAYSIZE(buf)))
		return false;
	path = buf;

	if (path.is_relative())
		path = base / path;

	if (!GetLongPathNameW(path.c_str(), buf, ARRAYSIZE(buf)))
		return false;
	path = buf;

	path = path.lexically_normal();
	if (!path.has_stem()) // Remove trailing slash
		path = path.parent_path();

	std::error_code ec;
	return std::filesystem::is_directory(path, ec);
}

/// <summary>
/// Returns the path that should be used as base for relative paths.
/// </summary>
std::filesystem::path get_base_path()
{
	std::filesystem::path result;

	if (reshade::global_config().get("INSTALL", "BasePath", result) && resolve_env_path(result))
		return result;

	WCHAR buf[4096] = L"";
	if (GetEnvironmentVariableW(L"RESHADE_BASE_PATH_OVERRIDE", buf, ARRAYSIZE(buf)) && resolve_env_path(result = buf))
		return result;

	std::error_code ec;
	if (!std::filesystem::exists(g_target_executable_path.parent_path() / L"ReShade.ini", ec))
	{
		return g_reshade_dll_path.parent_path();
	}
	else
	{
		// Use target executable directory when a unique configuration already exists
		return g_target_executable_path.parent_path();
	}
}

/// <summary>
/// Returns the path to the "System32" directory or the module path from global configuration if it exists.
/// </summary>
std::filesystem::path get_system_path()
{
	static std::filesystem::path result;
	if (!result.empty())
		return result; // Return the cached path if it exists

	if (reshade::global_config().get("INSTALL", "ModulePath", result) && resolve_env_path(result))
		return result;

	WCHAR buf[4096] = L"";
	if (GetEnvironmentVariableW(L"RESHADE_MODULE_PATH_OVERRIDE", buf, ARRAYSIZE(buf)) && resolve_env_path(result = buf))
		return result;

	// First try environment variable, use system directory if it does not exist or is empty
	GetSystemDirectoryW(buf, ARRAYSIZE(buf));
	return result = buf;
}

/// <summary>
/// Returns the path to the module file identified by the specified <paramref name="module"/> handle.
/// </summary>
std::filesystem::path get_module_path(HMODULE module)
{
	WCHAR buf[4096];
	return GetModuleFileNameW(module, buf, ARRAYSIZE(buf)) ? buf : std::filesystem::path();
}

#ifdef RESHADE_TEST_APPLICATION

#  include "com_ptr.hpp"
#  include <d3d9.h>
#  include <d3d11.h>
#  include <d3d12.h>
#  include <D3D12Downlevel.h>
#  include <GL/gl3w.h>
#  include <vulkan/vulkan.h>

#  define HR_CHECK(exp) { const HRESULT res = (exp); assert(SUCCEEDED(res)); }
#  define VK_CHECK(exp) { const VkResult res = (exp); assert(res == VK_SUCCESS); }

#  define VK_CALL_CMD(name, device, ...) reinterpret_cast<PFN_##name>(vkGetDeviceProcAddr(device, #name))(__VA_ARGS__)
#  define VK_CALL_DEVICE(name, device, ...) reinterpret_cast<PFN_##name>(vkGetDeviceProcAddr(device, #name))(device, __VA_ARGS__)
#  define VK_CALL_INSTANCE(name, instance, ...) reinterpret_cast<PFN_##name>(vkGetInstanceProcAddr(instance, #name))(__VA_ARGS__)

int WINAPI WinMain(HINSTANCE hInstance, HINSTANCE, LPSTR lpCmdLine, int nCmdShow)
{
	g_module_handle = hInstance;
	g_reshade_dll_path = get_module_path(hInstance);
	g_target_executable_path = get_module_path(hInstance);
	g_reshade_base_path = get_base_path();

	reshade::log::open_log_file(g_reshade_base_path / g_reshade_dll_path.filename().replace_extension(L".log"));

	reshade::hooks::register_module(L"user32.dll");

	static UINT s_resize_w = 0, s_resize_h = 0;

	// Register window class
	WNDCLASS wc = { sizeof(wc) };
	wc.hInstance = hInstance;
	wc.style = CS_HREDRAW | CS_VREDRAW | CS_OWNDC;
	wc.lpszClassName = TEXT("Test");
	wc.lpfnWndProc =
		[](HWND hWnd, UINT Msg, WPARAM wParam, LPARAM lParam) -> LRESULT {
			switch (Msg)
			{
			case WM_DESTROY:
				PostQuitMessage(EXIT_SUCCESS);
				break;
			case WM_SIZE:
				s_resize_w = LOWORD(lParam);
				s_resize_h = HIWORD(lParam);
				break;
			}

			return DefWindowProc(hWnd, Msg, wParam, lParam);
		};

	RegisterClass(&wc);

	// Create and show window instance
	const HWND window_handle = CreateWindow(
		wc.lpszClassName, TEXT("ReShade ") TEXT(VERSION_STRING_PRODUCT), WS_OVERLAPPEDWINDOW,
		0, 0, 1024, 800, nullptr, nullptr, hInstance, nullptr);

	if (window_handle == nullptr)
		return 0;

	ShowWindow(window_handle, nCmdShow);

	// Avoid resize caused by 'ShowWindow' call
	s_resize_w = 0;
	s_resize_h = 0;

	MSG msg = {};

	#pragma region D3D9 Implementation
	if (strstr(lpCmdLine, "-d3d9"))
	{
		const auto d3d9_module = LoadLibraryW(L"d3d9.dll");
		assert(d3d9_module != nullptr);
		reshade::hooks::register_module(L"d3d9.dll");

		D3DPRESENT_PARAMETERS pp = {};
		pp.SwapEffect = D3DSWAPEFFECT_DISCARD;
		pp.hDeviceWindow = window_handle;
		pp.Windowed = true;
		pp.PresentationInterval = D3DPRESENT_INTERVAL_ONE;

		// Initialize Direct3D 9
		com_ptr<IDirect3D9Ex> d3d;
		HR_CHECK(Direct3DCreate9Ex(D3D_SDK_VERSION, &d3d));
		com_ptr<IDirect3DDevice9Ex> device;
		HR_CHECK(d3d->CreateDeviceEx(D3DADAPTER_DEFAULT, D3DDEVTYPE_HAL, window_handle, D3DCREATE_HARDWARE_VERTEXPROCESSING, &pp, nullptr, &device));

		while (msg.message != WM_QUIT)
		{
			while (msg.message != WM_QUIT &&
				PeekMessage(&msg, nullptr, 0, 0, PM_REMOVE))
				DispatchMessage(&msg);

			if (s_resize_w != 0)
			{
				pp.BackBufferWidth = s_resize_w;
				pp.BackBufferHeight = s_resize_h;

				HR_CHECK(device->ResetEx(&pp, nullptr));

				s_resize_w = s_resize_h = 0;
			}

			HR_CHECK(device->Clear(0, nullptr, D3DCLEAR_TARGET, 0xFF7F7F7F, 0, 0));
			HR_CHECK(device->Present(nullptr, nullptr, nullptr, nullptr));
		}

		reshade::hooks::uninstall();

		FreeLibrary(d3d9_module);

		return static_cast<int>(msg.wParam);
	}
	#pragma endregion

	#pragma region D3D11 Implementation
	if (strstr(lpCmdLine, "-d3d11"))
	{
		const auto dxgi_module = LoadLibraryW(L"dxgi.dll");
		const auto d3d11_module = LoadLibraryW(L"d3d11.dll");
		assert(dxgi_module != nullptr);
		assert(d3d11_module != nullptr);
		reshade::hooks::register_module(L"dxgi.dll");
		reshade::hooks::register_module(L"d3d11.dll");

		// Initialize Direct3D 11
		com_ptr<ID3D11Device> device;
		com_ptr<ID3D11DeviceContext> immediate_context;
		com_ptr<IDXGISwapChain> swapchain;

		{   DXGI_SWAP_CHAIN_DESC desc = {};
			desc.BufferDesc.Format = DXGI_FORMAT_R8G8B8A8_UNORM;
			desc.SampleDesc = { 1, 0 };
			desc.BufferUsage = DXGI_USAGE_RENDER_TARGET_OUTPUT;
			desc.BufferCount = 1;
			desc.OutputWindow = window_handle;
			desc.Windowed = true;
			desc.SwapEffect = DXGI_SWAP_EFFECT_DISCARD;

#  ifndef NDEBUG
			const UINT flags = D3D11_CREATE_DEVICE_DEBUG;
#  else
			const UINT flags = 0;
#  endif
			HR_CHECK(D3D11CreateDeviceAndSwapChain(nullptr, D3D_DRIVER_TYPE_HARDWARE, nullptr, flags, nullptr, 0, D3D11_SDK_VERSION, &desc, &swapchain, &device, nullptr, &immediate_context));
		}

		com_ptr<ID3D11Texture2D> backbuffer;
		HR_CHECK(swapchain->GetBuffer(0, IID_PPV_ARGS(&backbuffer)));
		com_ptr<ID3D11RenderTargetView> target;
		HR_CHECK(device->CreateRenderTargetView(backbuffer.get(), nullptr, &target));

		while (msg.message != WM_QUIT)
		{
			while (msg.message != WM_QUIT &&
				PeekMessage(&msg, nullptr, 0, 0, PM_REMOVE))
				DispatchMessage(&msg);

			if (s_resize_w != 0)
			{
				target.reset();
				backbuffer.reset();

				HR_CHECK(swapchain->ResizeBuffers(1, s_resize_w, s_resize_h, DXGI_FORMAT_UNKNOWN, 0));

				HR_CHECK(swapchain->GetBuffer(0, IID_PPV_ARGS(&backbuffer)));
				HR_CHECK(device->CreateRenderTargetView(backbuffer.get(), nullptr, &target));

				s_resize_w = s_resize_h = 0;
			}

			const float color[4] = { 0.5f, 0.5f, 0.5f, 1.0f };
			immediate_context->ClearRenderTargetView(target.get(), color);

			HR_CHECK(swapchain->Present(1, 0));
		}

		reshade::hooks::uninstall();

		FreeLibrary(dxgi_module);
		FreeLibrary(d3d11_module);

		return static_cast<int>(msg.wParam);
	}
	#pragma endregion

	#pragma region D3D12 Implementation
	if (strstr(lpCmdLine, "-d3d12"))
	{
		const auto dxgi_module = LoadLibraryW(L"dxgi.dll");
		const auto d3d12_module = LoadLibraryW(L"d3d12.dll");
		assert(dxgi_module != nullptr);
		assert(d3d12_module != nullptr);
		reshade::hooks::register_module(L"dxgi.dll");
		reshade::hooks::register_module(L"d3d12.dll");

#  ifndef NDEBUG
		// Enable D3D debug layer if it is available
		{   com_ptr<ID3D12Debug> debug_iface;
			if (SUCCEEDED(D3D12GetDebugInterface(IID_PPV_ARGS(&debug_iface))))
				debug_iface->EnableDebugLayer();
		}
#  endif

		// Initialize Direct3D 12
		com_ptr<ID3D12Device> device;
		com_ptr<IDXGIFactory2> dxgi_factory;
		com_ptr<ID3D12CommandQueue> command_queue;
		com_ptr<IDXGISwapChain3> swapchain;
		com_ptr<ID3D12Resource> backbuffers[3];
		com_ptr<ID3D12DescriptorHeap> rtv_heap;
		com_ptr<ID3D12CommandAllocator> cmd_alloc;
		com_ptr<ID3D12GraphicsCommandList> cmd_lists[3];

		HR_CHECK(CreateDXGIFactory2(DXGI_CREATE_FACTORY_DEBUG, IID_PPV_ARGS(&dxgi_factory)));
		
		{	HRESULT hr = E_FAIL; IDXGIAdapter *adapter = nullptr;
			for (UINT i = 0; dxgi_factory->EnumAdapters(i, &adapter) != DXGI_ERROR_NOT_FOUND; i++)
				if (SUCCEEDED(hr = D3D12CreateDevice(adapter, D3D_FEATURE_LEVEL_11_0, IID_PPV_ARGS(&device))))
					break;
			HR_CHECK(hr);
		}

		// Check if this device was created using d3d12on7 on Windows 7
		// See https://microsoft.github.io/DirectX-Specs/d3d/D3D12onWin7.html for more information
		com_ptr<ID3D12DeviceDownlevel> downlevel;
		const bool is_d3d12on7 = SUCCEEDED(device->QueryInterface(&downlevel));
		downlevel.reset();

		{   D3D12_COMMAND_QUEUE_DESC desc = { D3D12_COMMAND_LIST_TYPE_DIRECT };
			HR_CHECK(device->CreateCommandQueue(&desc, IID_PPV_ARGS(&command_queue)));
		}

		const UINT num_buffers = is_d3d12on7 ? 1 : ARRAYSIZE(backbuffers);

		if (!is_d3d12on7)
		{
			// DXGI has not been updated for d3d12on7, so cannot use swap chain created from D3D12 device there
			DXGI_SWAP_CHAIN_DESC1 desc = {};
			desc.Format = DXGI_FORMAT_R8G8B8A8_UNORM;
			desc.SampleDesc = { 1, 0 };
			desc.BufferUsage = DXGI_USAGE_RENDER_TARGET_OUTPUT;
			desc.BufferCount = num_buffers;
			desc.Scaling = DXGI_SCALING_STRETCH;
			desc.SwapEffect = DXGI_SWAP_EFFECT_FLIP_DISCARD;

			
			com_ptr<IDXGISwapChain1> dxgi_swapchain;
			
			HR_CHECK(dxgi_factory->CreateSwapChainForHwnd(command_queue.get(), window_handle, &desc, nullptr, nullptr, &dxgi_swapchain));
			HR_CHECK(dxgi_swapchain->QueryInterface(&swapchain));
		}

		{   D3D12_DESCRIPTOR_HEAP_DESC desc = { D3D12_DESCRIPTOR_HEAP_TYPE_RTV };
			desc.NumDescriptors = num_buffers;
			HR_CHECK(device->CreateDescriptorHeap(&desc, IID_PPV_ARGS(&rtv_heap)));
		}

		const UINT rtv_handle_size = device->GetDescriptorHandleIncrementSize(D3D12_DESCRIPTOR_HEAP_TYPE_RTV);
		HR_CHECK(device->CreateCommandAllocator(D3D12_COMMAND_LIST_TYPE_DIRECT, IID_PPV_ARGS(&cmd_alloc)));

	resize_buffers:
		D3D12_CPU_DESCRIPTOR_HANDLE rtv_handle = rtv_heap->GetCPUDescriptorHandleForHeapStart();

		for (UINT i = 0; i < num_buffers; ++i, rtv_handle.ptr += rtv_handle_size)
		{
			if (!is_d3d12on7)
			{
				HR_CHECK(swapchain->GetBuffer(i, IID_PPV_ARGS(&backbuffers[i])));
			}
			else
			{
				RECT window_rect = {};
				GetClientRect(window_handle, &window_rect);

				D3D12_RESOURCE_DESC desc = { D3D12_RESOURCE_DIMENSION_TEXTURE2D };
				desc.Width = window_rect.right;
				desc.Height = window_rect.bottom;
				desc.DepthOrArraySize = desc.MipLevels = 1;
				desc.Format = DXGI_FORMAT_R8G8B8A8_UNORM;
				desc.SampleDesc = { 1, 0 };
				desc.Flags = D3D12_RESOURCE_FLAG_ALLOW_RENDER_TARGET;

				D3D12_HEAP_PROPERTIES props = { D3D12_HEAP_TYPE_DEFAULT };
				// Create a fake back buffer resource for d3d12on7
				HR_CHECK(device->CreateCommittedResource(&props, D3D12_HEAP_FLAG_NONE, &desc, D3D12_RESOURCE_STATE_COMMON, nullptr, IID_PPV_ARGS(&backbuffers[i])));
			}

			device->CreateRenderTargetView(backbuffers[i].get(), nullptr, rtv_handle);

			HR_CHECK(device->CreateCommandList(0, D3D12_COMMAND_LIST_TYPE_DIRECT, cmd_alloc.get(), nullptr, IID_PPV_ARGS(&cmd_lists[i])));

			D3D12_RESOURCE_BARRIER barrier = { D3D12_RESOURCE_BARRIER_TYPE_TRANSITION };
			barrier.Transition.pResource = backbuffers[i].get();
			barrier.Transition.Subresource = D3D12_RESOURCE_BARRIER_ALL_SUBRESOURCES;
			barrier.Transition.StateBefore = D3D12_RESOURCE_STATE_PRESENT;
			barrier.Transition.StateAfter = D3D12_RESOURCE_STATE_RENDER_TARGET;
			cmd_lists[i]->ResourceBarrier(1, &barrier);

			const float color[4] = { 0.5f, 0.5f, 0.5f, 1.0f };
			cmd_lists[i]->ClearRenderTargetView(rtv_handle, color, 0, nullptr);

			barrier.Transition.StateBefore = D3D12_RESOURCE_STATE_RENDER_TARGET;
			barrier.Transition.StateAfter = D3D12_RESOURCE_STATE_PRESENT;
			cmd_lists[i]->ResourceBarrier(1, &barrier);

			HR_CHECK(cmd_lists[i]->Close());
		}

		while (msg.message != WM_QUIT)
		{
			while (msg.message != WM_QUIT &&
				PeekMessage(&msg, nullptr, 0, 0, PM_REMOVE))
				DispatchMessage(&msg);

			if (s_resize_w != 0)
			{
				// Clean up current resources referencing the back buffer
				for (auto &ptr : cmd_lists)
					ptr.reset();
				for (auto &ptr : backbuffers)
					ptr.reset();

				if (!is_d3d12on7)
					HR_CHECK(swapchain->ResizeBuffers(num_buffers, s_resize_w, s_resize_h, DXGI_FORMAT_UNKNOWN, 0));

				s_resize_w = s_resize_h = 0;

				goto resize_buffers; // Re-create command lists
			}

			const UINT swap_index = is_d3d12on7 ? 0 : swapchain->GetCurrentBackBufferIndex();

			ID3D12CommandList *const cmd_list = cmd_lists[swap_index].get();
			command_queue->ExecuteCommandLists(1, &cmd_list);

			if (is_d3d12on7)
			{
				// Create a dummy list to pass into present
				com_ptr<ID3D12GraphicsCommandList> dummy_list;
				HR_CHECK(device->CreateCommandList(0, D3D12_COMMAND_LIST_TYPE_DIRECT, cmd_alloc.get(), nullptr, IID_PPV_ARGS(&dummy_list)));

				com_ptr<ID3D12CommandQueueDownlevel> queue_downlevel;
				HR_CHECK(command_queue->QueryInterface(&queue_downlevel));

				// Windows 7 present path does not have a DXGI swap chain
				HR_CHECK(queue_downlevel->Present(dummy_list.get(), backbuffers[swap_index].get(), window_handle, D3D12_DOWNLEVEL_PRESENT_FLAG_WAIT_FOR_VBLANK));
			}
			else
			{
				// Synchronization is handled in 'swapchain_impl::on_present'
				HR_CHECK(swapchain->Present(1, 0));
			}
		}

		reshade::hooks::uninstall();

		FreeLibrary(dxgi_module);
		FreeLibrary(d3d12_module);

		return static_cast<int>(msg.wParam);
	}
	#pragma endregion

	#pragma region OpenGL Implementation
	if (strstr(lpCmdLine, "-opengl"))
	{
		const auto opengl_module = LoadLibraryW(L"opengl32.dll");
		assert(opengl_module != nullptr);
		reshade::hooks::register_module(L"opengl32.dll");

		// Initialize OpenGL
		const HDC hdc = GetDC(window_handle);

		PIXELFORMATDESCRIPTOR pfd = { sizeof(pfd), 1 };
		pfd.dwFlags = PFD_DOUBLEBUFFER | PFD_DRAW_TO_WINDOW | PFD_SUPPORT_OPENGL;
		pfd.iPixelType = PFD_TYPE_RGBA;
		pfd.cColorBits = 32;

		SetPixelFormat(hdc, ChoosePixelFormat(hdc, &pfd), &pfd);

		const HGLRC hglrc1 = wglCreateContext(hdc);
		if (hglrc1 == nullptr)
			return 0;

		wglMakeCurrent(hdc, hglrc1);

		// Create an OpenGL 4.3 context
		const int attribs[] = {
			0x2091 /*WGL_CONTEXT_MAJOR_VERSION_ARB*/, 4,
			0x2092 /*WGL_CONTEXT_MINOR_VERSION_ARB*/, 3,
			0 // Terminate list
		};

		const HGLRC hglrc2 = reinterpret_cast<HGLRC(WINAPI*)(HDC, HGLRC, const int *)>(
			wglGetProcAddress("wglCreateContextAttribsARB"))(hdc, nullptr, attribs);
		if (hglrc2 == nullptr)
			return 0;

		wglMakeCurrent(nullptr, nullptr);
		wglDeleteContext(hglrc1);
		wglMakeCurrent(hdc, hglrc2);

		while (msg.message != WM_QUIT)
		{
			while (msg.message != WM_QUIT &&
				PeekMessage(&msg, nullptr, 0, 0, PM_REMOVE))
				DispatchMessage(&msg);

			if (s_resize_w != 0)
			{
				glViewport(0, 0, s_resize_w, s_resize_h);

				s_resize_w = s_resize_h = 0;
			}

			glClearColor(0.5f, 0.5f, 0.5f, 1.0f);
			glClear(GL_COLOR_BUFFER_BIT);

#if 1
			wglSwapLayerBuffers(hdc, WGL_SWAP_MAIN_PLANE); // Call directly for RenderDoc compatibility
#else
			SwapBuffers(hdc);
#endif
		}

		wglMakeCurrent(nullptr, nullptr);
		wglDeleteContext(hglrc2);

		reshade::hooks::uninstall();

		FreeLibrary(opengl_module);

		return static_cast<int>(msg.wParam);
	}
	#pragma endregion

	#pragma region Vulkan Implementation
	if (strstr(lpCmdLine, "-vulkan"))
	{
		const auto vulkan_module = LoadLibraryW(L"vulkan-1.dll");
		assert(vulkan_module != nullptr);
		reshade::hooks::register_module(L"vulkan-1.dll");

		VkDevice device = VK_NULL_HANDLE;
		VkInstance instance = VK_NULL_HANDLE;
		VkSurfaceKHR surface = VK_NULL_HANDLE;
		VkSwapchainKHR swapchain = VK_NULL_HANDLE;
		VkPhysicalDevice physical_device = VK_NULL_HANDLE;

		{   VkApplicationInfo app_info { VK_STRUCTURE_TYPE_APPLICATION_INFO };
			app_info.apiVersion = VK_API_VERSION_1_0;
			app_info.pApplicationName = "ReShade Test Application";
			app_info.applicationVersion = VERSION_MAJOR * 10000 + VERSION_MINOR * 100 + VERSION_REVISION;

			const char *const enabled_layers[] = {
#  if VK_HEADER_VERSION >= 106
				"VK_LAYER_KHRONOS_validation"
#  else
				"VK_LAYER_LUNARG_standard_validation"
#  endif
			};
			const char *const enabled_extensions[] = {
				VK_KHR_SURFACE_EXTENSION_NAME,
				VK_KHR_WIN32_SURFACE_EXTENSION_NAME
			};

			VkInstanceCreateInfo create_info { VK_STRUCTURE_TYPE_INSTANCE_CREATE_INFO };
			create_info.pApplicationInfo = &app_info;
#  ifndef NDEBUG
			create_info.enabledLayerCount = ARRAYSIZE(enabled_layers);
			create_info.ppEnabledLayerNames = enabled_layers;
#  endif
			create_info.enabledExtensionCount = ARRAYSIZE(enabled_extensions);
			create_info.ppEnabledExtensionNames = enabled_extensions;

			VK_CHECK(VK_CALL_INSTANCE(vkCreateInstance, VK_NULL_HANDLE, &create_info, nullptr, &instance));
		}

		// Pick the first physical device.
		uint32_t num_physical_devices = 1;
		VK_CHECK(VK_CALL_INSTANCE(vkEnumeratePhysicalDevices, instance, instance, &num_physical_devices, &physical_device));

		// Pick the first queue with graphics support.
		uint32_t queue_family_index = 0, num_queue_families = 0;
		VK_CALL_INSTANCE(vkGetPhysicalDeviceQueueFamilyProperties, instance, physical_device, &num_queue_families, nullptr);
		std::vector<VkQueueFamilyProperties> queue_families(num_queue_families);
		VK_CALL_INSTANCE(vkGetPhysicalDeviceQueueFamilyProperties, instance, physical_device, &num_queue_families, queue_families.data());
		for (uint32_t index = 0; index < num_queue_families && (queue_families[index].queueFlags & VK_QUEUE_GRAPHICS_BIT) == 0; ++index)
			queue_family_index = index;

		{   VkDeviceQueueCreateInfo queue_info { VK_STRUCTURE_TYPE_DEVICE_QUEUE_CREATE_INFO };
			queue_info.queueCount = 1;
			queue_info.queueFamilyIndex = queue_family_index;
			float queue_priority = 1.0f;
			queue_info.pQueuePriorities = &queue_priority;

			const char *const enabled_layers[] = {
#  if VK_HEADER_VERSION >= 106
				"VK_LAYER_KHRONOS_validation"
#  else
				"VK_LAYER_LUNARG_standard_validation"
#  endif
			};
			const char *const enabled_extensions[] = {
				VK_KHR_SWAPCHAIN_EXTENSION_NAME
			};

			VkDeviceCreateInfo create_info { VK_STRUCTURE_TYPE_DEVICE_CREATE_INFO };
			create_info.queueCreateInfoCount = 1;
			create_info.pQueueCreateInfos = &queue_info;
#  ifndef NDEBUG
			create_info.enabledLayerCount = ARRAYSIZE(enabled_layers);
			create_info.ppEnabledLayerNames = enabled_layers;
#  endif
			create_info.enabledExtensionCount = ARRAYSIZE(enabled_extensions);
			create_info.ppEnabledExtensionNames = enabled_extensions;

			VK_CHECK(VK_CALL_INSTANCE(vkCreateDevice, instance, physical_device, &create_info, nullptr, &device));
		}

		{   VkWin32SurfaceCreateInfoKHR create_info { VK_STRUCTURE_TYPE_WIN32_SURFACE_CREATE_INFO_KHR };
			create_info.hinstance = hInstance;
			create_info.hwnd = window_handle;

			VK_CHECK(VK_CALL_INSTANCE(vkCreateWin32SurfaceKHR, instance, instance, &create_info, nullptr, &surface));

			// Check presentation support to make validation layers happy
			VkBool32 supported = VK_FALSE;
			VK_CHECK(VK_CALL_INSTANCE(vkGetPhysicalDeviceSurfaceSupportKHR, instance, physical_device, queue_family_index, surface, &supported));
			assert(VK_FALSE != supported);
		}

		VkQueue queue = VK_NULL_HANDLE;
		VK_CALL_DEVICE(vkGetDeviceQueue, device, queue_family_index, 0, &queue);
		VkCommandPool cmd_alloc = VK_NULL_HANDLE;
		std::vector<VkCommandBuffer> cmd_list;

		{   VkCommandPoolCreateInfo create_info { VK_STRUCTURE_TYPE_COMMAND_POOL_CREATE_INFO };
			create_info.queueFamilyIndex = queue_family_index;

			VK_CHECK(VK_CALL_DEVICE(vkCreateCommandPool, device, &create_info, nullptr, &cmd_alloc));
		}

		const auto resize_swapchain = [&](VkSwapchainKHR old_swapchain = VK_NULL_HANDLE) {
			uint32_t num_present_modes = 0, num_surface_formats = 0;
			VK_CALL_INSTANCE(vkGetPhysicalDeviceSurfaceFormatsKHR, instance, physical_device, surface, &num_surface_formats, nullptr);
			VK_CALL_INSTANCE(vkGetPhysicalDeviceSurfacePresentModesKHR, instance, physical_device, surface, &num_present_modes, nullptr);
			std::vector<VkPresentModeKHR> present_modes(num_present_modes);
			std::vector<VkSurfaceFormatKHR> surface_formats(num_surface_formats);
			VK_CALL_INSTANCE(vkGetPhysicalDeviceSurfaceFormatsKHR, instance, physical_device, surface, &num_surface_formats, surface_formats.data());
			VK_CALL_INSTANCE(vkGetPhysicalDeviceSurfacePresentModesKHR, instance, physical_device, surface, &num_present_modes, present_modes.data());
			VkSurfaceCapabilitiesKHR capabilities = {};
			VK_CALL_INSTANCE(vkGetPhysicalDeviceSurfaceCapabilitiesKHR, instance, physical_device, surface, &capabilities);

			VkSwapchainCreateInfoKHR create_info { VK_STRUCTURE_TYPE_SWAPCHAIN_CREATE_INFO_KHR };
			create_info.surface = surface;
			create_info.minImageCount = 3;
			create_info.imageFormat = surface_formats[0].format;
			create_info.imageColorSpace = surface_formats[0].colorSpace;
			create_info.imageExtent = capabilities.currentExtent;
			create_info.imageArrayLayers = 1;
			create_info.imageUsage = VK_IMAGE_USAGE_TRANSFER_DST_BIT | VK_IMAGE_USAGE_COLOR_ATTACHMENT_BIT;
			create_info.imageSharingMode = VK_SHARING_MODE_EXCLUSIVE;
			create_info.preTransform = VK_SURFACE_TRANSFORM_IDENTITY_BIT_KHR;
			create_info.compositeAlpha = VK_COMPOSITE_ALPHA_OPAQUE_BIT_KHR;
			create_info.presentMode = present_modes[0];
			create_info.clipped = VK_TRUE;
			create_info.oldSwapchain = old_swapchain;

			VK_CHECK(VK_CALL_DEVICE(vkCreateSwapchainKHR, device, &create_info, nullptr, &swapchain));

			if (old_swapchain != VK_NULL_HANDLE)
				VK_CALL_DEVICE(vkDestroySwapchainKHR, device, old_swapchain, nullptr);
			if (!cmd_list.empty())
				VK_CALL_DEVICE(vkFreeCommandBuffers, device, cmd_alloc, uint32_t(cmd_list.size()), cmd_list.data());

			uint32_t num_swapchain_images = 0;
			VK_CHECK(VK_CALL_DEVICE(vkGetSwapchainImagesKHR, device, swapchain, &num_swapchain_images, nullptr));
			std::vector<VkImage> swapchain_images(num_swapchain_images);
			VK_CHECK(VK_CALL_DEVICE(vkGetSwapchainImagesKHR, device, swapchain, &num_swapchain_images, swapchain_images.data()));

			cmd_list.resize(num_swapchain_images);

			{   VkCommandBufferAllocateInfo alloc_info { VK_STRUCTURE_TYPE_COMMAND_BUFFER_ALLOCATE_INFO };
				alloc_info.commandPool = cmd_alloc;
				alloc_info.level = VK_COMMAND_BUFFER_LEVEL_PRIMARY;
				alloc_info.commandBufferCount = num_swapchain_images;

				VK_CHECK(VK_CALL_DEVICE(vkAllocateCommandBuffers, device, &alloc_info, cmd_list.data()));
			}

			for (uint32_t i = 0; i < num_swapchain_images; ++i)
			{
				VkCommandBufferBeginInfo begin_info { VK_STRUCTURE_TYPE_COMMAND_BUFFER_BEGIN_INFO };
				begin_info.flags = VK_COMMAND_BUFFER_USAGE_SIMULTANEOUS_USE_BIT;
				VK_CHECK(VK_CALL_CMD(vkBeginCommandBuffer, device, cmd_list[i], &begin_info));

				const VkImageSubresourceRange range = { VK_IMAGE_ASPECT_COLOR_BIT, 0, 1, 0, 1 };

				VkImageMemoryBarrier transition { VK_STRUCTURE_TYPE_IMAGE_MEMORY_BARRIER };
				transition.srcAccessMask = 0;
				transition.dstAccessMask = VK_ACCESS_TRANSFER_WRITE_BIT;
				transition.oldLayout = VK_IMAGE_LAYOUT_UNDEFINED;
				transition.newLayout = VK_IMAGE_LAYOUT_TRANSFER_DST_OPTIMAL;
				transition.srcQueueFamilyIndex = VK_QUEUE_FAMILY_IGNORED;
				transition.dstQueueFamilyIndex = VK_QUEUE_FAMILY_IGNORED;
				transition.image = swapchain_images[i];
				transition.subresourceRange = range;
				VK_CALL_CMD(vkCmdPipelineBarrier, device, cmd_list[i], VK_PIPELINE_STAGE_ALL_COMMANDS_BIT, VK_PIPELINE_STAGE_ALL_COMMANDS_BIT, 0, 0, nullptr, 0, nullptr, 1, &transition);

				const VkClearColorValue color = { 0.5f, 0.5f, 0.5f, 1.0f };
				VK_CALL_CMD(vkCmdClearColorImage, device, cmd_list[i], swapchain_images[i], VK_IMAGE_LAYOUT_TRANSFER_DST_OPTIMAL, &color, 1, &range);

				transition.srcAccessMask = VK_ACCESS_TRANSFER_WRITE_BIT;
				transition.dstAccessMask = 0;
				transition.oldLayout = VK_IMAGE_LAYOUT_TRANSFER_DST_OPTIMAL;
				transition.newLayout = VK_IMAGE_LAYOUT_PRESENT_SRC_KHR;
				VK_CALL_CMD(vkCmdPipelineBarrier, device, cmd_list[i], VK_PIPELINE_STAGE_ALL_COMMANDS_BIT, VK_PIPELINE_STAGE_ALL_COMMANDS_BIT, 0, 0, nullptr, 0, nullptr, 1, &transition);

				VK_CHECK(VK_CALL_CMD(vkEndCommandBuffer, device, cmd_list[i]));
			}
		};

		resize_swapchain();

		VkSemaphore sem_acquire = VK_NULL_HANDLE;
		VkSemaphore sem_present = VK_NULL_HANDLE;
		{   VkSemaphoreCreateInfo create_info { VK_STRUCTURE_TYPE_SEMAPHORE_CREATE_INFO };
			VK_CHECK(VK_CALL_DEVICE(vkCreateSemaphore, device, &create_info, nullptr, &sem_acquire));
			VK_CHECK(VK_CALL_DEVICE(vkCreateSemaphore, device, &create_info, nullptr, &sem_present));
		}

		while (true)
		{
			while (msg.message != WM_QUIT &&
				PeekMessage(&msg, nullptr, 0, 0, PM_REMOVE))
				DispatchMessage(&msg);
			if (msg.message == WM_QUIT)
				break;

			if (s_resize_w != 0)
			{
				resize_swapchain(swapchain);

				s_resize_w = s_resize_h = 0;
			}

			uint32_t swapchain_image_index = 0;

			VkResult present_res = VK_CALL_DEVICE(vkAcquireNextImageKHR, device, swapchain, UINT64_MAX, sem_acquire, VK_NULL_HANDLE, &swapchain_image_index);
			if (present_res == VK_SUCCESS)
			{
				VkSubmitInfo submit_info { VK_STRUCTURE_TYPE_SUBMIT_INFO };
				submit_info.waitSemaphoreCount = 1;
				VkPipelineStageFlags wait_mask = VK_PIPELINE_STAGE_TRANSFER_BIT;
				submit_info.pWaitDstStageMask = &wait_mask;
				submit_info.pWaitSemaphores = &sem_acquire;
				submit_info.commandBufferCount = 1;
				submit_info.pCommandBuffers = &cmd_list[swapchain_image_index];
				submit_info.signalSemaphoreCount = 1;
				submit_info.pSignalSemaphores = &sem_present;

				VK_CHECK(VK_CALL_CMD(vkQueueSubmit, device, queue, 1, &submit_info, VK_NULL_HANDLE));

				VkPresentInfoKHR present_info { VK_STRUCTURE_TYPE_PRESENT_INFO_KHR };
				present_info.waitSemaphoreCount = 1;
				present_info.pWaitSemaphores = &sem_present;
				present_info.swapchainCount = 1;
				present_info.pSwapchains = &swapchain;
				present_info.pImageIndices = &swapchain_image_index;

				present_res = VK_CALL_CMD(vkQueuePresentKHR, device, queue, &present_info);
			}

			// Ignore out of date errors during presentation, since swap chain will be recreated on next minimize/maximize event anyway
			if (present_res != VK_SUBOPTIMAL_KHR && present_res != VK_ERROR_OUT_OF_DATE_KHR)
				VK_CHECK(present_res);
		}

		// Wait for all GPU work to finish before destroying objects
		VK_CALL_DEVICE(vkDeviceWaitIdle, device);

		VK_CALL_DEVICE(vkDestroySemaphore, device, sem_acquire, nullptr);
		VK_CALL_DEVICE(vkDestroySemaphore, device, sem_present, nullptr);
		VK_CALL_DEVICE(vkFreeCommandBuffers, device, cmd_alloc, uint32_t(cmd_list.size()), cmd_list.data());
		VK_CALL_DEVICE(vkDestroyCommandPool, device, cmd_alloc, nullptr);
		VK_CALL_DEVICE(vkDestroySwapchainKHR, device, swapchain, nullptr);
		VK_CALL_INSTANCE(vkDestroySurfaceKHR, instance, instance, surface, nullptr);
		VK_CALL_DEVICE(vkDestroyDevice, device, nullptr);
		VK_CALL_INSTANCE(vkDestroyInstance, instance, instance, nullptr);

		reshade::hooks::uninstall();

		FreeLibrary(vulkan_module);

		return static_cast<int>(msg.wParam);
	}
	#pragma endregion

	return EXIT_FAILURE;
}

#else

#  ifndef NDEBUG
#include <DbgHelp.h>

static PVOID s_exception_handler_handle = nullptr;
#  endif

BOOL APIENTRY DllMain(HMODULE hModule, DWORD fdwReason, LPVOID)
{
	switch (fdwReason)
	{
	case DLL_PROCESS_ATTACH:
		// Do NOT call 'DisableThreadLibraryCalls', since we are linking against the static CRT, which requires the thread notifications to work properly
		// It does not do anything when static TLS is used anyway, which is the case (see https://docs.microsoft.com/windows/win32/api/libloaderapi/nf-libloaderapi-disablethreadlibrarycalls)
		g_module_handle = hModule;
		g_reshade_dll_path = get_module_path(hModule);
		g_target_executable_path = get_module_path(nullptr);
		g_reshade_base_path = get_base_path(); // Needs to happen after DLL and executable path are set (since those are referenced in 'get_base_path')

		if (std::filesystem::path log_path = g_reshade_base_path / g_reshade_dll_path.filename().replace_extension(L".log");
			reshade::log::open_log_file(log_path) == false)
		{
			// Try a different file if the default failed to open (e.g. because currently in use by another ReShade instance)
			std::filesystem::path log_filename = g_reshade_dll_path.stem();
			log_filename += L"_";
			log_filename += g_target_executable_path.stem();
			log_filename += L".log";

			log_path.replace_filename(log_filename);

			reshade::log::open_log_file(log_path);
		}

#  ifdef WIN64
		LOG(INFO) << "Initializing crosire's ReShade version '" VERSION_STRING_FILE "' (64-bit) built on '" VERSION_DATE " " VERSION_TIME "' loaded from " << g_reshade_dll_path << " into " << g_target_executable_path << " ...";
#  else
		LOG(INFO) << "Initializing crosire's ReShade version '" VERSION_STRING_FILE "' (32-bit) built on '" VERSION_DATE " " VERSION_TIME "' loaded from " << g_reshade_dll_path << " into " << g_target_executable_path << " ...";
#  endif

#  ifndef NDEBUG
		s_exception_handler_handle = AddVectoredExceptionHandler(1, [](PEXCEPTION_POINTERS ex) -> LONG {
			// Ignore debugging and some common language exceptions
			if (const DWORD code = ex->ExceptionRecord->ExceptionCode;
				code == CONTROL_C_EXIT || code == 0x406D1388 /* SetThreadName */ ||
				code == DBG_PRINTEXCEPTION_C || code == DBG_PRINTEXCEPTION_WIDE_C || code == STATUS_BREAKPOINT ||
				code == 0xE0434352 /* CLR exception */ ||
				code == 0xE06D7363 /* Visual C++ exception */)
				goto continue_search;

			// Create dump with exception information for the first 100 occurrences
			if (static unsigned int dump_index = 0; dump_index < 100)
			{
				// Call into the original "LoadLibrary" directly, to avoid failing memory corruption checks
				const auto ll = reshade::hooks::call<decltype(&LoadLibraryW)>(nullptr, LoadLibraryW);
				if (ll == nullptr)
					goto continue_search;

				const auto dbghelp = ll(L"dbghelp.dll");
				if (dbghelp == nullptr)
					goto continue_search;

				const auto dbghelp_write_dump = reinterpret_cast<BOOL(WINAPI *)(HANDLE, DWORD, HANDLE, MINIDUMP_TYPE, PMINIDUMP_EXCEPTION_INFORMATION, PMINIDUMP_USER_STREAM_INFORMATION, PMINIDUMP_CALLBACK_INFORMATION)>(
					GetProcAddress(dbghelp, "MiniDumpWriteDump"));
				if (dbghelp_write_dump == nullptr)
					goto continue_search;

				char dump_name[] = "exception_00.dmp";
				dump_name[10] = '0' + static_cast<char>(dump_index / 10);
				dump_name[11] = '0' + static_cast<char>(dump_index % 10);

				const HANDLE file = CreateFileA(dump_name, GENERIC_WRITE, FILE_SHARE_WRITE, NULL, CREATE_ALWAYS, FILE_ATTRIBUTE_NORMAL, NULL);
				if (file == INVALID_HANDLE_VALUE)
					goto continue_search;

				MINIDUMP_EXCEPTION_INFORMATION info;
				info.ThreadId = GetCurrentThreadId();
				info.ExceptionPointers = ex;
				info.ClientPointers = TRUE;

				if (dbghelp_write_dump(GetCurrentProcess(), GetCurrentProcessId(), file, MiniDumpNormal, &info, nullptr, nullptr))
					dump_index++;

				CloseHandle(file);
			}

		continue_search:
			return EXCEPTION_CONTINUE_SEARCH;
		});
#  endif

		// Check if another ReShade instance was already loaded into the process
		if (HMODULE modules[1024]; K32EnumProcessModules(GetCurrentProcess(), modules, sizeof(modules), &fdwReason)) // Use kernel32 variant which is available in DllMain
		{
			for (DWORD i = 0; i < std::min<DWORD>(fdwReason / sizeof(HMODULE), ARRAYSIZE(modules)); ++i)
			{
				if (modules[i] != hModule && GetProcAddress(modules[i], "ReShadeVersion") != nullptr)
				{
					LOG(WARN) << "Another ReShade instance was already loaded from " << get_module_path(modules[i]) << "! Aborting initialization ...";
					return FALSE; // Make the "LoadLibrary" call that loaded this instance fail
				}
			}
		}

		// Register modules to hook
		{
			reshade::hooks::register_module(L"user32.dll");
			reshade::hooks::register_module(L"ws2_32.dll");

			const std::filesystem::path module_name = g_reshade_dll_path.stem();

			// Only register D3D hooks when module is not called opengl32.dll
			if (_wcsicmp(module_name.c_str(), L"opengl32") != 0)
			{
				reshade::hooks::register_module(get_system_path() / L"d2d1.dll");
				reshade::hooks::register_module(get_system_path() / L"d3d9.dll");
				reshade::hooks::register_module(get_system_path() / L"d3d10.dll");
				reshade::hooks::register_module(get_system_path() / L"d3d10_1.dll");
				reshade::hooks::register_module(get_system_path() / L"d3d11.dll");

				// On Windows 7 the d3d12on7 module is not in the system path, so register to hook any d3d12.dll loaded instead
				if (is_windows7() && _wcsicmp(module_name.c_str(), L"d3d12") != 0)
					reshade::hooks::register_module(L"d3d12.dll");
				else
					reshade::hooks::register_module(get_system_path() / L"d3d12.dll");

				reshade::hooks::register_module(get_system_path() / L"dxgi.dll");
			}

			// Only register OpenGL hooks when module is not called any D3D module name
			if (_wcsnicmp(module_name.c_str(), L"d3d", 3) != 0 && _wcsicmp(module_name.c_str(), L"dxgi") != 0)
			{
				reshade::hooks::register_module(get_system_path() / L"opengl32.dll");
			}

			// Do not register Vulkan hooks, since Vulkan layering mechanism is used instead

#  ifdef WIN64
			reshade::hooks::register_module(L"vrclient_x64.dll");
#  else
			reshade::hooks::register_module(L"vrclient.dll");
#  endif

<<<<<<< HEAD
		// Register DirectInput module in case it was used to load ReShade (but ignore otherwise)
		if (_wcsicmp(g_reshade_dll_path.stem().c_str(), L"dinput8") == 0)
			reshade::hooks::register_module(get_system_path() / L"dinput8.dll");

		// Register Windows Multimedia module in case it was used to load ReShade (but ignore otherwise)
		if (_wcsicmp(g_reshade_dll_path.stem().c_str(), L"winmm") == 0)
			reshade::hooks::register_module(get_system_path() / L"winmm.dll");

		// user32.dll will always be loaded at this point, so can safely initialize trampoline pointers
		extern void init_message_queue_trampolines();
		init_message_queue_trampolines();
=======
			// Register DirectInput module in case it was used to load ReShade (but ignore otherwise)
			if (_wcsicmp(module_name.c_str(), L"dinput8") == 0)
			{
				reshade::hooks::register_module(get_system_path() / L"dinput8.dll");
			}
		}
>>>>>>> f1deef5d

		LOG(INFO) << "Initialized.";
		break;
	case DLL_PROCESS_DETACH:
		LOG(INFO) << "Exiting ...";

		reshade::hooks::uninstall();

		// Module is now invalid, so break out of any message loops that may still have it in the call stack (see 'HookGetMessage' implementation in input.cpp)
		// This is necessary since a different thread may have called into the 'GetMessage' hook from ReShade, but not receive a message until after the module was unloaded
		// At that point it would return to code that was already unloaded and crash
		// Hooks were already uninstalled now, so after returning from any existing 'GetMessage' hook call, application will call the real one next and things continue to work
		g_module_handle = nullptr;
		// This duration has to be slightly larger than the timeout in 'HookGetMessage' to ensure success
		// It should also be large enough to cover any potential other calls to previous hooks that may still be in flight from other threads
		Sleep(1000);

#  ifndef NDEBUG
		RemoveVectoredExceptionHandler(s_exception_handler_handle);
#  endif

		LOG(INFO) << "Finished exiting.";
		break;
	}

	return TRUE;
}

#endif<|MERGE_RESOLUTION|>--- conflicted
+++ resolved
@@ -959,26 +959,19 @@
 			reshade::hooks::register_module(L"vrclient.dll");
 #  endif
 
-<<<<<<< HEAD
-		// Register DirectInput module in case it was used to load ReShade (but ignore otherwise)
-		if (_wcsicmp(g_reshade_dll_path.stem().c_str(), L"dinput8") == 0)
-			reshade::hooks::register_module(get_system_path() / L"dinput8.dll");
-
-		// Register Windows Multimedia module in case it was used to load ReShade (but ignore otherwise)
-		if (_wcsicmp(g_reshade_dll_path.stem().c_str(), L"winmm") == 0)
-			reshade::hooks::register_module(get_system_path() / L"winmm.dll");
-
-		// user32.dll will always be loaded at this point, so can safely initialize trampoline pointers
-		extern void init_message_queue_trampolines();
-		init_message_queue_trampolines();
-=======
-			// Register DirectInput module in case it was used to load ReShade (but ignore otherwise)
-			if (_wcsicmp(module_name.c_str(), L"dinput8") == 0)
-			{
-				reshade::hooks::register_module(get_system_path() / L"dinput8.dll");
-			}
-		}
->>>>>>> f1deef5d
+      
+      // Register DirectInput module in case it was used to load ReShade (but ignore otherwise)
+      if (_wcsicmp(module_name.c_str(), L"dinput8") == 0)
+      {
+        reshade::hooks::register_module(get_system_path() / L"dinput8.dll");
+      }
+
+          // Register Windows Multimedia module in case it was used to load ReShade (but ignore otherwise)
+      if (_wcsicmp(module_name.c_str(), L"winmm") == 0)
+      {
+        reshade::hooks::register_module(get_system_path() / L"winmm.dll");
+      }
+ 		}
 
 		LOG(INFO) << "Initialized.";
 		break;
