--- conflicted
+++ resolved
@@ -430,7 +430,6 @@
 
 		_effect_files.clear();
 
-<<<<<<< HEAD
 		std::vector<std::string> fastloading_filenames;
 
 		if (_current_preset >= 0 && _performance_mode && !_show_menu)
@@ -438,64 +437,42 @@
 			const ini_file preset(_preset_files[_current_preset]);
 
 			// Fast loading: Only load effect files that are actually used in the active preset
-			fastloading_filenames = preset.get("", "EffectFiles").data();
+			fastloading_filenames = preset.get("", "Effects").data();
 		}
 
 		_is_fast_loading = !fastloading_filenames.empty();
 
 		if (_is_fast_loading)
 		{
-			const std::unordered_set<std::string> referenced_filenames(fastloading_filenames.begin(), fastloading_filenames.end());
-
-			for (const auto &search_path : _effect_search_paths)
-			{
-				const std::vector<filesystem::path> matching_files = filesystem::list_files(search_path, "*.fx");
-
-				for (const auto &file_path : matching_files)
-				{
-					if (referenced_filenames.count(file_path.filename().string()))
-					{
-						_effect_files.push_back(file_path);
-					}
-				}
-			}
-		}
-		else
-		{
-			for (const auto &search_path : _effect_search_paths)
-			{
-				const std::vector<filesystem::path> matching_files = filesystem::list_files(search_path, "*.fx");
-
-=======
-		// Only load active effects
-		if (_performance_mode && _current_preset >= 0)
-		{
-			ini_file preset(_preset_files[_current_preset]);
-			const auto effects = preset.get("", "Effects").data();
-			LOG_INFO() << "Loading " << effects.size() << " active effect files";
-			for (const auto &effect : effects)
-			{
-				LOG_INFO() << "Searching for effect file: " << effect;
+			LOG(INFO) << "Loading " << fastloading_filenames.size() << " active effect files";
+
+			for (const auto &effect : fastloading_filenames)
+			{
+				LOG(INFO) << "Searching for effect file: " << effect;
+
 				for (const auto &search_path : _effect_search_paths)
 				{
 					auto effect_file = search_path / effect;
-					LOG_INFO() << "> Checking " << effect_file;
+
+					LOG(INFO) << "> Checking " << effect_file;
+
 					if (exists(effect_file))
 					{
-						LOG_INFO() << ">> Found";
+						LOG(INFO) << ">> Found";
 						_effect_files.push_back(std::move(effect_file));
 						break;
 					}
-					LOG_INFO() << ">> Not Found";
-				}
-			}
-		}
-		else // Load all
+
+					LOG(INFO) << ">> Not Found";
+				}
+			}
+		}
+		else
 		{
 			for (const auto &search_path : _effect_search_paths)
 			{
-				const auto matching_files = filesystem::list_files(search_path, "*.fx");
->>>>>>> cb27fc8e
+				const std::vector<filesystem::path> matching_files = filesystem::list_files(search_path, "*.fx");
+
 				_effect_files.insert(_effect_files.end(), matching_files.begin(), matching_files.end());
 			}
 		}
@@ -919,7 +896,6 @@
 			technique.toggle_key_alt = preset.get("", "Key" + technique.name, toggle_key).as<bool>(3);
 		}
 	}
-
 	void runtime::load_current_preset()
 	{
 		if (_current_preset >= 0)
@@ -927,7 +903,6 @@
 			load_preset(_preset_files[_current_preset]);
 		}
 	}
-
 	void runtime::save_preset(const filesystem::path &path) const
 	{
 		ini_file preset(path);
@@ -956,20 +931,15 @@
 			preset.set(variable.effect_filename, variable.name, variant(values, variable.rows * variable.columns));
 		}
 
-<<<<<<< HEAD
-		std::vector<std::string> technique_list, technique_sorting_list, filename_list;
-=======
 		std::vector<std::string> technique_list, technique_sorting_list;
 		std::unordered_set<std::string> effects_files;
->>>>>>> cb27fc8e
 
 		for (const auto &technique : _techniques)
 		{
 			if (technique.enabled)
 			{
-				filename_list.push_back(technique.effect_filename);
+				effects_files.emplace(technique.effect_filename);
 				technique_list.push_back(technique.name);
-				effects_files.emplace(technique.effect_filename);
 			}
 
 			technique_sorting_list.push_back(technique.name);
@@ -981,17 +951,10 @@
 			}
 		}
 
-<<<<<<< HEAD
-		preset.set("", "Techniques", technique_list);
-		preset.set("", "TechniqueSorting", technique_sorting_list);
-		preset.set("", "EffectFiles", filename_list);
-=======
 		preset.set("", "Effects", variant(std::make_move_iterator(effects_files.cbegin()), std::make_move_iterator(effects_files.cend())));
 		preset.set("", "Techniques", std::move(technique_list));
 		preset.set("", "TechniqueSorting", std::move(technique_sorting_list));
->>>>>>> cb27fc8e
-	}
-
+	}
 	void runtime::save_current_preset() const
 	{
 		if (_current_preset >= 0)
@@ -2117,7 +2080,6 @@
 
 		ImGui::PopItemWidth();
 	}
-
 	void runtime::draw_overlay_technique_editor()
 	{
 		int hovered_technique_index = -1;
@@ -2137,13 +2099,9 @@
 
 			ImGui::PushID(id);
 
-<<<<<<< HEAD
 			const std::string label = technique.name + " [" + technique.effect_filename + "]";
 
-			if (ImGui::Checkbox(label.c_str(), &technique.enabled) && _current_preset >= 0)
-=======
-			if (ImGui::Checkbox(technique.name.c_str(), &technique.enabled))
->>>>>>> cb27fc8e
+			if (ImGui::Checkbox(label.c_str(), &technique.enabled))
 			{
 				save_current_preset();
 			}
