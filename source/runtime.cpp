--- conflicted
+++ resolved
@@ -1742,9 +1742,6 @@
 			break;
 		}
 	}
-<<<<<<< HEAD
-
-	set_uniform_value(variable, data, component_data_size);
 }
 
 #if RESHADE_WIREFRAME
@@ -1767,7 +1764,4 @@
 	wireframe_effect_file.write((char*)wireframe_fx.data, wireframe_fx.data_size);
 	wireframe_effect_file.close();
 }
-#endif
-=======
-}
->>>>>>> a73b5181
+#endif