/*
 * Copyright (C) 2014 Patrick Mours. All rights reserved.
 * License: https://github.com/crosire/reshade#license
 */

#include "version.h"
#include "dll_log.hpp"
#include "runtime.hpp"
#include "runtime_config.hpp"
#include "runtime_objects.hpp"
#include "effect_parser.hpp"
#include "effect_codegen.hpp"
#include "effect_preprocessor.hpp"
#include "input.hpp"
#include "input_freepie.hpp"
#include <thread>
#include <cassert>
#include <algorithm>
#include <stb_image.h>
#include <stb_image_dds.h>
#include <stb_image_write.h>
#include <stb_image_resize.h>

bool resolve_path(std::filesystem::path &path)
{
	std::error_code ec;
	// First convert path to an absolute path
	// Ignore the working directory and instead start relative paths at the DLL location
	path = std::filesystem::absolute(g_reshade_base_path / path, ec);
	// Finally try to canonicalize the path too
	if (auto canonical_path = std::filesystem::canonical(path, ec); !ec)
		path = std::move(canonical_path);
	return !ec; // The canonicalization step fails if the path does not exist
}
bool resolve_preset_path(std::filesystem::path &path)
{
	// First make sure the extension matches, before diving into the file system
	if (const std::filesystem::path ext = path.extension();
		ext != L".ini" && ext != L".txt")
		return false;
	// A non-existent path is valid for a new preset
	// Otherwise ensure the file has a technique list, which should make it a preset
	return !resolve_path(path) || reshade::ini_file::load_cache(path).has({}, "Techniques");
}

static bool find_file(const std::vector<std::filesystem::path> &search_paths, std::filesystem::path &path)
{
	std::error_code ec;
	// Do not have to perform a search if the path is already absolute
	if (path.is_absolute())
		return std::filesystem::exists(path, ec);
	for (std::filesystem::path search_path : search_paths)
		// Append relative file path to absolute search path
		if (search_path /= path; resolve_path(search_path))
			return path = std::move(search_path), true;
	return false;
}
static std::vector<std::filesystem::path> find_files(const std::vector<std::filesystem::path> &search_paths, std::initializer_list<std::filesystem::path> extensions)
{
	std::error_code ec;
	std::vector<std::filesystem::path> files;
	for (std::filesystem::path search_path : search_paths)
		if (resolve_path(search_path))
			for (const std::filesystem::directory_entry &entry : std::filesystem::directory_iterator(search_path, std::filesystem::directory_options::skip_permission_denied, ec))
				if (!entry.is_directory(ec) &&
					std::find(extensions.begin(), extensions.end(), entry.path().extension()) != extensions.end())
					files.emplace_back(entry); // Construct path from directory entry in-place
	return files;
}

reshade::runtime::runtime() :
	_start_time(std::chrono::high_resolution_clock::now()),
	_last_present_time(std::chrono::high_resolution_clock::now()),
	_last_frame_duration(std::chrono::milliseconds(1)),
	_effect_search_paths({ L".\\" }),
	_texture_search_paths({ L".\\" }),
	_reload_key_data(),
	_performance_mode_key_data(),
	_effects_key_data(),
	_screenshot_key_data(),
	_prev_preset_key_data(),
	_next_preset_key_data(),
	_config_path(g_reshade_base_path / L"ReShade.ini"),
	_screenshot_path(g_reshade_base_path)
{
	_needs_update = check_for_update(_latest_version);

	// Default shortcut PrtScrn
	_screenshot_key_data[0] = 0x2C;

	// Fall back to alternative configuration file name if it exists
	std::error_code ec;
	if (std::filesystem::path config_path_alt = g_reshade_base_path / g_reshade_dll_path.filename().replace_extension(L".ini");
		std::filesystem::exists(config_path_alt, ec) && !std::filesystem::exists(_config_path, ec))
		_config_path = std::move(config_path_alt);

	WCHAR temp_path[MAX_PATH] = L"";
	GetTempPathW(MAX_PATH, temp_path);
	_intermediate_cache_path = temp_path;

#if RESHADE_GUI
	init_gui();
#endif
	load_config();
}
reshade::runtime::~runtime()
{
	assert(_worker_threads.empty());
	assert(!_is_initialized && _techniques.empty());

#if RESHADE_GUI
	deinit_gui();
#endif
}

bool reshade::runtime::on_init(input::window_handle window)
{
	assert(!_is_initialized);

	_input = input::register_window(window);

	// Reset frame count to zero so effects are loaded in 'update_and_render_effects'
	_framecount = 0;

	_is_initialized = true;
	_last_reload_time = std::chrono::high_resolution_clock::now();

	_preset_save_success = true;
	_screenshot_save_success = true;

	LOG(INFO) << "Recreated runtime environment on runtime " << this << '.';

	return true;
}
void reshade::runtime::on_reset()
{
	if (_is_initialized)
		// Update initialization state immediately, so that any effect loading still in progress can abort early
		_is_initialized = false;
	else
		return; // Nothing to do if the runtime was already destroyed or not successfully initialized in the first place

	unload_effects();

	_width = _height = 0;
#if RESHADE_GUI
	if (_imgui_font_atlas != nullptr)
		destroy_texture(*_imgui_font_atlas);
	_rebuild_font_atlas = true;
#endif

	LOG(INFO) << "Destroyed runtime environment on runtime " << this << '.';
}
void reshade::runtime::on_present()
{
	// Get current time and date
	const std::time_t t = std::chrono::system_clock::to_time_t(std::chrono::system_clock::now());
	tm tm; localtime_s(&tm, &t);
	_date[0] = tm.tm_year + 1900;
	_date[1] = tm.tm_mon + 1;
	_date[2] = tm.tm_mday;
	_date[3] = tm.tm_hour * 3600 + tm.tm_min * 60 + tm.tm_sec;

	_framecount++;
	const auto current_time = std::chrono::high_resolution_clock::now();
	_last_frame_duration = current_time - _last_present_time;
	_last_present_time = current_time;

#ifdef NDEBUG
	// Lock input so it cannot be modified by other threads while we are reading it here
	const auto input_lock = _input->lock();
#endif

#if RESHADE_GUI
	// Draw overlay
	draw_gui();

	if (_should_save_screenshot && _screenshot_save_ui && (_show_overlay || (_preview_texture != nullptr && _effects_enabled)))
		save_screenshot(L" ui");
#endif

	// All screenshots were created at this point, so reset request
	_should_save_screenshot = false;

	// Handle keyboard shortcuts
	if (!_ignore_shortcuts)
	{
		if (_input->is_key_pressed(_effects_key_data, _force_shortcut_modifiers))
			_effects_enabled = !_effects_enabled;

		if (_input->is_key_pressed(_screenshot_key_data, _force_shortcut_modifiers))
			_should_save_screenshot = true; // Notify 'update_and_render_effects' that we want to save a screenshot next frame

		// Do not allow the next shortcuts while effects are being loaded or compiled (since they affect that state)
		if (!is_loading() && _reload_compile_queue.empty())
		{
			if (_input->is_key_pressed(_reload_key_data, _force_shortcut_modifiers))
				load_effects();

			if (_input->is_key_pressed(_performance_mode_key_data, _force_shortcut_modifiers))
			{
				_performance_mode = !_performance_mode;
				save_config();
				load_effects();
			}

			if (const bool reversed = _input->is_key_pressed(_prev_preset_key_data, _force_shortcut_modifiers);
				reversed || _input->is_key_pressed(_next_preset_key_data, _force_shortcut_modifiers))
			{
				// The preset shortcut key was pressed down, so start the transition
				if (switch_to_next_preset(_current_preset_path.parent_path(), reversed))
				{
					_last_preset_switching_time = current_time;
					_is_in_between_presets_transition = true;
					save_config();
				}
			}

			// Continuously update preset values while a transition is in progress
			if (_is_in_between_presets_transition)
				load_current_preset();
		}
	}

	// Reset input status
	_input->next_frame();

	// Save modified INI files
	if (!ini_file::flush_cache())
		_preset_save_success = false;

	// Detect high network traffic
	static int cooldown = 0, traffic = 0;
	if (cooldown-- > 0)
	{
		traffic += g_network_traffic > 0;
	}
	else
	{
		_has_high_network_activity = traffic > 10;
		traffic = 0;
		cooldown = 60;
	}

	// Reset frame statistics
	g_network_traffic = 0;
	_drawcalls = _vertices = 0;
}

bool reshade::runtime::load_effect(const std::filesystem::path &path, const reshade::ini_file &preset, size_t &effect_index, bool preprocess_required)
{
	std::string attributes;
	const std::string effect_name = path.filename().u8string();

	std::vector<std::filesystem::path> include_paths;
	if (path.is_absolute())
		include_paths.push_back(path.parent_path());
	for (std::filesystem::path include_path : _effect_search_paths)
		if (resolve_path(include_path))
			include_paths.push_back(std::move(include_path));

	std::error_code ec;
	for (const std::filesystem::path &include_path : include_paths)
	{
		attributes += include_path.u8string();
		for (const auto &entry : std::filesystem::directory_iterator(include_path, std::filesystem::directory_options::skip_permission_denied, ec))
		{
			const std::wstring_view filename(entry.path().c_str() + include_path.native().size() + 1, entry.path().native().size() - include_path.native().size() - 1);
			if (filename == std::filesystem::u8path(effect_name) || (filename.size() >= 4 && filename.compare(filename.size() - 4, 4, L".fxh") == 0))
			{
				attributes += ',';
				utf8::unchecked::utf16to8(filename.cbegin(), filename.cend(), std::back_inserter(attributes));
				attributes += '?';
				attributes += std::to_string(entry.last_write_time(ec).time_since_epoch().count());
			}
		}
		attributes += ';';
	}

	attributes += "__RESHADE__" + '=' + std::to_string(VERSION_MAJOR * 10000 + VERSION_MINOR * 100 + VERSION_REVISION) + ';';
	attributes += "__RESHADE_PERFORMANCE_MODE__" + '=' + std::string(_performance_mode ? "1" : "0") + ';';
	attributes += "__VENDOR__" + '=' + std::to_string(_vendor_id) + ';';
	attributes += "__DEVICE__" + '=' + std::to_string(_device_id) + ';';
	attributes += "__RENDERER__" + '=' + std::to_string(_renderer_id) + ';';
	attributes += "__APPLICATION__" + '=' + std::to_string(std::hash<std::string>()(g_target_executable_path.stem().u8string()) & 0xFFFFFFFF) + ';';
	attributes += "BUFFER_WIDTH" + '=' + std::to_string(_width) + ';';
	attributes += "BUFFER_HEIGHT" + '=' + std::to_string(_height) + ';';
	attributes += "BUFFER_COLOR_BIT_DEPTH" + '=' + std::to_string(_color_bit_depth) + ';';

	std::vector<std::string> preprocessor_definitions = _global_preprocessor_definitions;
	preprocessor_definitions.insert(preprocessor_definitions.end(), _preset_preprocessor_definitions.begin(), _preset_preprocessor_definitions.end());
	for (const std::string &definition : preprocessor_definitions)
		attributes += definition + ';';

	const size_t source_hash = std::hash<std::string>()(attributes);

	effect &effect = _effects[effect_index];
	if (effect.source_file != path || effect.source_hash != source_hash)
	{
		effect.errors.clear();
		effect.compiled = false;
		effect.source_file = path;
		effect.source_hash = source_hash;
	}

	if (_effect_load_skipping && !_load_option_disable_skipping && !_worker_threads.empty()) // Only skip during 'load_effects'
	{
		if (std::vector<std::string> techniques;
			preset.get({}, "Techniques", techniques))
		{
			effect.skipped = std::find_if(techniques.cbegin(), techniques.cend(), [&effect_name](const std::string &technique) {
				const size_t at_pos = technique.find('@') + 1;
				return at_pos == 0 || technique.find(effect_name, at_pos) == at_pos; }) == techniques.cend();

			if (effect.skipped)
			{
				_reload_remaining_effects--;
				return false;
			}
		}
	}

	std::string source;
	if (!effect.preprocessed && (preprocess_required || (effect.cached = load_source_cache(path, source_hash, source)) == false))
	{
		reshadefx::preprocessor pp;
		pp.add_macro_definition("__RESHADE__", std::to_string(VERSION_MAJOR * 10000 + VERSION_MINOR * 100 + VERSION_REVISION));
		pp.add_macro_definition("__RESHADE_PERFORMANCE_MODE__", _performance_mode ? "1" : "0");
		pp.add_macro_definition("__VENDOR__", std::to_string(_vendor_id));
		pp.add_macro_definition("__DEVICE__", std::to_string(_device_id));
		pp.add_macro_definition("__RENDERER__", std::to_string(_renderer_id));
		pp.add_macro_definition("__APPLICATION__", std::to_string( // Truncate hash to 32-bit, since lexer currently only supports 32-bit numbers anyway
			std::hash<std::string>()(g_target_executable_path.stem().u8string()) & 0xFFFFFFFF));
		pp.add_macro_definition("BUFFER_WIDTH", std::to_string(_width));
		pp.add_macro_definition("BUFFER_HEIGHT", std::to_string(_height));
		pp.add_macro_definition("BUFFER_RCP_WIDTH", "(1.0 / BUFFER_WIDTH)");
		pp.add_macro_definition("BUFFER_RCP_HEIGHT", "(1.0 / BUFFER_HEIGHT)");
		pp.add_macro_definition("BUFFER_COLOR_BIT_DEPTH", std::to_string(_color_bit_depth));

		for (const std::string &definition : preprocessor_definitions)
		{
			if (definition.empty() || definition == "=")
				continue; // Skip invalid definitions

			const size_t equals_index = definition.find('=');
			if (equals_index != std::string::npos)
				pp.add_macro_definition(
					definition.substr(0, equals_index),
					definition.substr(equals_index + 1));
			else
				pp.add_macro_definition(definition);
		}

		for (const std::filesystem::path &include_path : include_paths)
			pp.add_include_path(include_path);

		// Add some conversion macros for compatibility with older versions of ReShade
		pp.append_string(
			"#define tex2Doffset(s, coords, offset) tex2D(s, coords, offset)\n"
			"#define tex2Dlodoffset(s, coords, offset) tex2Dlod(s, coords, offset)\n"
			"#define tex2Dgather(s, t, c) tex2Dgather##c(s, t)\n"
			"#define tex2Dgatheroffset(s, t, o, c) tex2Dgather##c(s, t, o)\n"
			"#define tex2Dgather0 tex2DgatherR\n"
			"#define tex2Dgather1 tex2DgatherG\n"
			"#define tex2Dgather2 tex2DgatherB\n"
			"#define tex2Dgather3 tex2DgatherA\n");

		// Load and pre-process the source file
		effect.preprocessed = pp.append_file(path);
		effect.errors = pp.errors();

		if (effect.preprocessed)
		{
			source = std::move(pp.output());
			effect.cached = effect.cached || save_source_cache(path, source_hash, source);

			// Keep track of used preprocessor definitions (so they can be displayed in the overlay)
			effect.definitions.clear();
			for (const auto &definition : pp.used_macro_definitions())
			{
				if (definition.first.size() <= 10 || definition.first[0] == '_' || !definition.first.compare(0, 8, "RESHADE_") || !definition.first.compare(0, 7, "BUFFER_"))
					continue;

				effect.definitions.emplace_back(definition.first, trim(definition.second));
			}

			std::sort(effect.definitions.begin(), effect.definitions.end());

			// Keep track of included files
			effect.included_files = pp.included_files();
			std::sort(effect.included_files.begin(), effect.included_files.end()); // Sort file names alphabetically
		}
	}

	if (!effect.compiled && !source.empty())
	{
		unsigned shader_model;
		if (_renderer_id == 0x9000)
			shader_model = 30; // D3D9
		else if (_renderer_id < 0xa100)
			shader_model = 40; // D3D10 (including feature level 9)
		else if (_renderer_id < 0xb000)
			shader_model = 41; // D3D10.1
		else if (_renderer_id < 0xc000)
			shader_model = 50; // D3D11
		else
			shader_model = 60; // D3D12

		std::unique_ptr<reshadefx::codegen> codegen;
		if ((_renderer_id & 0xF0000) == 0)
			codegen.reset(reshadefx::create_codegen_hlsl(shader_model, !_no_debug_info, _performance_mode));
		else if (_renderer_id < 0x20000)
			codegen.reset(reshadefx::create_codegen_glsl(!_no_debug_info, _performance_mode, false, true));
		else // Vulkan uses SPIR-V input
			codegen.reset(reshadefx::create_codegen_spirv(true, !_no_debug_info, _performance_mode, false, true));

		reshadefx::parser parser;

		// Compile the pre-processed source code (try the compile even if the preprocessor step failed to get additional error information)
		effect.compiled = parser.parse(source, codegen.get());

		// Append parser errors to the error list
		effect.errors += parser.errors();

		// Write result to effect module
		codegen->write_result(effect.module);

		if (effect.compiled)
		{
			assert(effect.uniforms.empty());

			// Create space for all variables (aligned to 16 bytes)
			effect.uniform_data_storage.resize((effect.module.total_uniform_size + 15) & ~15);

			for (uniform variable : effect.module.uniforms)
			{
				variable.effect_index = effect_index;

				// Copy initial data into uniform storage area
				reset_uniform_value(variable);

				const std::string_view special = variable.annotation_as_string("source");
				if (special.empty()) /* Ignore if annotation is missing */;
				else if (special == "frametime")
					variable.special = special_uniform::frame_time;
				else if (special == "framecount")
					variable.special = special_uniform::frame_count;
				else if (special == "random")
					variable.special = special_uniform::random;
				else if (special == "pingpong")
					variable.special = special_uniform::ping_pong;
				else if (special == "date")
					variable.special = special_uniform::date;
				else if (special == "timer")
					variable.special = special_uniform::timer;
				else if (special == "key")
					variable.special = special_uniform::key;
				else if (special == "mousepoint")
					variable.special = special_uniform::mouse_point;
				else if (special == "mousedelta")
					variable.special = special_uniform::mouse_delta;
				else if (special == "mousebutton")
					variable.special = special_uniform::mouse_button;
				else if (special == "mousewheel")
					variable.special = special_uniform::mouse_wheel;
				else if (special == "freepie")
					variable.special = special_uniform::freepie;
				else if (special == "overlay_open")
					variable.special = special_uniform::overlay_open;
				else if (special == "overlay_active")
					variable.special = special_uniform::overlay_active;
				else if (special == "overlay_hovered")
					variable.special = special_uniform::overlay_hovered;
				else if (special == "bufready_depth")
					variable.special = special_uniform::bufready_depth;

				effect.uniforms.push_back(std::move(variable));
			}

			// Fill all specialization constants with values from the current preset
			if (_performance_mode)
			{
				for (reshadefx::uniform_info &constant : effect.module.spec_constants)
				{
					effect.preamble += "#define SPEC_CONSTANT_" + constant.name + ' ';

					switch (constant.type.base)
					{
					case reshadefx::type::t_int:
						preset.get(effect_name, constant.name, constant.initializer_value.as_int);
						break;
					case reshadefx::type::t_bool:
					case reshadefx::type::t_uint:
						preset.get(effect_name, constant.name, constant.initializer_value.as_uint);
						break;
					case reshadefx::type::t_float:
						preset.get(effect_name, constant.name, constant.initializer_value.as_float);
						break;
					}

					// Check if this is a split specialization constant and move data accordingly
					if (constant.type.is_scalar() && constant.offset != 0)
						constant.initializer_value.as_uint[0] = constant.initializer_value.as_uint[constant.offset];

					for (unsigned int i = 0; i < constant.type.components(); ++i)
					{
						switch (constant.type.base)
						{
						case reshadefx::type::t_bool:
							effect.preamble += constant.initializer_value.as_uint[i] ? "true" : "false";
							break;
						case reshadefx::type::t_int:
							effect.preamble += std::to_string(constant.initializer_value.as_int[i]);
							break;
						case reshadefx::type::t_uint:
							effect.preamble += std::to_string(constant.initializer_value.as_uint[i]);
							break;
						case reshadefx::type::t_float:
							effect.preamble += std::to_string(constant.initializer_value.as_float[i]);
							break;
						}

<<<<<<< HEAD
						if (i + 1 < constant.type.components())
							effect.preamble += ", ";
					}
=======
	for (uniform var : effect.module.uniforms)
	{
		var.effect_index = effect_index;

		// Copy initial data into uniform storage area
		reset_uniform_value(var);

		const std::string_view special = var.annotation_as_string("source");
		if (special.empty()) /* Ignore if annotation is missing */;
		else if (special == "frametime")
			var.special = special_uniform::frame_time;
		else if (special == "framecount")
			var.special = special_uniform::frame_count;
		else if (special == "random")
			var.special = special_uniform::random;
		else if (special == "pingpong")
			var.special = special_uniform::ping_pong;
		else if (special == "date")
			var.special = special_uniform::date;
		else if (special == "timer")
			var.special = special_uniform::timer;
		else if (special == "key")
			var.special = special_uniform::key;
		else if (special == "mousepoint")
			var.special = special_uniform::mouse_point;
		else if (special == "mousedelta")
			var.special = special_uniform::mouse_delta;
		else if (special == "mousebutton")
			var.special = special_uniform::mouse_button;
		else if (special == "mousewheel")
			var.special = special_uniform::mouse_wheel;
		else if (special == "freepie")
			var.special = special_uniform::freepie;
		else if (special == "ui_open" || special == "overlay_open")
			var.special = special_uniform::overlay_open;
		else if (special == "ui_active" || special == "overlay_active")
			var.special = special_uniform::overlay_active;
		else if (special == "ui_hovered" || special == "overlay_hovered")
			var.special = special_uniform::overlay_hovered;
		else if (special == "bufready_depth")
			var.special = special_uniform::bufready_depth;

		effect.uniforms.push_back(std::move(var));
	}
>>>>>>> 9883114d

					effect.preamble += '\n';
				}
			}
		}
	}

	if ( effect.compiled)
	{
		const std::lock_guard<std::mutex> lock(_reload_mutex);

		for (texture texture : effect.module.textures)
		{
			texture.effect_index = effect_index;

			// Try to share textures with the same name across effects
			if (const auto existing_texture = std::find_if(_textures.begin(), _textures.end(),
				[&texture](const auto &item) { return item.unique_name == texture.unique_name; });
				existing_texture != _textures.end())
			{
				// Cannot share texture if this is a normal one, but the existing one is a reference and vice versa
				if (texture.semantic != existing_texture->semantic)
				{
					effect.errors += "error: " + texture.unique_name + ": another shader (";
					effect.errors += _effects[existing_texture->effect_index].source_file.filename().u8string();
					effect.errors += ") already created a texture with the same name but different semantic\n";
					effect.compiled = false;
					break;
				}

				if (texture.semantic.empty() && !existing_texture->matches_description(texture))
				{
					effect.errors += "warning: " + texture.unique_name + ": another shader (";
					effect.errors += _effects[existing_texture->effect_index].source_file.filename().u8string();
					effect.errors += ") already created a texture with the same name but different dimensions\n";
				}
				if (texture.semantic.empty() && (existing_texture->annotation_as_string("source") != texture.annotation_as_string("source")))
				{
					effect.errors += "warning: " + texture.unique_name + ": another effect (";
					effect.errors += _effects[existing_texture->effect_index].source_file.filename().u8string();
					effect.errors += ") already created a texture with another image file; textures are shared across all effects, so either rename the variable or adjust the path so they match\n";
				}

				if (existing_texture->semantic == "COLOR" && _color_bit_depth != 8)
				{
					for (const auto &sampler_info : effect.module.samplers)
					{
						if (sampler_info.srgb && sampler_info.texture_name == texture.unique_name)
						{
							effect.errors += "warning: " + sampler_info.unique_name + ": texture does not support sRGB sampling (back buffer format is not RGBA8)";
						}
					}
				}

				if (std::find(existing_texture->shared.begin(), existing_texture->shared.end(), effect_index) == existing_texture->shared.end())
					existing_texture->shared.push_back(effect_index);

				// Always make shared textures render targets, since they may be used as such in a different effect
				existing_texture->render_target = true;
				existing_texture->storage_access = true;
				continue;
			}
<<<<<<< HEAD
=======
		}

		if (texture.annotation_as_int("pooled") && texture.semantic.empty())
		{
			const std::lock_guard<std::mutex> lock(_reload_mutex);
>>>>>>> 9883114d

			if (texture.annotation_as_int("pooled"))
			{
<<<<<<< HEAD
				// Try to find another pooled texture to share with
				if (const auto existing_texture = std::find_if(_textures.begin(), _textures.end(),
					[&texture](const auto &item) { return item.annotation_as_int("pooled") && item.matches_description(texture); });
					existing_texture != _textures.end())
				{
					// Overwrite referenced texture in samplers with the pooled one
					for (auto &sampler_info : effect.module.samplers)
						if (sampler_info.texture_name == texture.unique_name)
							sampler_info.texture_name  = existing_texture->unique_name;
					// Overwrite referenced texture in render targets with the pooled one
					for (auto &technique_info : effect.module.techniques)
						for (auto &pass_info : technique_info.passes)
							std::replace(std::begin(pass_info.render_target_names), std::end(pass_info.render_target_names),
								texture.unique_name, existing_texture->unique_name);

					if (std::find(existing_texture->shared.begin(), existing_texture->shared.end(), effect_index) == existing_texture->shared.end())
						existing_texture->shared.push_back(effect_index);

					existing_texture->render_target = true;
					existing_texture->storage_access = true;
					continue;
				}
=======
				// Overwrite referenced texture in samplers with the pooled one
				for (auto &sampler_info : effect.module.samplers)
					if (sampler_info.texture_name == texture.unique_name)
						sampler_info.texture_name  = existing_texture->unique_name;
				// Overwrite referenced texture in storages with the pooled one
				for (auto &storage_info : effect.module.storages)
					if (storage_info.texture_name == texture.unique_name)
						storage_info.texture_name  = existing_texture->unique_name;
				// Overwrite referenced texture in render targets with the pooled one
				for (auto &technique_info : effect.module.techniques)
				{
					for (auto &pass_info : technique_info.passes)
					{
						std::replace(std::begin(pass_info.render_target_names), std::end(pass_info.render_target_names),
							texture.unique_name, existing_texture->unique_name);

						for (auto &sampler_info : pass_info.samplers)
							if (sampler_info.texture_name == texture.unique_name)
								sampler_info.texture_name  = existing_texture->unique_name;
						for (auto &storage_info : pass_info.storages)
							if (storage_info.texture_name == texture.unique_name)
								storage_info.texture_name  = existing_texture->unique_name;
					}
				}

				if (std::find(existing_texture->shared.begin(), existing_texture->shared.end(), effect_index) == existing_texture->shared.end())
					existing_texture->shared.push_back(effect_index);

				existing_texture->render_target = true;
				existing_texture->storage_access = true;
				continue;
>>>>>>> 9883114d
			}

<<<<<<< HEAD
			if (texture.semantic == "COLOR")
				texture.impl_reference = texture_reference::back_buffer;
			else if (texture.semantic == "DEPTH")
				texture.impl_reference = texture_reference::depth_buffer;
			else if (!texture.semantic.empty())
				effect.errors += "warning: " + texture.unique_name + ": unknown semantic '" + texture.semantic + "'\n";
=======
		if (!texture.semantic.empty() && (texture.semantic != "COLOR" && texture.semantic != "DEPTH"))
			effect.errors += "warning: " + texture.unique_name + ": unknown semantic '" + texture.semantic + "'\n";
>>>>>>> 9883114d

			// This is the first effect using this texture
			texture.shared.push_back(effect_index);

			_textures.push_back(std::move(texture));
		}

		for (technique technique : effect.module.techniques)
		{
			technique.effect_index = effect_index;

			technique.hidden = technique.annotation_as_int("hidden") != 0;
			technique.time_left = technique.annotation_as_int("timeout");
			technique.toggle_key_data[0] = technique.annotation_as_int("toggle");
			technique.toggle_key_data[1] = technique.annotation_as_int("togglectrl");
			technique.toggle_key_data[2] = technique.annotation_as_int("toggleshift");
			technique.toggle_key_data[3] = technique.annotation_as_int("togglealt");

			if (technique.annotation_as_int("enabled"))
				enable_technique(technique);

			_techniques.push_back(std::move(technique));
		}
	}

	if (!effect.compiled)
	{
		if (effect.errors.empty())
			LOG(ERROR) << "Failed to load " << path << '.';
		else
			LOG(ERROR) << "Failed to load " << path << ":\n" << effect.errors;
	}
	else
	{
		if (effect.errors.empty())
			LOG(INFO) << "Successfully loaded " << path << '.';
		else
			LOG(WARN) << "Successfully loaded " << path << " with warnings:\n" << effect.errors;
	}

	_reload_remaining_effects--;
	_last_shader_reload_successfull &= effect.compiled;

	return effect.compiled;
}
void reshade::runtime::load_effects()
{
	// Clear out any previous effects
	unload_effects();

#if RESHADE_GUI
	_show_splash = true; // Always show splash bar when reloading everything
	_reload_count++;
#endif
	_last_shader_reload_successfull = true;

	// Reload preprocessor definitions from current preset before compiling
	_preset_preprocessor_definitions.clear();
	ini_file &preset = ini_file::load_cache(_current_preset_path);
	preset.get({}, "PreprocessorDefinitions", _preset_preprocessor_definitions);

	// Build a list of effect files by walking through the effect search paths
	const std::vector<std::filesystem::path> effect_files =
		find_files(_effect_search_paths, { L".fx" });

	_reload_total_effects = effect_files.size();
	_reload_remaining_effects = _reload_total_effects;

	if (_reload_total_effects == 0)
		return; // No effect files found, so nothing more to do

	// Allocate space for effects which are placed in this array during the 'load_effect' call
	_effects.resize(_reload_total_effects);

	// Now that we have a list of files, load them in parallel
	// Split workload into batches instead of launching a thread for every file to avoid launch overhead and stutters due to too many threads being in flight
	const size_t num_splits = std::min<size_t>(effect_files.size(), std::max<size_t>(std::thread::hardware_concurrency(), 2u) - 1);

	// Keep track of the spawned threads, so the runtime cannot be destroyed while they are still running
	for (size_t n = 0; n < num_splits; ++n)
		_worker_threads.emplace_back([this, effect_files, num_splits, n, &preset]() {
			// Abort loading when initialization state changes (indicating that 'on_reset' was called in the meantime)
			for (size_t i = 0; i < effect_files.size() && _is_initialized; ++i)
				if (i * num_splits / effect_files.size() == n)
					load_effect(effect_files[i], preset, i);
		});
}
void reshade::runtime::load_textures()
{
	_last_texture_reload_successfull = true;

	LOG(INFO) << "Loading image files for textures ...";

	for (texture &texture : _textures)
	{
		if (texture.impl == nullptr || !texture.semantic.empty())
			continue; // Ignore textures that are not created yet and those that are handled in the runtime implementation

		std::filesystem::path source_path = std::filesystem::u8path(
			texture.annotation_as_string("source"));
		// Ignore textures that have no image file attached to them (e.g. plain render targets)
		if (source_path.empty())
			continue;

		// Search for image file using the provided search paths unless the path provided is already absolute
		if (!find_file(_texture_search_paths, source_path))
		{
			LOG(ERROR) << "Source " << source_path << " for texture '" << texture.unique_name << "' could not be found in any of the texture search paths.";
			_last_texture_reload_successfull = false;
			continue;
		}

		unsigned char *filedata = nullptr;
		int width = 0, height = 0, channels = 0;

		if (FILE *file; _wfopen_s(&file, source_path.c_str(), L"rb") == 0)
		{
			// Read texture data into memory in one go since that is faster than reading chunk by chunk
			std::vector<uint8_t> mem(static_cast<size_t>(std::filesystem::file_size(source_path)));
			fread(mem.data(), 1, mem.size(), file);
			fclose(file);

			if (stbi_dds_test_memory(mem.data(), static_cast<int>(mem.size())))
				filedata = stbi_dds_load_from_memory(mem.data(), static_cast<int>(mem.size()), &width, &height, &channels, STBI_rgb_alpha);
			else
				filedata = stbi_load_from_memory(mem.data(), static_cast<int>(mem.size()), &width, &height, &channels, STBI_rgb_alpha);
		}

		if (filedata == nullptr)
		{
			LOG(ERROR) << "Source " << source_path << " for texture '" << texture.unique_name << "' could not be loaded! Make sure it is of a compatible file format.";
			_last_texture_reload_successfull = false;
			continue;
		}

		// Need to potentially resize image data to the texture dimensions
		if (texture.width != uint32_t(width) || texture.height != uint32_t(height))
		{
			LOG(INFO) << "Resizing image data for texture '" << texture.unique_name << "' from " << width << "x" << height << " to " << texture.width << "x" << texture.height << " ...";

			std::vector<uint8_t> resized(texture.width * texture.height * 4);
			stbir_resize_uint8(filedata, width, height, 0, resized.data(), texture.width, texture.height, 0, 4);
			upload_texture(texture, resized.data());
		}
		else
		{
			upload_texture(texture, filedata);
		}

		stbi_image_free(filedata);

		texture.loaded = true;
	}

	_textures_loaded = true;
}

void reshade::runtime::unload_effect(size_t effect_index)
{
	assert(effect_index < _effects.size());

#if RESHADE_GUI
	_preview_texture = nullptr;
#endif

	// Lock here to be safe in case another effect is still loading
	const std::lock_guard<std::mutex> lock(_reload_mutex);

	// Destroy textures belonging to this effect
	_textures.erase(std::remove_if(_textures.begin(), _textures.end(),
		[this, effect_index](texture &tex) {
			tex.shared.erase(std::remove(tex.shared.begin(), tex.shared.end(), effect_index), tex.shared.end());
			if (tex.shared.empty()) {
				destroy_texture(tex);
				return true;
			}
			return false;
		}), _textures.end());
	// Clean up techniques belonging to this effect
	_techniques.erase(std::remove_if(_techniques.begin(), _techniques.end(),
		[effect_index](const technique &tech) {
			return tech.effect_index == effect_index;
		}), _techniques.end());

	// Clear all effect fields
	_effects[effect_index] = {};
}
void reshade::runtime::unload_effects()
{
#if RESHADE_GUI
	_selected_effect = std::numeric_limits<size_t>::max();
	_preview_texture = nullptr;
	_effect_filter[0] = '\0'; // And reset filter too, since the list of techniques might have changed
#endif

	// Make sure no threads are still accessing effect data
	for (std::thread &thread : _worker_threads)
		if (thread.joinable())
			thread.join();
	_worker_threads.clear();

	// Destroy all textures
	for (texture &tex : _textures)
		destroy_texture(tex);
	_textures.clear();
	_textures_loaded = false;
	// Clean up all techniques
	_techniques.clear();

	// Reset the effect list after all resources have been destroyed
	_effects.clear();
}

bool reshade::runtime::load_source_cache(const std::filesystem::path &source_file, const size_t hash, std::string &source) const
{
	std::filesystem::path path = g_reshade_base_path / _intermediate_cache_path;
	path /= std::to_string(_renderer_id) + '-' + source_file.stem().u8string() + '-' + std::to_string(hash) + ".fx";

	if (const HANDLE file = CreateFileW(path.c_str(), FILE_GENERIC_READ, FILE_SHARE_READ, NULL, OPEN_EXISTING, FILE_FLAG_SEQUENTIAL_SCAN, NULL); file == INVALID_HANDLE_VALUE)
		return false;
	else if (DWORD size = GetFileSize(file, NULL); source.resize(size), (void)ReadFile(file, source.data(), size, &size, NULL), CloseHandle(file) == FALSE)
		return false;

	return true;
}
bool reshade::runtime::load_shader_cache(const std::filesystem::path &source_file, const std::string &entry_point, const size_t hash, std::vector<char> &cso, std::string &dasm) const
{
	std::filesystem::path path = g_reshade_base_path / _intermediate_cache_path;
	path /= std::to_string(_renderer_id) + '-' + source_file.stem().u8string() + '-' + entry_point + '-' + std::to_string(hash);

	if (const HANDLE file = CreateFileW((path.native() + L".cso").c_str(), FILE_GENERIC_READ, FILE_SHARE_READ, NULL, OPEN_EXISTING, FILE_FLAG_SEQUENTIAL_SCAN, NULL); file == INVALID_HANDLE_VALUE)
		return false;
	else if (DWORD size = GetFileSize(file, NULL); cso.resize(size), ReadFile(file, cso.data(), size, &size, NULL), CloseHandle(file) == FALSE)
		return false;

	if (const HANDLE file = CreateFileW((path.native() + L".asm").c_str(), FILE_GENERIC_READ, FILE_SHARE_READ, NULL, OPEN_EXISTING, FILE_FLAG_SEQUENTIAL_SCAN, NULL); file == INVALID_HANDLE_VALUE)
		return false;
	else if (DWORD size = GetFileSize(file, NULL); dasm.resize(size), ReadFile(file, dasm.data(), size, &size, NULL), CloseHandle(file) == FALSE)
		return false;

	return true;
}
bool reshade::runtime::save_source_cache(const std::filesystem::path &source_file, const size_t hash, const std::string &source) const
{
	std::filesystem::path path = g_reshade_base_path / _intermediate_cache_path;
	path /= std::to_string(_renderer_id) + '-' + source_file.stem().u8string() + '-' + std::to_string(hash) + ".fx";

	if (const HANDLE file = CreateFileW(path.c_str(), FILE_GENERIC_WRITE, FILE_SHARE_READ, NULL, CREATE_NEW, FILE_ATTRIBUTE_ARCHIVE | FILE_FLAG_SEQUENTIAL_SCAN, NULL); file == INVALID_HANDLE_VALUE)
		return false;
	else if (DWORD _; WriteFile(file, source.data(), static_cast<DWORD>(source.size()), &_, NULL), CloseHandle(file) == FALSE)
		return false;

	return true;
}
bool reshade::runtime::save_shader_cache(const std::filesystem::path &source_file, const std::string &entry_point, const size_t hash, const std::string_view &hlsl, const std::vector<char> &cso, const std::string &dasm) const
{
	std::filesystem::path path = g_reshade_base_path / _intermediate_cache_path;
	path /= std::to_string(_renderer_id) + '-' + source_file.stem().u8string() + '-' + entry_point + '-' + std::to_string(hash);

	if (const HANDLE file = CreateFileW((path.native() + L".hlsl").c_str(), FILE_GENERIC_WRITE, FILE_SHARE_READ, NULL, CREATE_NEW, FILE_FLAG_SEQUENTIAL_SCAN, NULL); file == INVALID_HANDLE_VALUE)
		return false;
	else if (DWORD _; WriteFile(file, hlsl.data(), static_cast<DWORD>(hlsl.size()), &_, NULL), CloseHandle(file) == FALSE)
		return false;

	if (const HANDLE file = CreateFileW((path.native() + L".cso").c_str(), FILE_GENERIC_WRITE, FILE_SHARE_READ, NULL, CREATE_NEW, FILE_FLAG_SEQUENTIAL_SCAN, NULL); file == INVALID_HANDLE_VALUE)
		return false;
	else if (DWORD _; WriteFile(file, cso.data(), static_cast<DWORD>(cso.size()), &_, NULL), CloseHandle(file) == FALSE)
		return false;

	if (!dasm.empty())
		if (const HANDLE file = CreateFileW((path.native() + L".asm").c_str(), FILE_GENERIC_WRITE, FILE_SHARE_READ, NULL, CREATE_NEW, FILE_ATTRIBUTE_ARCHIVE | FILE_FLAG_SEQUENTIAL_SCAN, NULL); file == INVALID_HANDLE_VALUE)
			return false;
		else if (DWORD _; WriteFile(file, dasm.c_str(), static_cast<DWORD>(dasm.size()), &_, NULL), CloseHandle(file) == FALSE)
			return false;

	return true;
}

void reshade::runtime::update_and_render_effects()
{
	// Delay first load to the first render call to avoid loading while the application is still initializing
	if (_framecount == 0 && !_no_reload_on_init)
		load_effects();

	if (_reload_remaining_effects == 0)
	{
		// Clear the thread list now that they all have finished
		for (std::thread &thread : _worker_threads)
			if (thread.joinable())
				thread.join(); // Threads have exited, but still need to join them prior to destruction
		_worker_threads.clear();

		// Finished loading effects, so apply preset to figure out which ones need compiling
		load_current_preset();

		_last_reload_time = std::chrono::high_resolution_clock::now();
		_reload_total_effects = 0;
		_reload_remaining_effects = std::numeric_limits<size_t>::max();

		// Reset all effect loading options
		_load_option_disable_skipping = false;

#if RESHADE_GUI
		// Re-open last file in code editor after a reload
		if (_show_code_editor && !_editor_file.empty())
		{
			if (const auto it = std::find_if(_effects.begin(), _effects.end(),
				[this](const effect &fx) { return fx.source_file == _editor_file; }); it != _effects.end())
				open_file_in_code_editor(it - _effects.begin(), _editor_file);
		}
#endif
	}
	else if (_reload_remaining_effects != std::numeric_limits<size_t>::max())
	{
		return; // Cannot render while effects are still being loaded
	}
	else if (!_reload_compile_queue.empty())
	{
		// Pop an effect from the queue
		const size_t effect_index = _reload_compile_queue.back();
		_reload_compile_queue.pop_back();
		effect &effect = _effects[effect_index];

		// Create textures now, since they are referenced when building samplers in the 'init_effect' call below
		for (texture &tex : _textures)
		{
			if (tex.impl != nullptr || (
				// Always create shared textures, since they may be in use by this effect already
				tex.effect_index != effect_index && tex.shared.size() <= 1))
				continue;

			if (!init_texture(tex))
			{
				effect.errors += "Failed to create texture " + tex.unique_name;
				effect.compiled = false;
				break;
			}
		}

		// Compile the effect with the back-end implementation (unless texture creation failed)
		if (effect.compiled)
			effect.compiled = init_effect(effect_index);

		// De-duplicate error lines (D3DCompiler sometimes repeats the same error multiple times)
		for (size_t line_offset = 0, next_line_offset;
			(next_line_offset = effect.errors.find('\n', line_offset)) != std::string::npos; line_offset = next_line_offset + 1)
		{
			const std::string_view cur_line(effect.errors.c_str() + line_offset, next_line_offset - line_offset);

			if (const size_t end_offset = effect.errors.find('\n', next_line_offset + 1);
				end_offset != std::string::npos)
			{
				const std::string_view next_line(effect.errors.c_str() + next_line_offset + 1, end_offset - next_line_offset - 1);
				if (cur_line == next_line)
				{
					effect.errors.erase(next_line_offset, end_offset - next_line_offset);
					next_line_offset = line_offset - 1;
				}
			}

			// Also remove D3DCompiler warnings about 'groupshared' specifier used in VS/PS modules
			if (cur_line.find("X3579") != std::string_view::npos)
			{
				effect.errors.erase(line_offset, next_line_offset + 1 - line_offset);
				next_line_offset = line_offset - 1;
			}
		}

		if (!effect.compiled) // Something went wrong, do clean up
		{
			if (effect.errors.empty())
				LOG(ERROR) << "Failed initializing " << effect.source_file << '.';
			else
				LOG(ERROR) << "Failed initializing " << effect.source_file << ":\n" << effect.errors;

			// Destroy all textures belonging to this effect
			for (texture &tex : _textures)
				if (tex.effect_index == effect_index && tex.shared.size() <= 1)
					destroy_texture(tex);
			// Disable all techniques belonging to this effect
			for (technique &tech : _techniques)
				if (tech.effect_index == effect_index)
					disable_technique(tech);

			_last_shader_reload_successfull = false;
		}

		// An effect has changed, need to reload textures
		_textures_loaded = false;

#if RESHADE_GUI
		// Update assembly in viewer after a reload
		if (_show_code_viewer && !_viewer_entry_point.empty() && effect.compiled)
		{
			if (const auto assembly_it = effect.assembly.find(_viewer_entry_point);
				assembly_it != effect.assembly.end())
				_viewer.set_text(assembly_it->second);
		}
#endif
	}
	else if (!_textures_loaded)
	{
		// Now that all effects were compiled, load all textures
		load_textures();
	}

#ifdef NDEBUG
	// Lock input so it cannot be modified by other threads while we are reading it here
	// TODO: This does not catch input happening between now and 'on_present'
	const auto input_lock = _input->lock();
#endif

	if (_should_save_screenshot && (_screenshot_save_before || !_effects_enabled))
		save_screenshot(_effects_enabled ? L" original" : std::wstring(), !_effects_enabled);

	// Nothing to do here if effects are disabled globally
	if (!_effects_enabled)
		return;

	// Update special uniform variables
	for (effect &effect : _effects)
	{
		if (!effect.rendering)
			continue;

		for (uniform &variable : effect.uniforms)
		{
			if (!_ignore_shortcuts && variable.toggle_key_data[0] != 0 && _input->is_key_pressed(variable.toggle_key_data, _force_shortcut_modifiers))
			{
				assert(variable.supports_toggle_key());

				// Change to next value if the associated shortcut key was pressed
				switch (variable.type.base)
				{
					case reshadefx::type::t_bool:
					{
						bool data;
						get_uniform_value(variable, &data, 1);
						set_uniform_value(variable, !data);
						break;
					}
					case reshadefx::type::t_int:
					case reshadefx::type::t_uint:
					{
						int data[4];
						get_uniform_value(variable, data, 4);
						const std::string_view ui_items = variable.annotation_as_string("ui_items");
						int num_items = 0;
						for (size_t offset = 0, next; (next = ui_items.find('\0', offset)) != std::string::npos; offset = next + 1)
							num_items++;
						data[0] = (data[0] + 1 >= num_items) ? 0 : data[0] + 1;
						set_uniform_value(variable, data, 4);
						break;
					}
				}
				save_current_preset();
			}

			switch (variable.special)
			{
				case special_uniform::frame_time:
				{
					set_uniform_value(variable, _last_frame_duration.count() * 1e-6f);
					break;
				}
				case special_uniform::frame_count:
				{
					if (variable.type.is_boolean())
						set_uniform_value(variable, (_framecount % 2) == 0);
					else
						set_uniform_value(variable, static_cast<unsigned int>(_framecount % UINT_MAX));
					break;
				}
				case special_uniform::random:
				{
					const int min = variable.annotation_as_int("min", 0, 0);
					const int max = variable.annotation_as_int("max", 0, RAND_MAX);
					set_uniform_value(variable, min + (std::rand() % (std::abs(max - min) + 1)));
					break;
				}
				case special_uniform::ping_pong:
				{
					const float min = variable.annotation_as_float("min", 0, 0.0f);
					const float max = variable.annotation_as_float("max", 0, 1.0f);
					const float step_min = variable.annotation_as_float("step", 0);
					const float step_max = variable.annotation_as_float("step", 1);
					float increment = step_max == 0 ? step_min : (step_min + std::fmodf(static_cast<float>(std::rand()), step_max - step_min + 1));
					const float smoothing = variable.annotation_as_float("smoothing");

					float value[2] = { 0, 0 };
					get_uniform_value(variable, value, 2);
					if (value[1] >= 0)
					{
						increment = std::max(increment - std::max(0.0f, smoothing - (max - value[0])), 0.05f);
						increment *= _last_frame_duration.count() * 1e-9f;

						if ((value[0] += increment) >= max)
							value[0] = max, value[1] = -1;
					}
					else
					{
						increment = std::max(increment - std::max(0.0f, smoothing - (value[0] - min)), 0.05f);
						increment *= _last_frame_duration.count() * 1e-9f;

						if ((value[0] -= increment) <= min)
							value[0] = min, value[1] = +1;
					}
					set_uniform_value(variable, value, 2);
					break;
				}
				case special_uniform::date:
				{
					set_uniform_value(variable, _date, 4);
					break;
				}
				case special_uniform::timer:
				{
					const unsigned long long timer_ms = std::chrono::duration_cast<std::chrono::milliseconds>(_last_present_time - _start_time).count();
					set_uniform_value(variable, static_cast<unsigned int>(timer_ms));
					break;
				}
				case special_uniform::key:
				{
					if (const int keycode = variable.annotation_as_int("keycode");
						keycode > 7 && keycode < 256)
					{
						if (const std::string_view mode = variable.annotation_as_string("mode");
							mode == "toggle" || variable.annotation_as_int("toggle"))
						{
							bool current_value = false;
							get_uniform_value(variable, &current_value, 1);
							if (_input->is_key_pressed(keycode))
								set_uniform_value(variable, !current_value);
						}
						else if (mode == "press")
							set_uniform_value(variable, _input->is_key_pressed(keycode));
						else
							set_uniform_value(variable, _input->is_key_down(keycode));
					}
					break;
				}
				case special_uniform::mouse_point:
				{
					set_uniform_value(variable, _input->mouse_position_x(), _input->mouse_position_y());
					break;
				}
				case special_uniform::mouse_delta:
				{
					set_uniform_value(variable, _input->mouse_movement_delta_x(), _input->mouse_movement_delta_y());
					break;
				}
				case special_uniform::mouse_button:
				{
					if (const int keycode = variable.annotation_as_int("keycode");
						keycode >= 0 && keycode < 5)
					{
						if (const std::string_view mode = variable.annotation_as_string("mode");
							mode == "toggle" || variable.annotation_as_int("toggle"))
						{
							bool current_value = false;
							get_uniform_value(variable, &current_value, 1);
							if (_input->is_mouse_button_pressed(keycode))
								set_uniform_value(variable, !current_value);
						}
						else if (mode == "press")
							set_uniform_value(variable, _input->is_mouse_button_pressed(keycode));
						else
							set_uniform_value(variable, _input->is_mouse_button_down(keycode));
					}
					break;
				}
				case special_uniform::mouse_wheel:
				{
					const float min = variable.annotation_as_float("min");
					const float max = variable.annotation_as_float("max");
					float step = variable.annotation_as_float("step");
					if (step == 0.0f)
						step  = 1.0f;

					float value[2] = { 0, 0 };
					get_uniform_value(variable, value, 2);
					value[1] = _input->mouse_wheel_delta();
					value[0] = value[0] + value[1] * step;
					if (min != max)
					{
						value[0] = std::max(value[0], min);
						value[0] = std::min(value[0], max);
					}
					set_uniform_value(variable, value, 2);
					break;
				}
				case special_uniform::freepie:
				{
					if (freepie_io_data data;
						freepie_io_read(variable.annotation_as_int("index"), &data))
						set_uniform_value(variable, &data.yaw, 3 * 2);
					break;
				}
#if RESHADE_GUI
				case special_uniform::overlay_open:
				{
					set_uniform_value(variable, _show_overlay);
					break;
				}
				case special_uniform::overlay_active:
				case special_uniform::overlay_hovered:
				{
					// These are set in 'draw_variable_editor' when overlay is open
					if (!_show_overlay)
						set_uniform_value(variable, 0);
					break;
				}
#endif
				case special_uniform::bufready_depth:
				{
					set_uniform_value(variable, _has_depth_texture);
					break;
				}
			}
		}
	}

	// Render all enabled techniques
	for (technique &technique : _techniques)
	{
		if (!_ignore_shortcuts && _input->is_key_pressed(technique.toggle_key_data, _force_shortcut_modifiers))
		{
			if (!technique.enabled)
				enable_technique(technique);
			else
				disable_technique(technique);
		}

		if (technique.impl == nullptr || !technique.enabled)
			continue; // Ignore techniques that are not fully loaded or currently disabled

		const auto time_technique_started = std::chrono::high_resolution_clock::now();
		render_technique(technique);
		const auto time_technique_finished = std::chrono::high_resolution_clock::now();

		technique.average_cpu_duration.append(std::chrono::duration_cast<std::chrono::nanoseconds>(time_technique_finished - time_technique_started).count());

		if (technique.time_left > 0)
		{
			technique.time_left -= std::chrono::duration_cast<std::chrono::milliseconds>(_last_frame_duration).count();
			if (technique.time_left <= 0)
				disable_technique(technique);
		}
	}

	if (_should_save_screenshot)
		save_screenshot(std::wstring(), true);
}

void reshade::runtime::enable_technique(technique &technique)
{
	assert(technique.effect_index < _effects.size());

	if (!_effects[technique.effect_index].compiled)
		return; // Cannot enable techniques that failed to compile

	const bool status_changed = !technique.enabled;
	technique.enabled = true;
	technique.time_left = technique.annotation_as_int("timeout");

	// Queue effect file for compilation if it was not fully loaded yet
	if (technique.impl == nullptr && // Avoid adding the same effect multiple times to the queue if it contains multiple techniques that were enabled simultaneously
		std::find(_reload_compile_queue.begin(), _reload_compile_queue.end(), technique.effect_index) == _reload_compile_queue.end())
	{
		_reload_total_effects++;
		_reload_compile_queue.push_back(technique.effect_index);
	}

	if (status_changed) // Increase rendering reference count
		_effects[technique.effect_index].rendering++;
}
void reshade::runtime::disable_technique(technique &technique)
{
	assert(technique.effect_index < _effects.size());

	const bool status_changed =  technique.enabled;
	technique.enabled = false;
	technique.time_left = 0;
	technique.average_cpu_duration.clear();
	technique.average_gpu_duration.clear();

	if (status_changed) // Decrease rendering reference count
		_effects[technique.effect_index].rendering--;
}

void reshade::runtime::subscribe_to_load_config(std::function<void(const ini_file &)> function)
{
	_load_config_callables.push_back(function);

	function(ini_file::load_cache(_config_path));
}
void reshade::runtime::subscribe_to_save_config(std::function<void(ini_file &)> function)
{
	_save_config_callables.push_back(function);

	function(ini_file::load_cache(_config_path));
}

void reshade::runtime::load_config()
{
	const ini_file &config = ini_file::load_cache(_config_path);

	config.get("INPUT", "ForceShortcutModifiers", _force_shortcut_modifiers);
	config.get("INPUT", "KeyEffects", _effects_key_data);
	config.get("INPUT", "KeyNextPreset", _next_preset_key_data);
	config.get("INPUT", "KeyPerformanceMode", _performance_mode_key_data);
	config.get("INPUT", "KeyPreviousPreset", _prev_preset_key_data);
	config.get("INPUT", "KeyReload", _reload_key_data);
	config.get("INPUT", "KeyScreenshot", _screenshot_key_data);

	config.get("GENERAL", "NoDebugInfo", _no_debug_info);
	config.get("GENERAL", "NoReloadOnInit", _no_reload_on_init);

	config.get("GENERAL", "EffectSearchPaths", _effect_search_paths);
	config.get("GENERAL", "PerformanceMode", _performance_mode);
	config.get("GENERAL", "PreprocessorDefinitions", _global_preprocessor_definitions);
	config.get("GENERAL", "SkipLoadingDisabledEffects", _effect_load_skipping);
	config.get("GENERAL", "TextureSearchPaths", _texture_search_paths);
	config.get("GENERAL", "IntermediateCachePath", _intermediate_cache_path);

	config.get("GENERAL", "PresetPath", _current_preset_path);
	config.get("GENERAL", "PresetTransitionDelay", _preset_transition_delay);
	// Use default if the preset file does not exist yet
	if (!resolve_preset_path(_current_preset_path))
		_current_preset_path = g_reshade_base_path / L"ReShadePreset.ini";

	config.get("SCREENSHOTS", "ClearAlpha", _screenshot_clear_alpha);
	config.get("SCREENSHOTS", "FileFormat", _screenshot_format);
	config.get("SCREENSHOTS", "FileNamingFormat", _screenshot_naming);
	config.get("SCREENSHOTS", "JPEGQuality", _screenshot_jpeg_quality);
	config.get("SCREENSHOTS", "SaveBeforeShot", _screenshot_save_before);
	config.get("SCREENSHOTS", "SaveOverlayShot", _screenshot_save_ui);
	config.get("SCREENSHOTS", "SavePath", _screenshot_path);
	config.get("SCREENSHOTS", "SavePresetFile", _screenshot_include_preset);

	for (const auto &callback : _load_config_callables)
		callback(config);
}
void reshade::runtime::save_config() const
{
	ini_file &config = ini_file::load_cache(_config_path);

	config.set("INPUT", "ForceShortcutModifiers", _force_shortcut_modifiers);
	config.set("INPUT", "KeyEffects", _effects_key_data);
	config.set("INPUT", "KeyNextPreset", _next_preset_key_data);
	config.set("INPUT", "KeyPerformanceMode", _performance_mode_key_data);
	config.set("INPUT", "KeyPreviousPreset", _prev_preset_key_data);
	config.set("INPUT", "KeyReload", _reload_key_data);
	config.set("INPUT", "KeyScreenshot", _screenshot_key_data);

	config.set("GENERAL", "EffectSearchPaths", _effect_search_paths);
	config.set("GENERAL", "PerformanceMode", _performance_mode);
	config.set("GENERAL", "PreprocessorDefinitions", _global_preprocessor_definitions);
	config.set("GENERAL", "SkipLoadingDisabledEffects", _effect_load_skipping);
	config.set("GENERAL", "TextureSearchPaths", _texture_search_paths);
	config.set("GENERAL", "IntermediateCachePath", _intermediate_cache_path);

	// Use ReShade DLL directory as base for relative preset paths (see 'resolve_preset_path')
	std::filesystem::path relative_preset_path = _current_preset_path.lexically_proximate(g_reshade_base_path);
	if (relative_preset_path.wstring().rfind(L"..", 0) != std::wstring::npos)
		relative_preset_path = _current_preset_path; // Do not use relative path if preset is in a parent directory
	if (relative_preset_path.is_relative()) // Prefix preset path with dot character to better indicate it being a relative path
		relative_preset_path = L"." / relative_preset_path;
	config.set("GENERAL", "PresetPath", relative_preset_path);
	config.set("GENERAL", "PresetTransitionDelay", _preset_transition_delay);

	config.set("SCREENSHOTS", "ClearAlpha", _screenshot_clear_alpha);
	config.set("SCREENSHOTS", "FileFormat", _screenshot_format);
	config.set("SCREENSHOTS", "FileNamingFormat", _screenshot_naming);
	config.set("SCREENSHOTS", "JPEGQuality", _screenshot_jpeg_quality);
	config.set("SCREENSHOTS", "SaveBeforeShot", _screenshot_save_before);
	config.set("SCREENSHOTS", "SaveOverlayShot", _screenshot_save_ui);
	config.set("SCREENSHOTS", "SavePath", _screenshot_path);
	config.set("SCREENSHOTS", "SavePresetFile", _screenshot_include_preset);

	for (const auto &callback : _save_config_callables)
		callback(config);
}

void reshade::runtime::load_current_preset()
{
	_preset_save_success = true;

	ini_file config = ini_file::load_cache(_config_path); // Copy config, because reference becomes invalid in the next line
	const ini_file &preset = ini_file::load_cache(_current_preset_path);

	std::vector<std::string> technique_list;
	preset.get({}, "Techniques", technique_list);
	std::vector<std::string> sorted_technique_list;
	preset.get({}, "TechniqueSorting", sorted_technique_list);
	std::vector<std::string> preset_preprocessor_definitions;
	preset.get({}, "PreprocessorDefinitions", preset_preprocessor_definitions);

	// Recompile effects if preprocessor definitions have changed or running in performance mode (in which case all preset values are compile-time constants)
	if (_reload_remaining_effects != 0) // ... unless this is the 'load_current_preset' call in 'update_and_render_effects'
	{
		if (_performance_mode || preset_preprocessor_definitions != _preset_preprocessor_definitions)
		{
			_preset_preprocessor_definitions = std::move(preset_preprocessor_definitions);
			load_effects();
			return; // Preset values are loaded in 'update_and_render_effects' during effect loading
		}

		if (std::find_if(technique_list.begin(), technique_list.end(), [this](const std::string &technique) {
				if (const size_t at_pos = technique.find('@'); at_pos == std::string::npos)
					return true;
				else if (const auto it = std::find_if(_effects.begin(), _effects.end(),
					[effect_name = static_cast<std::string_view>(technique).substr(at_pos + 1)](const effect &effect) { return effect_name == effect.source_file.filename().u8string(); }); it == _effects.end())
					return true;
				else
					return it->skipped; }) != technique_list.end())
		{
			load_effects();
			return;
		}
	}

	if (sorted_technique_list.empty())
		config.get("GENERAL", "TechniqueSorting", sorted_technique_list);
	if (sorted_technique_list.empty())
		sorted_technique_list = technique_list;

	// Reorder techniques
	std::sort(_techniques.begin(), _techniques.end(), [this, &sorted_technique_list](const technique &lhs, const technique &rhs) {
		const std::string lhs_unique = lhs.name + '@' + _effects[lhs.effect_index].source_file.filename().u8string();
		const std::string rhs_unique = rhs.name + '@' + _effects[rhs.effect_index].source_file.filename().u8string();
		auto lhs_it = std::find(sorted_technique_list.begin(), sorted_technique_list.end(), lhs_unique);
		auto rhs_it = std::find(sorted_technique_list.begin(), sorted_technique_list.end(), rhs_unique);
		if (lhs_it == sorted_technique_list.end())
			lhs_it = std::find(sorted_technique_list.begin(), sorted_technique_list.end(), lhs.name);
		if (rhs_it == sorted_technique_list.end())
			rhs_it = std::find(sorted_technique_list.begin(), sorted_technique_list.end(), rhs.name);
		return lhs_it < rhs_it; });

	// Compute times since the transition has started and how much is left till it should end
	auto transition_time = std::chrono::duration_cast<std::chrono::microseconds>(_last_present_time - _last_preset_switching_time).count();
	auto transition_ms_left = _preset_transition_delay - transition_time / 1000;
	auto transition_ms_left_from_last_frame = transition_ms_left + std::chrono::duration_cast<std::chrono::microseconds>(_last_frame_duration).count() / 1000;

	if (_is_in_between_presets_transition && transition_ms_left <= 0)
		_is_in_between_presets_transition = false;

	for (effect &effect : _effects)
	{
		for (uniform &variable : effect.uniforms)
		{
			if (variable.special != special_uniform::none)
				continue;
			const std::string section = effect.source_file.filename().u8string();

			if (variable.supports_toggle_key())
			{
				// Load shortcut key, but first reset it, since it may not exist in the preset file
				std::memset(variable.toggle_key_data, 0, sizeof(variable.toggle_key_data));
				preset.get(section, "Key" + variable.name, variable.toggle_key_data);
			}

			if (!_is_in_between_presets_transition)
				// Reset values to defaults before loading from a new preset
				reset_uniform_value(variable);

			reshadefx::constant values, values_old;
			switch (variable.type.base)
			{
			case reshadefx::type::t_int:
				get_uniform_value(variable, values.as_int, variable.type.components());
				preset.get(section, variable.name, values.as_int);
				set_uniform_value(variable, values.as_int, variable.type.components());
				break;
			case reshadefx::type::t_bool:
			case reshadefx::type::t_uint:
				get_uniform_value(variable, values.as_uint, variable.type.components());
				preset.get(section, variable.name, values.as_uint);
				set_uniform_value(variable, values.as_uint, variable.type.components());
				break;
			case reshadefx::type::t_float:
				get_uniform_value(variable, values.as_float, variable.type.components());
				values_old = values;
				preset.get(section, variable.name, values.as_float);
				if (_is_in_between_presets_transition)
				{
					// Perform smooth transition on floating point values
					for (unsigned int i = 0; i < variable.type.components(); i++)
					{
						const auto transition_ratio = (values.as_float[i] - values_old.as_float[i]) / transition_ms_left_from_last_frame;
						values.as_float[i] = values.as_float[i] - transition_ratio * transition_ms_left;
					}
				}
				set_uniform_value(variable, values.as_float, variable.type.components());
				break;
			}
		}
	}

	for (technique &technique : _techniques)
	{
		const std::string unique_name =
			technique.name + '@' + _effects[technique.effect_index].source_file.filename().u8string();

		// Ignore preset if "enabled" annotation is set
		if (technique.annotation_as_int("enabled") ||
			std::find(technique_list.begin(), technique_list.end(), unique_name) != technique_list.end() ||
			std::find(technique_list.begin(), technique_list.end(), technique.name) != technique_list.end())
			enable_technique(technique);
		else
			disable_technique(technique);

		// Reset toggle key to the value set via annotation first, since it may not exist in the preset
		technique.toggle_key_data[0] = technique.annotation_as_int("toggle");
		technique.toggle_key_data[1] = technique.annotation_as_int("togglectrl");
		technique.toggle_key_data[2] = technique.annotation_as_int("toggleshift");
		technique.toggle_key_data[3] = technique.annotation_as_int("togglealt");
		if (!preset.get({}, "Key" + unique_name, technique.toggle_key_data) &&
			!preset.get({}, "Key" + technique.name, technique.toggle_key_data))
			std::memset(technique.toggle_key_data, 0, std::size(technique.toggle_key_data));
	}
}
void reshade::runtime::save_current_preset() const
{
	ini_file &preset = ini_file::load_cache(_current_preset_path);

	// Build list of active techniques and effects
	std::vector<std::string> technique_list, sorted_technique_list;
	std::unordered_set<size_t> effect_list;
	effect_list.reserve(_techniques.size());
	technique_list.reserve(_techniques.size());
	sorted_technique_list.reserve(_techniques.size());

	for (const technique &technique : _techniques)
	{
		const std::string unique_name =
			technique.name + '@' + _effects[technique.effect_index].source_file.filename().u8string();

		if (technique.enabled)
			technique_list.push_back(unique_name);
		if (technique.enabled || technique.toggle_key_data[0] != 0)
			effect_list.insert(technique.effect_index);

		// Keep track of the order of all techniques and not just the enabled ones
		sorted_technique_list.push_back(unique_name);

		if (technique.toggle_key_data[0] != 0)
			preset.set({}, "Key" + unique_name, technique.toggle_key_data);
		else if (int value = 0; preset.get({}, "Key" + unique_name, value) && value != 0)
			preset.set({}, "Key" + unique_name, 0); // Clear toggle key data
	}

	preset.set({}, "Techniques", std::move(technique_list));
	preset.set({}, "TechniqueSorting", std::move(sorted_technique_list));
	preset.set({}, "PreprocessorDefinitions", _preset_preprocessor_definitions);

	// TODO: Do we want to save spec constants here too? The preset will be rather empty in performance mode otherwise.
	for (size_t effect_index = 0; effect_index < _effects.size(); ++effect_index)
	{
		if (effect_list.find(effect_index) == effect_list.end())
			continue;

		const effect &effect = _effects[effect_index];

		for (const uniform &variable : effect.uniforms)
		{
			if (variable.special != special_uniform::none)
				continue;

			const std::string section = effect.source_file.filename().u8string();
			const unsigned int components = variable.type.components();
			reshadefx::constant values;

			if (variable.supports_toggle_key())
			{
				// save the shortcut key into the preset files
				if (variable.toggle_key_data[0] != 0)
					preset.set(section, "Key" + variable.name, variable.toggle_key_data);
				else if (int value = 0; preset.get(section, "Key" + variable.name, value) && value != 0)
					preset.set(section, "Key" + variable.name, 0); // Clear toggle key data
			}

			switch (variable.type.base)
			{
			case reshadefx::type::t_int:
				get_uniform_value(variable, values.as_int, components);
				preset.set(section, variable.name, values.as_int, components);
				break;
			case reshadefx::type::t_bool:
			case reshadefx::type::t_uint:
				get_uniform_value(variable, values.as_uint, components);
				preset.set(section, variable.name, values.as_uint, components);
				break;
			case reshadefx::type::t_float:
				get_uniform_value(variable, values.as_float, components);
				preset.set(section, variable.name, values.as_float, components);
				break;
			}
		}
	}
}

bool reshade::runtime::switch_to_next_preset(std::filesystem::path filter_path, bool reversed)
{
	std::error_code ec; // This is here to ignore file system errors below

	std::filesystem::path filter_text;
	if (resolve_path(filter_path); !std::filesystem::is_directory(filter_path, ec))
		if (filter_text = filter_path.filename(); !filter_text.empty())
			filter_path = filter_path.parent_path();

	size_t current_preset_index = std::numeric_limits<size_t>::max();
	std::vector<std::filesystem::path> preset_paths;

	for (std::filesystem::path preset_path : std::filesystem::directory_iterator(filter_path, std::filesystem::directory_options::skip_permission_denied, ec))
	{
		// Skip anything that is not a valid preset file
		if (!resolve_preset_path(preset_path))
			continue;

		// Keep track of the index of the current preset in the list of found preset files that is being build
		if (std::filesystem::equivalent(preset_path, _current_preset_path, ec)) {
			current_preset_index = preset_paths.size();
			preset_paths.push_back(std::move(preset_path));
			continue;
		}

		const std::wstring preset_name = preset_path.stem();
		// Only add those files that are matching the filter text
		if (filter_text.empty() || std::search(preset_name.begin(), preset_name.end(), filter_text.native().begin(), filter_text.native().end(),
			[](wchar_t c1, wchar_t c2) { return towlower(c1) == towlower(c2); }) != preset_name.end())
			preset_paths.push_back(std::move(preset_path));
	}

	if (preset_paths.begin() == preset_paths.end())
		return false; // No valid preset files were found, so nothing more to do

	if (current_preset_index == std::numeric_limits<size_t>::max())
	{
		// Current preset was not in the container path, so just use the first or last file
		if (reversed)
			_current_preset_path = preset_paths.back();
		else
			_current_preset_path = preset_paths.front();
	}
	else
	{
		// Current preset was found in the container path, so use the file before or after it
		if (auto it = std::next(preset_paths.begin(), current_preset_index); reversed)
			_current_preset_path = it == preset_paths.begin() ? preset_paths.back() : *--it;
		else
			_current_preset_path = it == std::prev(preset_paths.end()) ? preset_paths.front() : *++it;
	}

	return true;
}

void reshade::runtime::save_screenshot(const std::wstring &postfix, const bool should_save_preset)
{
	const int hour = _date[3] / 3600;
	const int minute = (_date[3] - hour * 3600) / 60;
	const int seconds = _date[3] - hour * 3600 - minute * 60;

	char timestamp[21];
	sprintf_s(timestamp, " %.4d-%.2d-%.2d %.2d-%.2d-%.2d", _date[0], _date[1], _date[2], hour, minute, seconds);

	std::wstring filename = g_target_executable_path.stem().concat(timestamp);
	if (_screenshot_naming == 1)
		filename += L' ' + _current_preset_path.stem().wstring();

	filename += postfix;
	filename += _screenshot_format == 0 ? L".bmp" : _screenshot_format == 1 ? L".png" : L".jpg";

	std::filesystem::path screenshot_path = g_reshade_base_path / _screenshot_path / filename;

	LOG(INFO) << "Saving screenshot to " << screenshot_path << " ...";

	_screenshot_save_success = false; // Default to a save failure unless it is reported to succeed below

	if (std::vector<uint8_t> data(_width * _height * 4); capture_screenshot(data.data()))
	{
		// Clear alpha channel
		// The alpha channel doesn't need to be cleared if we're saving a JPEG, stbi ignores it
		if (_screenshot_clear_alpha && _screenshot_format != 2)
			for (uint32_t h = 0; h < _height; ++h)
				for (uint32_t w = 0; w < _width; ++w)
					data[(h * _width + w) * 4 + 3] = 0xFF;

		if (FILE *file; _wfopen_s(&file, screenshot_path.c_str(), L"wb") == 0)
		{
			const auto write_callback = [](void *context, void *data, int size) {
				fwrite(data, 1, size, static_cast<FILE *>(context));
			};

			switch (_screenshot_format)
			{
			case 0:
				_screenshot_save_success = stbi_write_bmp_to_func(write_callback, file, _width, _height, 4, data.data()) != 0;
				break;
			case 1:
				_screenshot_save_success = stbi_write_png_to_func(write_callback, file, _width, _height, 4, data.data(), 0) != 0;
				break;
			case 2:
				_screenshot_save_success = stbi_write_jpg_to_func(write_callback, file, _width, _height, 4, data.data(), _screenshot_jpeg_quality) != 0;
				break;
			}

			fclose(file);
		}
	}

	_last_screenshot_file = screenshot_path;
	_last_screenshot_time = std::chrono::high_resolution_clock::now();

	if (!_screenshot_save_success)
	{
		LOG(ERROR) << "Failed to write screenshot to " << screenshot_path << '!';
	}
	else if (_screenshot_include_preset && should_save_preset && ini_file::flush_cache(_current_preset_path))
	{
		// Preset was flushed to disk, so can just copy it over to the new location
		std::error_code ec; std::filesystem::copy_file(_current_preset_path, screenshot_path.replace_extension(L".ini"), std::filesystem::copy_options::overwrite_existing, ec);
	}
}

static inline bool force_floating_point_value(const reshadefx::type &type, uint32_t renderer_id)
{
	if (renderer_id == 0x9000)
		return true; // All uniform variables are floating-point in D3D9
	if (type.is_matrix() && (renderer_id & 0x10000))
		return true; // All matrices are floating-point in GLSL
	return false;
}

void reshade::runtime::get_uniform_value(const uniform &variable, uint8_t *data, size_t size, size_t base_index) const
{
	size = std::min(size, static_cast<size_t>(variable.size));
	assert(data != nullptr && (size % 4) == 0);

	auto &data_storage = _effects[variable.effect_index].uniform_data_storage;
	assert(variable.offset + size <= data_storage.size());

	const size_t array_length = (variable.type.is_array() ? variable.type.array_length : 1);
	assert(base_index < array_length);

	if (variable.type.is_matrix())
	{
		for (size_t a = base_index, i = 0; a < array_length; ++a)
			// Each row of a matrix is 16-byte aligned, so needs special handling
			for (size_t row = 0; row < variable.type.rows; ++row)
				for (size_t col = 0; i < (size / 4) && col < variable.type.cols; ++col, ++i)
					std::memcpy(
						data + ((a - base_index) * variable.type.components() + (row * variable.type.cols + col)) * 4,
						data_storage.data() + variable.offset + (a * (variable.type.rows * 4) + (row * 4 + col)) * 4, 4);
	}
	else if (array_length > 1)
	{
		for (size_t a = base_index, i = 0; a < array_length; ++a)
			// Each element in the array is 16-byte aligned, so needs special handling
			for (size_t row = 0; i < (size / 4) && row < variable.type.rows; ++row, ++i)
				std::memcpy(
					data + ((a - base_index) * variable.type.components() + row) * 4,
					data_storage.data() + variable.offset + (a * 4 + row) * 4, 4);
	}
	else
	{
		std::memcpy(data, data_storage.data() + variable.offset, size);
	}
}
void reshade::runtime::get_uniform_value(const uniform &variable, bool *values, size_t count, size_t array_index) const
{
	count = std::min(count, static_cast<size_t>(variable.size / 4));
	assert(values != nullptr);

	const auto data = static_cast<uint8_t *>(alloca(variable.size));
	get_uniform_value(variable, data, variable.size, array_index);

	for (size_t i = 0; i < count; i++)
		values[i] = reinterpret_cast<const uint32_t *>(data)[i] != 0;
}
void reshade::runtime::get_uniform_value(const uniform &variable, int32_t *values, size_t count, size_t array_index) const
{
	if (variable.type.is_integral() && !force_floating_point_value(variable.type, _renderer_id))
	{
		get_uniform_value(variable, reinterpret_cast<uint8_t *>(values), count * sizeof(int32_t), array_index);
		return;
	}

	count = std::min(count, static_cast<size_t>(variable.size / 4));
	assert(values != nullptr);

	const auto data = static_cast<uint8_t *>(alloca(variable.size));
	get_uniform_value(variable, data, variable.size, array_index);

	for (size_t i = 0; i < count; i++)
		values[i] = static_cast<int32_t>(reinterpret_cast<const float *>(data)[i]);
}
void reshade::runtime::get_uniform_value(const uniform &variable, uint32_t *values, size_t count, size_t array_index) const
{
	get_uniform_value(variable, reinterpret_cast<int32_t *>(values), count, array_index);
}
void reshade::runtime::get_uniform_value(const uniform &variable, float *values, size_t count, size_t array_index) const
{
	if (variable.type.is_floating_point() || force_floating_point_value(variable.type, _renderer_id))
	{
		get_uniform_value(variable, reinterpret_cast<uint8_t *>(values), count * sizeof(float), array_index);
		return;
	}

	count = std::min(count, static_cast<size_t>(variable.size / 4));
	assert(values != nullptr);

	const auto data = static_cast<uint8_t *>(alloca(variable.size));
	get_uniform_value(variable, data, variable.size, array_index);

	for (size_t i = 0; i < count; ++i)
		if (variable.type.is_signed())
			values[i] = static_cast<float>(reinterpret_cast<const int32_t *>(data)[i]);
		else
			values[i] = static_cast<float>(reinterpret_cast<const uint32_t *>(data)[i]);
}
void reshade::runtime::set_uniform_value(uniform &variable, const uint8_t *data, size_t size, size_t base_index)
{
	size = std::min(size, static_cast<size_t>(variable.size));
	assert(data != nullptr && (size % 4) == 0);

	auto &data_storage = _effects[variable.effect_index].uniform_data_storage;
	assert(variable.offset + size <= data_storage.size());

	const size_t array_length = (variable.type.is_array() ? variable.type.array_length : 1);
	assert(base_index < array_length);

	if (variable.type.is_matrix())
	{
		for (size_t a = base_index, i = 0; a < array_length; ++a)
			// Each row of a matrix is 16-byte aligned, so needs special handling
			for (size_t row = 0; row < variable.type.rows; ++row)
				for (size_t col = 0; i < (size / 4) && col < variable.type.cols; ++col, ++i)
					std::memcpy(
						data_storage.data() + variable.offset + (a * variable.type.rows * 4 + (row * 4 + col)) * 4,
						data + ((a - base_index) * variable.type.components() + (row * variable.type.cols + col)) * 4, 4);
	}
	else if (array_length > 1)
	{
		for (size_t a = base_index, i = 0; a < array_length; ++a)
			// Each element in the array is 16-byte aligned, so needs special handling
			for (size_t row = 0; i < (size / 4) && row < variable.type.rows; ++row, ++i)
				std::memcpy(
					data_storage.data() + variable.offset + (a * 4 + row) * 4,
					data + ((a - base_index) * variable.type.components() + row) * 4, 4);
	}
	else
	{
		std::memcpy(data_storage.data() + variable.offset, data, size);
	}
}
void reshade::runtime::set_uniform_value(uniform &variable, const bool *values, size_t count, size_t array_index)
{
	if (variable.type.is_floating_point() || force_floating_point_value(variable.type, _renderer_id))
	{
		const auto data = static_cast<float *>(alloca(count * sizeof(float)));
		for (size_t i = 0; i < count; ++i)
			data[i] = values[i] ? 1.0f : 0.0f;

		set_uniform_value(variable, reinterpret_cast<const uint8_t *>(data), count * sizeof(float), array_index);
	}
	else
	{
		const auto data = static_cast<uint32_t *>(alloca(count * sizeof(uint32_t)));
		for (size_t i = 0; i < count; ++i)
			data[i] = values[i] ? 1 : 0;

		set_uniform_value(variable, reinterpret_cast<const uint8_t *>(data), count * sizeof(uint32_t), array_index);
	}
}
void reshade::runtime::set_uniform_value(uniform &variable, const int32_t *values, size_t count, size_t array_index)
{
	if (variable.type.is_floating_point() || force_floating_point_value(variable.type, _renderer_id))
	{
		const auto data = static_cast<float *>(alloca(count * sizeof(float)));
		for (size_t i = 0; i < count; ++i)
			data[i] = static_cast<float>(values[i]);

		set_uniform_value(variable, reinterpret_cast<const uint8_t *>(data), count * sizeof(float), array_index);
	}
	else
	{
		set_uniform_value(variable, reinterpret_cast<const uint8_t *>(values), count * sizeof(int32_t), array_index);
	}
}
void reshade::runtime::set_uniform_value(uniform &variable, const uint32_t *values, size_t count, size_t array_index)
{
	if (variable.type.is_floating_point() || force_floating_point_value(variable.type, _renderer_id))
	{
		const auto data = static_cast<float *>(alloca(count * sizeof(float)));
		for (size_t i = 0; i < count; ++i)
			data[i] = static_cast<float>(values[i]);

		set_uniform_value(variable, reinterpret_cast<const uint8_t *>(data), count * sizeof(float), array_index);
	}
	else
	{
		set_uniform_value(variable, reinterpret_cast<const uint8_t *>(values), count * sizeof(uint32_t), array_index);
	}
}
void reshade::runtime::set_uniform_value(uniform &variable, const float *values, size_t count, size_t array_index)
{
	if (variable.type.is_floating_point() || force_floating_point_value(variable.type, _renderer_id))
	{
		set_uniform_value(variable, reinterpret_cast<const uint8_t *>(values), count * sizeof(float), array_index);
	}
	else
	{
		const auto data = static_cast<int32_t *>(alloca(count * sizeof(int32_t)));
		for (size_t i = 0; i < count; ++i)
			data[i] = static_cast<int32_t>(values[i]);

		set_uniform_value(variable, reinterpret_cast<const uint8_t *>(data), count * sizeof(int32_t), array_index);
	}
}

void reshade::runtime::reset_uniform_value(uniform &variable)
{
	if (!variable.has_initializer_value)
	{
		std::memset(_effects[variable.effect_index].uniform_data_storage.data() + variable.offset, 0, variable.size);
		return;
	}

	// Need to use typed setters, to ensure values are properly forced to floating point in D3D9
	for (size_t i = 0, array_length = (variable.type.is_array() ? variable.type.array_length : 1);
		i < array_length; ++i)
	{
		const reshadefx::constant &value = variable.type.is_array() ? variable.initializer_value.array_data[i] : variable.initializer_value;

		switch (variable.type.base)
		{
		case reshadefx::type::t_int:
			set_uniform_value(variable, value.as_int, variable.type.components(), i);
			break;
		case reshadefx::type::t_bool:
		case reshadefx::type::t_uint:
			set_uniform_value(variable, value.as_uint, variable.type.components(), i);
			break;
		case reshadefx::type::t_float:
			set_uniform_value(variable, value.as_float, variable.type.components(), i);
			break;
		}
	}
}

reshade::texture &reshade::runtime::look_up_texture_by_name(const std::string &unique_name)
{
	const auto it = std::find_if(_textures.begin(), _textures.end(),
		[&unique_name](const auto &item) { return item.unique_name == unique_name && item.impl != nullptr; });
	assert(it != _textures.end());
	return *it;
}<|MERGE_RESOLUTION|>--- conflicted
+++ resolved
@@ -465,11 +465,11 @@
 					variable.special = special_uniform::mouse_wheel;
 				else if (special == "freepie")
 					variable.special = special_uniform::freepie;
-				else if (special == "overlay_open")
+				else if (special == "ui_open" ||special == "overlay_open")
 					variable.special = special_uniform::overlay_open;
-				else if (special == "overlay_active")
+				else if (special == "ui_active" || special == "overlay_active")
 					variable.special = special_uniform::overlay_active;
-				else if (special == "overlay_hovered")
+				else if (special == "ui_hovered" || special == "overlay_hovered")
 					variable.special = special_uniform::overlay_hovered;
 				else if (special == "bufready_depth")
 					variable.special = special_uniform::bufready_depth;
@@ -520,56 +520,9 @@
 							break;
 						}
 
-<<<<<<< HEAD
 						if (i + 1 < constant.type.components())
 							effect.preamble += ", ";
 					}
-=======
-	for (uniform var : effect.module.uniforms)
-	{
-		var.effect_index = effect_index;
-
-		// Copy initial data into uniform storage area
-		reset_uniform_value(var);
-
-		const std::string_view special = var.annotation_as_string("source");
-		if (special.empty()) /* Ignore if annotation is missing */;
-		else if (special == "frametime")
-			var.special = special_uniform::frame_time;
-		else if (special == "framecount")
-			var.special = special_uniform::frame_count;
-		else if (special == "random")
-			var.special = special_uniform::random;
-		else if (special == "pingpong")
-			var.special = special_uniform::ping_pong;
-		else if (special == "date")
-			var.special = special_uniform::date;
-		else if (special == "timer")
-			var.special = special_uniform::timer;
-		else if (special == "key")
-			var.special = special_uniform::key;
-		else if (special == "mousepoint")
-			var.special = special_uniform::mouse_point;
-		else if (special == "mousedelta")
-			var.special = special_uniform::mouse_delta;
-		else if (special == "mousebutton")
-			var.special = special_uniform::mouse_button;
-		else if (special == "mousewheel")
-			var.special = special_uniform::mouse_wheel;
-		else if (special == "freepie")
-			var.special = special_uniform::freepie;
-		else if (special == "ui_open" || special == "overlay_open")
-			var.special = special_uniform::overlay_open;
-		else if (special == "ui_active" || special == "overlay_active")
-			var.special = special_uniform::overlay_active;
-		else if (special == "ui_hovered" || special == "overlay_hovered")
-			var.special = special_uniform::overlay_hovered;
-		else if (special == "bufready_depth")
-			var.special = special_uniform::bufready_depth;
-
-		effect.uniforms.push_back(std::move(var));
-	}
->>>>>>> 9883114d
 
 					effect.preamble += '\n';
 				}
@@ -610,7 +563,7 @@
 				{
 					effect.errors += "warning: " + texture.unique_name + ": another effect (";
 					effect.errors += _effects[existing_texture->effect_index].source_file.filename().u8string();
-					effect.errors += ") already created a texture with another image file; textures are shared across all effects, so either rename the variable or adjust the path so they match\n";
+					effect.errors += ") already created a texture with another image file\n";
 				}
 
 				if (existing_texture->semantic == "COLOR" && _color_bit_depth != 8)
@@ -632,18 +585,9 @@
 				existing_texture->storage_access = true;
 				continue;
 			}
-<<<<<<< HEAD
-=======
-		}
-
-		if (texture.annotation_as_int("pooled") && texture.semantic.empty())
-		{
-			const std::lock_guard<std::mutex> lock(_reload_mutex);
->>>>>>> 9883114d
-
-			if (texture.annotation_as_int("pooled"))
+
+			if (texture.annotation_as_int("pooled") && texture.semantic.empty())
 			{
-<<<<<<< HEAD
 				// Try to find another pooled texture to share with
 				if (const auto existing_texture = std::find_if(_textures.begin(), _textures.end(),
 					[&texture](const auto &item) { return item.annotation_as_int("pooled") && item.matches_description(texture); });
@@ -653,11 +597,26 @@
 					for (auto &sampler_info : effect.module.samplers)
 						if (sampler_info.texture_name == texture.unique_name)
 							sampler_info.texture_name  = existing_texture->unique_name;
+					// Overwrite referenced texture in storages with the pooled one
+					for (auto &storage_info : effect.module.storages)
+						if (storage_info.texture_name == texture.unique_name)
+							storage_info.texture_name  = existing_texture->unique_name;
 					// Overwrite referenced texture in render targets with the pooled one
 					for (auto &technique_info : effect.module.techniques)
+					{
 						for (auto &pass_info : technique_info.passes)
+						{
 							std::replace(std::begin(pass_info.render_target_names), std::end(pass_info.render_target_names),
 								texture.unique_name, existing_texture->unique_name);
+
+							for (auto &sampler_info : pass_info.samplers)
+								if (sampler_info.texture_name == texture.unique_name)
+									sampler_info.texture_name  = existing_texture->unique_name;
+							for (auto &storage_info : pass_info.storages)
+								if (storage_info.texture_name == texture.unique_name)
+									storage_info.texture_name  = existing_texture->unique_name;
+						}
+					}
 
 					if (std::find(existing_texture->shared.begin(), existing_texture->shared.end(), effect_index) == existing_texture->shared.end())
 						existing_texture->shared.push_back(effect_index);
@@ -666,52 +625,10 @@
 					existing_texture->storage_access = true;
 					continue;
 				}
-=======
-				// Overwrite referenced texture in samplers with the pooled one
-				for (auto &sampler_info : effect.module.samplers)
-					if (sampler_info.texture_name == texture.unique_name)
-						sampler_info.texture_name  = existing_texture->unique_name;
-				// Overwrite referenced texture in storages with the pooled one
-				for (auto &storage_info : effect.module.storages)
-					if (storage_info.texture_name == texture.unique_name)
-						storage_info.texture_name  = existing_texture->unique_name;
-				// Overwrite referenced texture in render targets with the pooled one
-				for (auto &technique_info : effect.module.techniques)
-				{
-					for (auto &pass_info : technique_info.passes)
-					{
-						std::replace(std::begin(pass_info.render_target_names), std::end(pass_info.render_target_names),
-							texture.unique_name, existing_texture->unique_name);
-
-						for (auto &sampler_info : pass_info.samplers)
-							if (sampler_info.texture_name == texture.unique_name)
-								sampler_info.texture_name  = existing_texture->unique_name;
-						for (auto &storage_info : pass_info.storages)
-							if (storage_info.texture_name == texture.unique_name)
-								storage_info.texture_name  = existing_texture->unique_name;
-					}
-				}
-
-				if (std::find(existing_texture->shared.begin(), existing_texture->shared.end(), effect_index) == existing_texture->shared.end())
-					existing_texture->shared.push_back(effect_index);
-
-				existing_texture->render_target = true;
-				existing_texture->storage_access = true;
-				continue;
->>>>>>> 9883114d
 			}
 
-<<<<<<< HEAD
-			if (texture.semantic == "COLOR")
-				texture.impl_reference = texture_reference::back_buffer;
-			else if (texture.semantic == "DEPTH")
-				texture.impl_reference = texture_reference::depth_buffer;
-			else if (!texture.semantic.empty())
+			if (!texture.semantic.empty() && (texture.semantic != "COLOR" && texture.semantic != "DEPTH"))
 				effect.errors += "warning: " + texture.unique_name + ": unknown semantic '" + texture.semantic + "'\n";
-=======
-		if (!texture.semantic.empty() && (texture.semantic != "COLOR" && texture.semantic != "DEPTH"))
-			effect.errors += "warning: " + texture.unique_name + ": unknown semantic '" + texture.semantic + "'\n";
->>>>>>> 9883114d
 
 			// This is the first effect using this texture
 			texture.shared.push_back(effect_index);
