--- conflicted
+++ resolved
@@ -242,7 +242,6 @@
 	_drawcalls = _vertices = 0;
 }
 
-<<<<<<< HEAD
 size_t reshade::runtime::load_effect(reshade::ini_file &preset, std::filesystem::path source_file, bool preprocess_required)
 {
 	const std::filesystem::path effect_name = source_file.filename();
@@ -314,15 +313,6 @@
 
 	// Guard access to shared variables
 	_reload_mutex.lock();
-=======
-bool reshade::runtime::load_effect(const std::filesystem::path &path, size_t effect_index)
-{
-	effect &effect = _effects[effect_index]; // Safe to access this multi-threaded, since this is the only call working on this effect
-	const std::string effect_name = path.filename().u8string();
-	effect = {};
-	effect.compiled = true;
-	effect.source_file = path;
->>>>>>> 93d8cca0
 
 	size_t effect_index = std::numeric_limits<size_t>::max();
 
@@ -527,7 +517,6 @@
 	else if (const auto it = recent_id == 0 ? _recent_effects.cend() : std::as_const(_recent_effects).find(recent_id);
 		it != _recent_effects.cend())
 	{
-<<<<<<< HEAD
 		effect = it->second;
 		effect.restored = true;
 		effect.source_file = source_file;
@@ -536,45 +525,6 @@
 	else
 	{
 		effect = {};
-=======
-		var.effect_index = effect_index;
-
-		// Copy initial data into uniform storage area
-		reset_uniform_value(var);
-
-		const std::string_view special = var.annotation_as_string("source");
-		if (special.empty()) /* Ignore if annotation is missing */;
-		else if (special == "frametime")
-			var.special = special_uniform::frame_time;
-		else if (special == "framecount")
-			var.special = special_uniform::frame_count;
-		else if (special == "random")
-			var.special = special_uniform::random;
-		else if (special == "pingpong")
-			var.special = special_uniform::ping_pong;
-		else if (special == "date")
-			var.special = special_uniform::date;
-		else if (special == "timer")
-			var.special = special_uniform::timer;
-		else if (special == "key")
-			var.special = special_uniform::key;
-		else if (special == "mousepoint")
-			var.special = special_uniform::mouse_point;
-		else if (special == "mousedelta")
-			var.special = special_uniform::mouse_delta;
-		else if (special == "mousebutton")
-			var.special = special_uniform::mouse_button;
-		else if (special == "mousewheel")
-			var.special = special_uniform::mouse_wheel;
-		else if (special == "freepie")
-			var.special = special_uniform::freepie;
-		else if (special == "overlay_open")
-			var.special = special_uniform::overlay_open;
-		else if (special == "bufready_depth")
-			var.special = special_uniform::bufready_depth;
-
-		effect.uniforms.push_back(std::move(var));
->>>>>>> 93d8cca0
 	}
 
 	// Append preprocessor and parser errors to the error list
@@ -582,13 +532,9 @@
 
 	if (effect.compiled)
 	{
-<<<<<<< HEAD
 		// Refresh to current global state
 		for (uniform &variable : effect.uniforms)
 			variable.effect_index = effect_index;
-=======
-		texture.effect_index = effect_index;
->>>>>>> 93d8cca0
 
 		for (texture texture : effect.module.textures)
 		{
@@ -633,15 +579,11 @@
 					}
 				}
 
-<<<<<<< HEAD
 				if (!effect.compiled)
 					break;
 
-				existing_texture->shared = true;
-=======
 				if (std::find(existing_texture->shared.begin(), existing_texture->shared.end(), effect_index) == existing_texture->shared.end())
 					existing_texture->shared.push_back(effect_index);
->>>>>>> 93d8cca0
 
 				// Always make shared textures render targets, since they may be used as such in a different effect
 				existing_texture->render_target = true;
@@ -651,7 +593,6 @@
 
 			if (texture.annotation_as_int("pooled"))
 			{
-<<<<<<< HEAD
 				// Try to find another pooled texture to share with
 				if (const auto existing_texture = std::find_if(_textures.begin(), _textures.end(),
 					[&texture](const auto &item) { return item.annotation_as_int("pooled") && item.matches_description(texture); });
@@ -660,37 +601,22 @@
 					// Overwrite referenced texture in samplers with the pooled one
 					for (auto &sampler_info : effect.module.samplers)
 						if (sampler_info.texture_name == texture.unique_name)
-							sampler_info.texture_name = existing_texture->unique_name;
+							sampler_info.texture_name  = existing_texture->unique_name;
 					// Overwrite referenced texture in render targets with the pooled one
 					for (auto &technique_info : effect.module.techniques)
 						for (auto &pass_info : technique_info.passes)
 							std::replace(std::begin(pass_info.render_target_names), std::end(pass_info.render_target_names),
 								texture.unique_name, existing_texture->unique_name);
 
-					existing_texture->shared = true;
+					if (std::find(existing_texture->shared.begin(), existing_texture->shared.end(), effect_index) == existing_texture->shared.end())
+						existing_texture->shared.push_back(effect_index);
+
+					existing_texture->render_target = true;
+					existing_texture->storage_access = true;
 					continue;
 				}
-=======
-				// Overwrite referenced texture in samplers with the pooled one
-				for (auto &sampler_info : effect.module.samplers)
-					if (sampler_info.texture_name == texture.unique_name)
-						sampler_info.texture_name  = existing_texture->unique_name;
-				// Overwrite referenced texture in render targets with the pooled one
-				for (auto &technique_info : effect.module.techniques)
-					for (auto &pass_info : technique_info.passes)
-						std::replace(std::begin(pass_info.render_target_names), std::end(pass_info.render_target_names),
-							texture.unique_name, existing_texture->unique_name);
-
-				if (std::find(existing_texture->shared.begin(), existing_texture->shared.end(), effect_index) == existing_texture->shared.end())
-					existing_texture->shared.push_back(effect_index);
-
-				existing_texture->render_target = true;
-				existing_texture->storage_access = true;
-				continue;
->>>>>>> 93d8cca0
 			}
 
-<<<<<<< HEAD
 			if (texture.semantic == "COLOR")
 				texture.impl_reference = texture_reference::back_buffer;
 			else if (texture.semantic == "DEPTH")
@@ -700,17 +626,6 @@
 
 			_textures.emplace_back(std::move(texture));
 		}
-=======
-		// This is the first effect using this texture
-		texture.shared.push_back(effect_index);
-
-		new_textures.push_back(std::move(texture));
-	}
-
-	for (technique technique : effect.module.techniques)
-	{
-		technique.effect_index = effect_index;
->>>>>>> 93d8cca0
 
 		for (reshadefx::technique_info &info : effect.module.techniques)
 		{
@@ -901,25 +816,11 @@
 			return tech.effect_index == effect_index;
 		}), _techniques.end());
 
-<<<<<<< HEAD
-	effect &effect = _effects[index];
-	if (_previous_effects.size() <= index)
-		_previous_effects.resize(index + 1);
-	_previous_effects[index] = std::move(effect);
+	effect &effect = _effects[effect_index];
+	if (_previous_effects.size() <= effect_index)
+		_previous_effects.resize(effect_index + 1);
+	_previous_effects[effect_index] = std::move(effect);
 	effect = {};
-=======
-	// Do not clear source file, so that an 'unload_effect' immediately followed by a 'load_effect' which accesses that works
-	effect &effect = _effects[effect_index];;
-	effect.rendering = false;
-	effect.compiled = false;
-	effect.errors.clear();
-	effect.preamble.clear();
-	effect.included_files.clear();
-	effect.definitions.clear();
-	effect.assembly.clear();
-	effect.uniforms.clear();
-	effect.uniform_data_storage.clear();
->>>>>>> 93d8cca0
 }
 void reshade::runtime::unload_effects()
 {
