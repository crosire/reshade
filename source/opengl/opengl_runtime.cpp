/**
 * Copyright (C) 2014 Patrick Mours. All rights reserved.
 * License: https://github.com/crosire/reshade#license
 */

#include "log.hpp"
#include "opengl_runtime.hpp"
#include "opengl_effect_compiler.hpp"
#include "input.hpp"
#include <imgui.h>
#include <assert.h>

namespace reshade::opengl
{
	static GLenum target_to_binding(GLenum target)
	{
		switch (target)
		{
			case GL_FRAMEBUFFER:
				return GL_FRAMEBUFFER_BINDING;
			case GL_READ_FRAMEBUFFER:
				return GL_READ_FRAMEBUFFER_BINDING;
			case GL_DRAW_FRAMEBUFFER:
				return GL_DRAW_FRAMEBUFFER_BINDING;
			case GL_RENDERBUFFER:
				return GL_RENDERBUFFER_BINDING;
			case GL_TEXTURE_2D:
				return GL_TEXTURE_BINDING_2D;
			case GL_TEXTURE_2D_ARRAY:
				return GL_TEXTURE_BINDING_2D_ARRAY;
			case GL_TEXTURE_2D_MULTISAMPLE:
				return GL_TEXTURE_BINDING_2D_MULTISAMPLE;
			case GL_TEXTURE_2D_MULTISAMPLE_ARRAY:
				return GL_TEXTURE_BINDING_2D_MULTISAMPLE_ARRAY;
			case GL_TEXTURE_3D:
				return GL_TEXTURE_BINDING_3D;
			case GL_TEXTURE_CUBE_MAP:
			case GL_TEXTURE_CUBE_MAP_NEGATIVE_X:
			case GL_TEXTURE_CUBE_MAP_NEGATIVE_Y:
			case GL_TEXTURE_CUBE_MAP_NEGATIVE_Z:
			case GL_TEXTURE_CUBE_MAP_POSITIVE_X:
			case GL_TEXTURE_CUBE_MAP_POSITIVE_Y:
			case GL_TEXTURE_CUBE_MAP_POSITIVE_Z:
				return GL_TEXTURE_BINDING_CUBE_MAP;
			case GL_TEXTURE_CUBE_MAP_ARRAY:
				return GL_TEXTURE_BINDING_CUBE_MAP_ARRAY;
			default:
				return GL_NONE;
		}
	}
	static unsigned int get_renderer_id()
	{
		GLint major = 0, minor = 0;
		glGetIntegerv(GL_MAJOR_VERSION, &major);
		glGetIntegerv(GL_MAJOR_VERSION, &minor);

		return 0x10000 | (major << 12) | (minor << 8);
	}

	opengl_runtime::opengl_runtime(HDC device) :
		runtime(get_renderer_id()), _hdc(device)
	{
		assert(device != nullptr);

		_vendor_id = 0;
		_device_id = 0;
		_input = input::register_window(WindowFromDC(_hdc));

		// Get vendor and device information on NVIDIA Optimus devices
		if (GetModuleHandleW(L"nvd3d9wrap.dll") == nullptr &&
			GetModuleHandleW(L"nvd3d9wrapx.dll") == nullptr)
		{
			DISPLAY_DEVICEA dd = { sizeof(dd) };

			for (DWORD i = 0; EnumDisplayDevicesA(nullptr, i, &dd, 0) != FALSE; ++i)
			{
				if ((dd.StateFlags & DISPLAY_DEVICE_PRIMARY_DEVICE) != 0)
				{
					const std::string id = dd.DeviceID;

					if (id.length() > 20)
					{
						_vendor_id = std::stoi(id.substr(8, 4), nullptr, 16);
						_device_id = std::stoi(id.substr(17, 4), nullptr, 16);
					}
					break;
				}
			}
		}

		// Get vendor and device information on general devices
		if (_vendor_id == 0)
		{
			const std::string name = reinterpret_cast<const char *>(glGetString(GL_VENDOR));

			if (name.find("NVIDIA") != std::string::npos)
			{
				_vendor_id = 0x10DE;
			}
			else if (name.find("AMD") != std::string::npos || name.find("ATI") != std::string::npos)
			{
				_vendor_id = 0x1002;
			}
			else if (name.find("Intel") != std::string::npos)
			{
				_vendor_id = 0x8086;
			}
		}
	}

	bool opengl_runtime::init_backbuffer_texture()
	{
		glGenRenderbuffers(2, _default_backbuffer_rbo);

		glBindRenderbuffer(GL_RENDERBUFFER, _default_backbuffer_rbo[0]);
		glRenderbufferStorage(GL_RENDERBUFFER, GL_SRGB8_ALPHA8, _width, _height);
		glBindRenderbuffer(GL_RENDERBUFFER, _default_backbuffer_rbo[1]);
		glRenderbufferStorage(GL_RENDERBUFFER, GL_DEPTH24_STENCIL8, _width, _height);

		GLenum status = glGetError();

		glBindRenderbuffer(GL_RENDERBUFFER, 0);

		if (status != GL_NO_ERROR)
		{
			LOG(ERROR) << "Failed to create back buffer RBO with error code " << status;

			glDeleteRenderbuffers(2, _default_backbuffer_rbo);

			return false;
		}

		glGenFramebuffers(1, &_default_backbuffer_fbo);

		glBindFramebuffer(GL_FRAMEBUFFER, _default_backbuffer_fbo);
		glFramebufferRenderbuffer(GL_FRAMEBUFFER, GL_COLOR_ATTACHMENT0, GL_RENDERBUFFER, _default_backbuffer_rbo[0]);
		glFramebufferRenderbuffer(GL_FRAMEBUFFER, GL_DEPTH_STENCIL_ATTACHMENT, GL_RENDERBUFFER, _default_backbuffer_rbo[1]);

		status = glCheckFramebufferStatus(GL_FRAMEBUFFER);

		glBindFramebuffer(GL_FRAMEBUFFER, 0);

		if (status != GL_FRAMEBUFFER_COMPLETE)
		{
			LOG(ERROR) << "Failed to create back buffer FBO with status code " << status;

			glDeleteFramebuffers(1, &_default_backbuffer_fbo);
			glDeleteRenderbuffers(2, _default_backbuffer_rbo);

			return false;
		}

		glGenTextures(2, _backbuffer_texture);

		glBindTexture(GL_TEXTURE_2D, _backbuffer_texture[0]);
		glTexStorage2D(GL_TEXTURE_2D, 1, GL_RGBA8, _width, _height);
		glTextureView(_backbuffer_texture[1], GL_TEXTURE_2D, _backbuffer_texture[0], GL_SRGB8_ALPHA8, 0, 1, 0, 1);

		status = glGetError();

		glBindTexture(GL_TEXTURE_2D, 0);

		if (status != GL_NO_ERROR)
		{
			LOG(ERROR) << "Failed to create back buffer texture with error code " << status;

			glDeleteTextures(2, _backbuffer_texture);
			glDeleteFramebuffers(1, &_default_backbuffer_fbo);
			glDeleteRenderbuffers(2, _default_backbuffer_rbo);

			return false;
		}

		return true;
	}
	bool opengl_runtime::init_default_depth_stencil()
	{
		const depth_source_info defaultdepth = {
			_width,
			_height,
			0,
			GL_DEPTH24_STENCIL8
		};

		_depth_source_table[0] = defaultdepth;

		glGenTextures(1, &_depth_texture);

		glBindTexture(GL_TEXTURE_2D, _depth_texture);
		glTexStorage2D(GL_TEXTURE_2D, 1, defaultdepth.format, defaultdepth.width, defaultdepth.height);

		GLenum status = glGetError();

		glBindTexture(GL_TEXTURE_2D, 0);

		if (status != GL_NO_ERROR)
		{
			LOG(ERROR) << "Failed to create depth texture with error code " << status;

			glDeleteTextures(1, &_depth_texture);
			glDeleteTextures(2, _backbuffer_texture);
			glDeleteFramebuffers(1, &_default_backbuffer_fbo);
			glDeleteRenderbuffers(2, _default_backbuffer_rbo);

			return false;
		}

		return true;
	}
	bool opengl_runtime::init_fx_resources()
	{
		glGenFramebuffers(1, &_blit_fbo);

		glBindFramebuffer(GL_FRAMEBUFFER, _blit_fbo);
		glFramebufferTexture(GL_FRAMEBUFFER, GL_DEPTH_ATTACHMENT, _depth_texture, 0);
		glFramebufferTexture(GL_FRAMEBUFFER, GL_COLOR_ATTACHMENT0, _backbuffer_texture[1], 0);

		GLenum status = glCheckFramebufferStatus(GL_FRAMEBUFFER);

		glBindFramebuffer(GL_FRAMEBUFFER, 0);

		if (status != GL_FRAMEBUFFER_COMPLETE)
		{
			LOG(ERROR) << "Failed to create blit FBO with status code " << status;

			glDeleteFramebuffers(1, &_blit_fbo);
			glDeleteTextures(1, &_depth_texture);
			glDeleteTextures(2, _backbuffer_texture);
			glDeleteFramebuffers(1, &_default_backbuffer_fbo);
			glDeleteRenderbuffers(2, _default_backbuffer_rbo);

			return false;
		}

		glGenVertexArrays(1, &_default_vao);

		return true;
	}
	bool opengl_runtime::init_imgui_resources()
	{
		const GLchar *vertex_shader[] = {
			"#version 330\n"
			"uniform mat4 ProjMtx;\n"
			"in vec2 Position, UV;\n"
			"in vec4 Color;\n"
			"out vec2 Frag_UV;\n"
			"out vec4 Frag_Color;\n"
			"void main()\n"
			"{\n"
			"	Frag_UV = UV;\n"
			"	Frag_Color = Color;\n"
			"	gl_Position = ProjMtx * vec4(Position.xy, 0, 1);\n"
			"}\n"
		};
		const GLchar *fragment_shader[] = {
			"#version 330\n"
			"uniform sampler2D Texture;\n"
			"in vec2 Frag_UV;\n"
			"in vec4 Frag_Color;\n"
			"out vec4 Out_Color;\n"
			"void main()\n"
			"{\n"
			"	Out_Color = Frag_Color * texture(Texture, Frag_UV.st);\n"
			"}\n"
		};

		_imgui_shader_program = glCreateProgram();
		const auto imgui_vs = glCreateShader(GL_VERTEX_SHADER);
		const auto imgui_fs = glCreateShader(GL_FRAGMENT_SHADER);
		glShaderSource(imgui_vs, 1, vertex_shader, 0);
		glShaderSource(imgui_fs, 1, fragment_shader, 0);
		glCompileShader(imgui_vs);
		glCompileShader(imgui_fs);
		glAttachShader(_imgui_shader_program, imgui_vs);
		glAttachShader(_imgui_shader_program, imgui_fs);
		glLinkProgram(_imgui_shader_program);
		glDeleteShader(imgui_vs);
		glDeleteShader(imgui_fs);

		_imgui_attribloc_tex = glGetUniformLocation(_imgui_shader_program, "Texture");
		_imgui_attribloc_projmtx = glGetUniformLocation(_imgui_shader_program, "ProjMtx");
		_imgui_attribloc_pos = glGetAttribLocation(_imgui_shader_program, "Position");
		_imgui_attribloc_uv = glGetAttribLocation(_imgui_shader_program, "UV");
		_imgui_attribloc_color = glGetAttribLocation(_imgui_shader_program, "Color");

		glGenBuffers(2, _imgui_vbo);

		glGenVertexArrays(1, &_imgui_vao);
		glBindVertexArray(_imgui_vao);
		glBindBuffer(GL_ARRAY_BUFFER, _imgui_vbo[0]);
		glEnableVertexAttribArray(_imgui_attribloc_pos);
		glEnableVertexAttribArray(_imgui_attribloc_uv);
		glEnableVertexAttribArray(_imgui_attribloc_color);
		glVertexAttribPointer(_imgui_attribloc_pos, 2, GL_FLOAT, GL_FALSE, sizeof(ImDrawVert), reinterpret_cast<GLvoid *>(offsetof(ImDrawVert, pos)));
		glVertexAttribPointer(_imgui_attribloc_uv, 2, GL_FLOAT, GL_FALSE, sizeof(ImDrawVert), reinterpret_cast<GLvoid *>(offsetof(ImDrawVert, uv)));
		glVertexAttribPointer(_imgui_attribloc_color, 4, GL_UNSIGNED_BYTE, GL_TRUE, sizeof(ImDrawVert), reinterpret_cast<GLvoid *>(offsetof(ImDrawVert, col)));

		return true;
	}
	bool opengl_runtime::init_imgui_font_atlas()
	{
		int width, height;
		unsigned char *pixels;

		ImGui::SetCurrentContext(_imgui_context);
		ImGui::GetIO().Fonts->GetTexDataAsRGBA32(&pixels, &width, &height);

		GLuint font_atlas_id = 0;

		glGenTextures(1, &font_atlas_id);
		glBindTexture(GL_TEXTURE_2D, font_atlas_id);
		glTexParameteri(GL_TEXTURE_2D, GL_TEXTURE_MIN_FILTER, GL_LINEAR);
		glTexParameteri(GL_TEXTURE_2D, GL_TEXTURE_MAG_FILTER, GL_LINEAR);
		glTexImage2D(GL_TEXTURE_2D, 0, GL_RGBA8, width, height, 0, GL_RGBA, GL_UNSIGNED_BYTE, pixels);

		opengl_tex_data obj = { };
		obj.id[0] = font_atlas_id;

		_imgui_font_atlas_texture = std::make_unique<opengl_tex_data>(obj);

		return true;
	}

	bool opengl_runtime::on_init(unsigned int width, unsigned int height)
	{
		_width = width;
		_height = height;

		_stateblock.capture();

		// Clear errors
		glGetError();

		if (!init_backbuffer_texture() ||
			!init_default_depth_stencil() ||
			!init_fx_resources() ||
			!init_imgui_resources() ||
			!init_imgui_font_atlas())
		{
			_stateblock.apply();

			return false;
		}

		_stateblock.apply();

		return runtime::on_init();
	}
	void opengl_runtime::on_reset()
	{
		if (!is_initialized())
		{
			return;
		}

		runtime::on_reset();

		// Destroy resources
		glDeleteVertexArrays(1, &_default_vao);
		glDeleteFramebuffers(1, &_default_backbuffer_fbo);
		glDeleteFramebuffers(1, &_depth_source_fbo);
		glDeleteFramebuffers(1, &_blit_fbo);
		glDeleteRenderbuffers(2, _default_backbuffer_rbo);
		glDeleteTextures(2, _backbuffer_texture);
		glDeleteTextures(1, &_depth_texture);
		glDeleteVertexArrays(1, &_imgui_vao);
		glDeleteBuffers(2, _imgui_vbo);
		glDeleteProgram(_imgui_shader_program);

		_default_vao = 0;
		_default_backbuffer_fbo = 0;
		_depth_source_fbo = 0;
		_blit_fbo = 0;
		_default_backbuffer_rbo[0] = 0;
		_default_backbuffer_rbo[1] = 0;
		_backbuffer_texture[0] = 0;
		_backbuffer_texture[1] = 0;
		_depth_texture = 0;
		_imgui_shader_program = 0;
		_imgui_vao = _imgui_vbo[0] = _imgui_vbo[1] = 0;

		_depth_source = 0;
	}
	void opengl_runtime::on_reset_effect()
	{
		runtime::on_reset_effect();

		for (auto &sampler : _effect_samplers)
		{
			glDeleteSamplers(1, &sampler.id);
		}

		_effect_samplers.clear();

		for (auto &uniform_buffer : _effect_ubos)
		{
			glDeleteBuffers(1, &uniform_buffer.first);
		}

		_effect_ubos.clear();
	}
	void opengl_runtime::on_present()
	{
		if (!is_initialized() || _drawcalls == 0)
		{
			return;
		}

		detect_depth_source();

		// Capture states
		_stateblock.capture();

		// Copy frame buffer
		glDisable(GL_SCISSOR_TEST);
		glDisable(GL_FRAMEBUFFER_SRGB);
		glBindFramebuffer(GL_READ_FRAMEBUFFER, 0);
		glBindFramebuffer(GL_DRAW_FRAMEBUFFER, _default_backbuffer_fbo);
		glReadBuffer(GL_BACK);
		glDrawBuffer(GL_COLOR_ATTACHMENT0);
		glBlitFramebuffer(0, 0, _width, _height, 0, 0, _width, _height, GL_COLOR_BUFFER_BIT, GL_NEAREST);

		// Copy depth buffer
		glBindFramebuffer(GL_READ_FRAMEBUFFER, _depth_source_fbo);
		glBindFramebuffer(GL_DRAW_FRAMEBUFFER, _blit_fbo);
		glBlitFramebuffer(0, 0, _width, _height, 0, 0, _width, _height, GL_DEPTH_BUFFER_BIT, GL_NEAREST);

		// Force Direct3D coordinate conventions
		GLint clip_origin, clip_depthmode;

		if (gl3wClipControl != nullptr)
		{
			glGetIntegerv(GL_CLIP_ORIGIN, &clip_origin);
			glGetIntegerv(GL_CLIP_DEPTH_MODE, &clip_depthmode);
			glClipControl(GL_LOWER_LEFT, GL_ZERO_TO_ONE);
		}

		// Apply post processing
		if (is_effect_loaded())
		{
			// Setup vertex input
			glBindVertexArray(_default_vao);

			// Setup shader resources
			for (GLsizei i = 0; i < static_cast<GLsizei>(_effect_samplers.size()); i++)
			{
				glActiveTexture(GL_TEXTURE0 + i);
				glBindTexture(GL_TEXTURE_2D, _effect_samplers[i].texture->id[_effect_samplers[i].is_srgb]);
				glBindSampler(i, _effect_samplers[i].id);
			}

			// Setup global states
			glDisable(GL_CULL_FACE);
			glDisable(GL_DEPTH_TEST);
			glFrontFace(GL_CCW);
			glPolygonMode(GL_FRONT_AND_BACK, GL_FILL);

			// Apply post processing
			on_present_effect();
		}

		// Reset render target and copy to frame buffer
		glDisable(GL_SCISSOR_TEST);
		glDisable(GL_FRAMEBUFFER_SRGB);
		glBindFramebuffer(GL_READ_FRAMEBUFFER, _default_backbuffer_fbo);
		glBindFramebuffer(GL_DRAW_FRAMEBUFFER, 0);
		glReadBuffer(GL_COLOR_ATTACHMENT0);
		glDrawBuffer(GL_BACK);
		glBlitFramebuffer(0, 0, _width, _height, 0, 0, _width, _height, GL_COLOR_BUFFER_BIT, GL_NEAREST);

		// Apply presenting
		runtime::on_present();

		// Apply states
		_stateblock.apply();

<<<<<<< HEAD
		if (gl3wClipControl != nullptr)
=======
		if (gl3wClipControl != nullptr
			&& (clip_origin != GL_LOWER_LEFT || clip_depthmode != GL_ZERO_TO_ONE))
>>>>>>> e2c4a7ca
		{
			glClipControl(clip_origin, clip_depthmode);
		}
	}
	void opengl_runtime::on_draw_call(unsigned int vertices)
	{
		_vertices += vertices;
		_drawcalls += 1;

		GLint fbo = 0, object = 0, objecttarget = GL_NONE;
		glGetIntegerv(GL_DRAW_FRAMEBUFFER_BINDING, &fbo);

		if (fbo != 0)
		{
			glGetFramebufferAttachmentParameteriv(GL_FRAMEBUFFER, GL_DEPTH_ATTACHMENT, GL_FRAMEBUFFER_ATTACHMENT_OBJECT_TYPE, &objecttarget);

			if (objecttarget == GL_NONE)
			{
				return;
			}
			else
			{
				glGetFramebufferAttachmentParameteriv(GL_FRAMEBUFFER, GL_DEPTH_ATTACHMENT, GL_FRAMEBUFFER_ATTACHMENT_OBJECT_NAME, &object);
			}
		}

		const auto it = _depth_source_table.find(object | (objecttarget == GL_RENDERBUFFER ? 0x80000000 : 0));

		if (it != _depth_source_table.end())
		{
			it->second.drawcall_count = _drawcalls;
			it->second.vertices_count += vertices;
		}
	}
	void opengl_runtime::on_fbo_attachment(GLenum target, GLenum attachment, GLenum objecttarget, GLuint object, GLint level)
	{
		if (object == 0 || (attachment != GL_DEPTH_ATTACHMENT && attachment != GL_DEPTH_STENCIL_ATTACHMENT))
		{
			return;
		}

		// Get current frame buffer
		GLint fbo = 0;
		glGetIntegerv(target_to_binding(target), &fbo);

		assert(fbo != 0);

		if (static_cast<GLuint>(fbo) == _default_backbuffer_fbo || static_cast<GLuint>(fbo) == _depth_source_fbo || static_cast<GLuint>(fbo) == _blit_fbo)
		{
			return;
		}

		const GLuint id = object | (objecttarget == GL_RENDERBUFFER ? 0x80000000 : 0);
		
		if (_depth_source_table.find(id) != _depth_source_table.end())
		{
			return;
		}

		depth_source_info info = { 0, 0, 0, GL_NONE };

		if (objecttarget == GL_RENDERBUFFER)
		{
			GLint previous = 0;
			glGetIntegerv(GL_RENDERBUFFER_BINDING, &previous);

			// Get depth stencil parameters from render buffer
			glBindRenderbuffer(GL_RENDERBUFFER, object);
			glGetRenderbufferParameteriv(GL_RENDERBUFFER, GL_RENDERBUFFER_WIDTH, reinterpret_cast<int *>(&info.width));
			glGetRenderbufferParameteriv(GL_RENDERBUFFER, GL_RENDERBUFFER_HEIGHT, reinterpret_cast<int *>(&info.height));
			glGetRenderbufferParameteriv(GL_RENDERBUFFER, GL_RENDERBUFFER_INTERNAL_FORMAT, &info.format);

			glBindRenderbuffer(GL_RENDERBUFFER, previous);
		}
		else
		{
			if (objecttarget == GL_TEXTURE)
			{
				objecttarget = GL_TEXTURE_2D;
			}

			GLint previous = 0;
			glGetIntegerv(target_to_binding(objecttarget), &previous);

			// Get depth stencil parameters from texture
			glBindTexture(objecttarget, object);
			info.level = level;
			glGetTexLevelParameteriv(objecttarget, level, GL_TEXTURE_WIDTH, reinterpret_cast<int *>(&info.width));
			glGetTexLevelParameteriv(objecttarget, level, GL_TEXTURE_HEIGHT, reinterpret_cast<int *>(&info.height));
			glGetTexLevelParameteriv(objecttarget, level, GL_TEXTURE_INTERNAL_FORMAT, &info.format);
			
			glBindTexture(objecttarget, previous);
		}

		_depth_source_table.emplace(id, info);
	}

	void opengl_runtime::capture_frame(uint8_t *buffer) const
	{
		glBindFramebuffer(GL_READ_FRAMEBUFFER, 0);
		glReadBuffer(GL_BACK);

		glReadPixels(0, 0, static_cast<GLsizei>(_width), static_cast<GLsizei>(_height), GL_RGBA, GL_UNSIGNED_BYTE, buffer);

		// Flip image
		const unsigned int pitch = _width * 4;

		for (unsigned int y = 0; y * 2 < _height; ++y)
		{
			const unsigned int i1 = y * pitch;
			const unsigned int i2 = (_height - 1 - y) * pitch;

			for (unsigned int x = 0; x < pitch; x += 4)
			{
				buffer[i1 + x + 3] = 0xFF;
				buffer[i2 + x + 3] = 0xFF;

				std::swap(buffer[i1 + x + 0], buffer[i2 + x + 0]);
				std::swap(buffer[i1 + x + 1], buffer[i2 + x + 1]);
				std::swap(buffer[i1 + x + 2], buffer[i2 + x + 2]);
			}
		}
	}
	bool opengl_runtime::load_effect(const reshadefx::syntax_tree &ast, std::string &errors)
	{
		return opengl_effect_compiler(this, ast, errors).run();
	}
	bool opengl_runtime::update_texture(texture &texture, const uint8_t *data)
	{
		if (texture.impl_reference != texture_reference::none)
		{
			return false;
		}

		const auto texture_impl = texture.impl->as<opengl_tex_data>();

		assert(data != nullptr);
		assert(texture_impl != nullptr);

		glPixelStorei(GL_UNPACK_ROW_LENGTH, 0);
		glPixelStorei(GL_UNPACK_IMAGE_HEIGHT, 0);
		glPixelStorei(GL_UNPACK_SKIP_ROWS, 0);
		glPixelStorei(GL_UNPACK_SKIP_PIXELS, 0);
		glPixelStorei(GL_UNPACK_ALIGNMENT, 4);

		GLint previous = 0;
		glGetIntegerv(GL_TEXTURE_BINDING_2D, &previous);

		// Flip image data vertically
		unsigned int stride = texture.width * 4;
		std::vector<uint8_t> data_flipped(data, data + stride * texture.height);
		const auto temp = static_cast<uint8_t *>(alloca(stride));

		for (unsigned int y = 0; 2 * y < texture.height; y++)
		{
			const auto line1 = data_flipped.data() + stride * (y);
			const auto line2 = data_flipped.data() + stride * (texture.height - 1 - y);

			std::memcpy(temp, line1, stride);
			std::memcpy(line1, line2, stride);
			std::memcpy(line2, temp, stride);
		}

		// Bind and update texture
		glBindTexture(GL_TEXTURE_2D, texture_impl->id[0]);
		glTexSubImage2D(GL_TEXTURE_2D, 0, 0, 0, texture.width, texture.height, GL_RGBA, GL_UNSIGNED_BYTE, data_flipped.data());

		if (texture.levels > 1)
		{
			glGenerateMipmap(GL_TEXTURE_2D);
		}

		glBindTexture(GL_TEXTURE_2D, previous);

		return true;
	}
	bool opengl_runtime::update_texture_reference(texture &texture, texture_reference id)
	{
		GLuint new_reference[2] = { };

		switch (id)
		{
			case texture_reference::back_buffer:
				new_reference[0] = _backbuffer_texture[0];
				new_reference[1] = _backbuffer_texture[1];
				break;
			case texture_reference::depth_buffer:
				new_reference[0] = _depth_texture;
				new_reference[1] = _depth_texture;
				break;
			default:
				return false;
		}

		texture.impl_reference = id;

		const auto texture_impl = texture.impl->as<opengl_tex_data>();

		assert(texture_impl != nullptr);

		if (texture_impl->id[0] == new_reference[0] &&
			texture_impl->id[1] == new_reference[1])
		{
			return true;
		}

		if (texture_impl->should_delete)
		{
			glDeleteTextures(2, texture_impl->id);
		}

		texture_impl->id[0] = new_reference[0];
		texture_impl->id[1] = new_reference[1];
		texture_impl->should_delete = false;

		return true;
	}

	void opengl_runtime::render_technique(const technique &technique)
	{
		// Clear depth stencil
		glBindFramebuffer(GL_FRAMEBUFFER, _default_backbuffer_fbo);
		glClearBufferfi(GL_DEPTH_STENCIL, 0, 1.0f, 0);

		// Setup shader constants
		if (technique.uniform_storage_index >= 0)
		{
			glBindBufferBase(GL_UNIFORM_BUFFER, 0, _effect_ubos[technique.uniform_storage_index].first);
			glBufferSubData(GL_UNIFORM_BUFFER, 0, _effect_ubos[technique.uniform_storage_index].second, get_uniform_value_storage().data() + technique.uniform_storage_offset);
		}

		for (const auto &pass_object : technique.passes)
		{
			const opengl_pass_data &pass = *pass_object->as<opengl_pass_data>();

			// Save frame buffer of previous pass
			glDisable(GL_FRAMEBUFFER_SRGB);
			glBindFramebuffer(GL_READ_FRAMEBUFFER, _default_backbuffer_fbo);
			glBindFramebuffer(GL_DRAW_FRAMEBUFFER, _blit_fbo);
			glReadBuffer(GL_COLOR_ATTACHMENT0);
			glDrawBuffer(GL_COLOR_ATTACHMENT0);
			glBlitFramebuffer(0, 0, _width, _height, 0, 0, _width, _height, GL_COLOR_BUFFER_BIT, GL_NEAREST);

			// Setup states
			glUseProgram(pass.program);
			glColorMask(pass.color_mask[0], pass.color_mask[1], pass.color_mask[2], pass.color_mask[3]);
			glBlendFunc(pass.blend_src, pass.blend_dest);
			glBlendEquationSeparate(pass.blend_eq_color, pass.blend_eq_alpha);
			glStencilFunc(pass.stencil_func, pass.stencil_reference, pass.stencil_read_mask);
			glStencilOp(pass.stencil_op_fail, pass.stencil_op_z_fail, pass.stencil_op_z_pass);
			glStencilMask(pass.stencil_mask);

			if (pass.srgb)
			{
				glEnable(GL_FRAMEBUFFER_SRGB);
			}
			else
			{
				glDisable(GL_FRAMEBUFFER_SRGB);
			}

			if (pass.blend)
			{
				glEnable(GL_BLEND);
			}
			else
			{
				glDisable(GL_BLEND);
			}

			if (pass.stencil_test)
			{
				glEnable(GL_STENCIL_TEST);
			}
			else
			{
				glDisable(GL_STENCIL_TEST);
			}

			// Setup render targets
			glBindFramebuffer(GL_FRAMEBUFFER, pass.fbo);
			glDrawBuffers(8, pass.draw_buffers);
			glViewport(0, 0, pass.viewport_width, pass.viewport_height);

			if (pass.clear_render_targets)
			{
				for (GLuint k = 0; k < 8; k++)
				{
					if (pass.draw_buffers[k] == GL_NONE)
					{
						continue;
					}

					const GLfloat color[4] = { 0.0f, 0.0f, 0.0f, 0.0f };
					glClearBufferfv(GL_COLOR, k, color);
				}
			}

			// Draw triangle
			glDrawArrays(GL_TRIANGLES, 0, 3);

			_vertices += 3;
			_drawcalls += 1;

			// Update shader resources
			for (GLuint texture_id : pass.draw_textures)
			{
				for (GLsizei i = 0; i < static_cast<GLsizei>(_effect_samplers.size()); i++)
				{
					const auto texture = _effect_samplers[i].texture;

					if (_effect_samplers[i].has_mipmaps && (texture->id[0] == texture_id || texture->id[1] == texture_id))
					{
						glActiveTexture(GL_TEXTURE0 + i);
						glGenerateMipmap(GL_TEXTURE_2D);
					}
				}
			}
		}
	}
	void opengl_runtime::render_imgui_draw_data(ImDrawData *draw_data)
	{
		glEnable(GL_BLEND);
		glBlendEquation(GL_FUNC_ADD);
		glBlendFunc(GL_SRC_ALPHA, GL_ONE_MINUS_SRC_ALPHA);
		glEnable(GL_SCISSOR_TEST);
		glDisable(GL_STENCIL_TEST);
		glColorMask(GL_TRUE, GL_TRUE, GL_TRUE, GL_TRUE);
		glActiveTexture(GL_TEXTURE0);
		glUseProgram(_imgui_shader_program);
		glBindSampler(0, 0);
		glBindVertexArray(_imgui_vao);
		glViewport(0, 0, _width, _height);

		const float ortho_projection[16] = {
			2.0f / _width, 0.0f, 0.0f, 0.0f,
			0.0f, -2.0f / _height, 0.0f, 0.0f,
			0.0f, 0.0f, -1.0f, 0.0f,
			-1.0f, 1.0f, 0.0f, 1.0f
		};

		glUniform1i(_imgui_attribloc_tex, 0);
		glUniformMatrix4fv(_imgui_attribloc_projmtx, 1, GL_FALSE, ortho_projection);

		// Render command lists
		for (int n = 0; n < draw_data->CmdListsCount; n++)
		{
			const ImDrawIdx *idx_buffer_offset = 0;
			ImDrawList *const cmd_list = draw_data->CmdLists[n];

			glBindBuffer(GL_ARRAY_BUFFER, _imgui_vbo[0]);
			glBufferData(GL_ARRAY_BUFFER, cmd_list->VtxBuffer.size() * sizeof(ImDrawVert), &cmd_list->VtxBuffer.front(), GL_STREAM_DRAW);

			glBindBuffer(GL_ELEMENT_ARRAY_BUFFER, _imgui_vbo[1]);
			glBufferData(GL_ELEMENT_ARRAY_BUFFER, cmd_list->IdxBuffer.size() * sizeof(ImDrawIdx), &cmd_list->IdxBuffer.front(), GL_STREAM_DRAW);

			for (ImDrawCmd *cmd = cmd_list->CmdBuffer.begin(); cmd != cmd_list->CmdBuffer.end(); idx_buffer_offset += cmd->ElemCount, cmd++)
			{
				glScissor(
					static_cast<GLint>(cmd->ClipRect.x),
					static_cast<GLint>(_height - cmd->ClipRect.w),
					static_cast<GLint>(cmd->ClipRect.z - cmd->ClipRect.x),
					static_cast<GLint>(cmd->ClipRect.w - cmd->ClipRect.y));
				glBindTexture(GL_TEXTURE_2D, static_cast<const opengl_tex_data *>(cmd->TextureId)->id[0]);

				glDrawElements(GL_TRIANGLES, cmd->ElemCount, sizeof(ImDrawIdx) == 2 ? GL_UNSIGNED_SHORT : GL_UNSIGNED_INT, idx_buffer_offset);
			}
		}
	}

	void opengl_runtime::detect_depth_source()
	{
		static int cooldown = 0, traffic = 0;

		if (cooldown-- > 0)
		{
			traffic += g_network_traffic > 0;
			return;
		}
		else
		{
			cooldown = 30;

			if (traffic > 10)
			{
				traffic = 0;
				_depth_source = 0;
				create_depth_texture(0, 0, GL_NONE);
				return;
			}
			else
			{
				traffic = 0;
			}
		}

		GLuint best_match = 0;
		depth_source_info best_info = { 0, 0, 0, GL_NONE };

		for (auto it = _depth_source_table.begin(); it != _depth_source_table.end(); ++it)
		{
			const auto depthstencil = it->first;
			auto &depthstencil_info = it->second;

			if (depthstencil_info.drawcall_count == 0)
			{
				continue;
			}

			if (((depthstencil_info.vertices_count * (1.2f - float(depthstencil_info.drawcall_count) / _drawcalls)) >= (best_info.vertices_count * (1.2f - float(best_info.drawcall_count) / _drawcalls))) &&
				((depthstencil_info.width > _width * 0.95 && depthstencil_info.width < _width * 1.05) && (depthstencil_info.height > _height * 0.95 && depthstencil_info.height < _height * 1.05)))
			{
				best_match = depthstencil;
				best_info = depthstencil_info;
			}

			depthstencil_info.drawcall_count = depthstencil_info.vertices_count = 0;
		}

		if (best_match == 0)
		{
			best_info = _depth_source_table.at(0);
		}

		if (_depth_source != best_match || _depth_texture == 0)
		{
			const auto &previous_info = _depth_source_table.at(_depth_source);

			if ((best_info.width != previous_info.width || best_info.height != previous_info.height || best_info.format != previous_info.format) || _depth_texture == 0)
			{
				// Resize depth texture
				create_depth_texture(best_info.width, best_info.height, best_info.format);
			}

			GLint previous_fbo = 0;
			glGetIntegerv(GL_FRAMEBUFFER_BINDING, &previous_fbo);

			glBindFramebuffer(GL_FRAMEBUFFER, _blit_fbo);
			glFramebufferTexture(GL_FRAMEBUFFER, GL_DEPTH_ATTACHMENT, _depth_texture, 0);

			assert(glCheckFramebufferStatus(GL_FRAMEBUFFER) == GL_FRAMEBUFFER_COMPLETE);

			_depth_source = best_match;

			if (best_match != 0)
			{
				if (_depth_source_fbo == 0)
				{
					glGenFramebuffers(1, &_depth_source_fbo);
				}

				glBindFramebuffer(GL_FRAMEBUFFER, _depth_source_fbo);

				if ((best_match & 0x80000000) != 0)
				{
					best_match ^= 0x80000000;

					glFramebufferRenderbuffer(GL_FRAMEBUFFER, GL_DEPTH_ATTACHMENT, GL_RENDERBUFFER, best_match);
				}
				else
				{
					glFramebufferTexture(GL_FRAMEBUFFER, GL_DEPTH_ATTACHMENT, best_match, best_info.level);
				}

				const GLenum status = glCheckFramebufferStatus(GL_FRAMEBUFFER);

				if (status != GL_FRAMEBUFFER_COMPLETE)
				{
					LOG(ERROR) << "Failed to create depth source frame buffer with status code " << status << ".";

					glDeleteFramebuffers(1, &_depth_source_fbo);
					_depth_source_fbo = 0;
				}
			}
			else
			{
				glDeleteFramebuffers(1, &_depth_source_fbo);
				_depth_source_fbo = 0;
			}

			glBindFramebuffer(GL_FRAMEBUFFER, previous_fbo);
		}
	}
	void opengl_runtime::create_depth_texture(GLuint width, GLuint height, GLenum format)
	{
		glDeleteTextures(1, &_depth_texture);

		if (format != GL_NONE)
		{
			GLint previousTex = 0;
			glGetIntegerv(GL_TEXTURE_BINDING_2D, &previousTex);

			// Clear errors
			glGetError();

			glGenTextures(1, &_depth_texture);

			if (format == GL_DEPTH_STENCIL)
			{
				format = GL_UNSIGNED_INT_24_8;
			}

			glBindTexture(GL_TEXTURE_2D, _depth_texture);
			glTexStorage2D(GL_TEXTURE_2D, 1, format, width, height);

			GLenum status = glGetError();

			if (status != GL_NO_ERROR)
			{
				LOG(ERROR) << "Failed to create depth texture for format " << format << " with error code " << status;

				glDeleteTextures(1, &_depth_texture);

				_depth_texture = 0;
			}

			glBindTexture(GL_TEXTURE_2D, previousTex);
		}
		else
		{
			_depth_texture = 0;
		}

		// Update effect textures
		for (auto &texture : _textures)
		{
			if (texture.impl_reference == texture_reference::depth_buffer)
			{
				update_texture_reference(texture, texture_reference::depth_buffer);
			}
		}
	}
}<|MERGE_RESOLUTION|>--- conflicted
+++ resolved
@@ -474,12 +474,8 @@
 		// Apply states
 		_stateblock.apply();
 
-<<<<<<< HEAD
-		if (gl3wClipControl != nullptr)
-=======
 		if (gl3wClipControl != nullptr
 			&& (clip_origin != GL_LOWER_LEFT || clip_depthmode != GL_ZERO_TO_ONE))
->>>>>>> e2c4a7ca
 		{
 			glClipControl(clip_origin, clip_depthmode);
 		}
