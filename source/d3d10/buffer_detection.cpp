--- conflicted
+++ resolved
@@ -55,11 +55,7 @@
 		return; // This is a draw call with no depth-stencil bound
 
 	// Check if this draw call likely represets a fullscreen rectangle (two triangles), which would clear the depth-stencil
-<<<<<<< HEAD
-	if (vertices <= 6 && _depth_stencil_cleared)
-=======
 	if (preserve_depth_buffers && vertices <= 6 && _depth_stencil_cleared)
->>>>>>> 134c6c1e
 	{
 		D3D10_RASTERIZER_DESC rs_desc;
 		com_ptr<ID3D10RasterizerState> rs;
