/*
 * Copyright (C) 2014 Patrick Mours. All rights reserved.
 * License: https://github.com/crosire/reshade#license
 */

#pragma once

#include <map>
#include <vector>
#include <d3d10_1.h>
#include "com_ptr.hpp"

namespace reshade::d3d10
{
	class buffer_detection
	{
	public:
		struct draw_stats
		{
			UINT vertices = 0;
			UINT drawcalls = 0;
			bool rect = false;
		};
		struct depthstencil_info
		{
			draw_stats total_stats;
			draw_stats current_stats; // Stats since last clear
			std::vector<draw_stats> clears;
		};

		explicit buffer_detection(ID3D10Device *device) : _device(device) {}

		UINT total_vertices() const { return _stats.vertices; }
		UINT total_drawcalls() const { return _stats.drawcalls; }

		void reset(bool release_resources);

		void on_draw(UINT vertices);
#if RESHADE_DEPTH
		void on_set_render_targets();
		void on_clear_depthstencil(UINT clear_flags, ID3D10DepthStencilView *dsv, bool rect_draw_call = false);

		// Detection Settings
		bool preserve_depth_buffers = false;
		bool preserve_hidden_depth_buffers = false;
		std::pair<ID3D10Texture2D *, UINT> depthstencil_clear_index = { nullptr, 0 };

<<<<<<< HEAD
		void on_set_render_targets();
		void on_clear_depthstencil(UINT clear_flags, ID3D10DepthStencilView *dsv, bool rect_draw_call = false);

		com_ptr<ID3D10Texture2D> find_best_depth_texture(UINT width, UINT height,
			com_ptr<ID3D10Texture2D> override = nullptr, UINT clear_index_override = 0, bool extended_to_rect_draw_calls = false);
#endif

	private:
=======
		const auto &depth_buffer_counters() const { return _counters_per_used_depth_texture; }

		com_ptr<ID3D10Texture2D> find_best_depth_texture(UINT width, UINT height,
			com_ptr<ID3D10Texture2D> override = nullptr);
#endif

	private:
		draw_stats _stats;
		ID3D10Device *const _device;

>>>>>>> a73b5181
#if RESHADE_DEPTH
		bool update_depthstencil_clear_texture(D3D10_TEXTURE2D_DESC desc);

		draw_stats _previous_stats;
		draw_stats _best_copy_stats;
<<<<<<< HEAD
		bool _preserve_cleared_depth_buffers = false;
		bool _preserve_depth_buffers_hidden_by_rectangle = false;
=======
>>>>>>> a73b5181
		bool _new_om_stage = false;
		bool _depth_stencil_cleared = false;
		com_ptr<ID3D10Texture2D> _depthstencil_clear_texture;
		// Use "std::map" instead of "std::unordered_map" so that the iteration order is guaranteed
		std::map<com_ptr<ID3D10Texture2D>, depthstencil_info> _counters_per_used_depth_texture;
#endif
	};
}<|MERGE_RESOLUTION|>--- conflicted
+++ resolved
@@ -45,16 +45,6 @@
 		bool preserve_hidden_depth_buffers = false;
 		std::pair<ID3D10Texture2D *, UINT> depthstencil_clear_index = { nullptr, 0 };
 
-<<<<<<< HEAD
-		void on_set_render_targets();
-		void on_clear_depthstencil(UINT clear_flags, ID3D10DepthStencilView *dsv, bool rect_draw_call = false);
-
-		com_ptr<ID3D10Texture2D> find_best_depth_texture(UINT width, UINT height,
-			com_ptr<ID3D10Texture2D> override = nullptr, UINT clear_index_override = 0, bool extended_to_rect_draw_calls = false);
-#endif
-
-	private:
-=======
 		const auto &depth_buffer_counters() const { return _counters_per_used_depth_texture; }
 
 		com_ptr<ID3D10Texture2D> find_best_depth_texture(UINT width, UINT height,
@@ -65,17 +55,11 @@
 		draw_stats _stats;
 		ID3D10Device *const _device;
 
->>>>>>> a73b5181
 #if RESHADE_DEPTH
 		bool update_depthstencil_clear_texture(D3D10_TEXTURE2D_DESC desc);
 
 		draw_stats _previous_stats;
 		draw_stats _best_copy_stats;
-<<<<<<< HEAD
-		bool _preserve_cleared_depth_buffers = false;
-		bool _preserve_depth_buffers_hidden_by_rectangle = false;
-=======
->>>>>>> a73b5181
 		bool _new_om_stage = false;
 		bool _depth_stencil_cleared = false;
 		com_ptr<ID3D10Texture2D> _depthstencil_clear_texture;
