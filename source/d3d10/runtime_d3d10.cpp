--- conflicted
+++ resolved
@@ -82,24 +82,6 @@
 #endif
 #if RESHADE_DEPTH
 	subscribe_to_load_config([this](const ini_file &config) {
-<<<<<<< HEAD
-		UINT Depth_buffer_retreval_mode = 0;
-
-		config.get("DX10_BUFFER_DETECTION", "DepthBufferRetrievalMode", Depth_buffer_retreval_mode);
-		config.get("DX10_BUFFER_DETECTION", "DepthBufferClearingNumber", _depth_clear_index_override);
-		config.get("DX10_BUFFER_DETECTION", "UseAspectRatioHeuristics", _filter_aspect_ratio);
-
-		_preserve_depth_buffers = (Depth_buffer_retreval_mode >= 1);
-		_preserve_hidden_depth_buffers = (Depth_buffer_retreval_mode == 2);
-
-		if (_depth_clear_index_override == 0)
-			// Zero is not a valid clear index, since it disables depth buffer preservation
-			_depth_clear_index_override = std::numeric_limits<UINT>::max();
-	});
-	subscribe_to_save_config([this](ini_file &config) {
-		config.set("DX10_BUFFER_DETECTION", "DepthBufferRetrievalMode", _preserve_hidden_depth_buffers ? 2 : _preserve_depth_buffers ? 1 : 0);
-		config.set("DX10_BUFFER_DETECTION", "DepthBufferClearingNumber", _depth_clear_index_override);
-=======
 		UINT detection_mode = 0;
 		config.get("DX10_BUFFER_DETECTION", "DepthBufferRetrievalMode", detection_mode);
 		config.get("DX10_BUFFER_DETECTION", "DepthBufferClearingNumber", _buffer_detection->depthstencil_clear_index.second);
@@ -111,7 +93,6 @@
 	subscribe_to_save_config([this](ini_file &config) {
 		config.set("DX10_BUFFER_DETECTION", "DepthBufferRetrievalMode", _buffer_detection->preserve_hidden_depth_buffers ? 2 : _buffer_detection->preserve_depth_buffers ? 1 : 0);
 		config.set("DX10_BUFFER_DETECTION", "DepthBufferClearingNumber", _buffer_detection->depthstencil_clear_index.second);
->>>>>>> a73b5181
 		config.set("DX10_BUFFER_DETECTION", "UseAspectRatioHeuristics", _filter_aspect_ratio);
 	});
 #endif
@@ -288,11 +269,7 @@
 
 #if RESHADE_DEPTH
 	update_depth_texture_bindings(_has_high_network_activity ? nullptr :
-<<<<<<< HEAD
-		_buffer_detection->find_best_depth_texture(_filter_aspect_ratio ? _width : 0, _height, _depth_texture_override, _preserve_depth_buffers ? _depth_clear_index_override : 0, _preserve_hidden_depth_buffers ? _depth_clear_index_override : 0));
-=======
 		_buffer_detection->find_best_depth_texture(_filter_aspect_ratio ? _width : 0, _height, _depth_texture_override));
->>>>>>> a73b5181
 #endif
 
 	_app_state.capture();
@@ -1351,20 +1328,11 @@
 
 	bool modified = false;
 	modified |= ImGui::Checkbox("Use aspect ratio heuristics", &_filter_aspect_ratio);
-<<<<<<< HEAD
-	modified |= ImGui::Checkbox("Copy depth buffers before clear operation", &_preserve_depth_buffers);
-	if (_preserve_depth_buffers)
-		modified |= ImGui::Checkbox("Extend to depth buffer copies before a rectangle is drawn in front of it", &_preserve_hidden_depth_buffers);
-
-	if (!_preserve_depth_buffers)
-		_preserve_hidden_depth_buffers = false;
-=======
 	modified |= ImGui::Checkbox("Copy depth buffer before clear operations", &tracker.preserve_depth_buffers);
 	if (tracker.preserve_depth_buffers)
 		modified |= ImGui::Checkbox("Copy depth buffer before fullscreen draw calls", &tracker.preserve_hidden_depth_buffers);
 	else
 		tracker.preserve_hidden_depth_buffers = false;
->>>>>>> a73b5181
 
 	if (modified) // Detection settings have changed, reset heuristic
 		tracker.reset(true);
@@ -1400,15 +1368,7 @@
 		{
 			for (UINT clear_index = 1; clear_index <= snapshot.clears.size(); ++clear_index)
 			{
-<<<<<<< HEAD
-				UINT space_size = 8;
-				if (snapshot.clears[clear_index - 1].rect)
-					space_size -= sizeof("(RECT)") - 1;
-
-				sprintf_s(label, "%s CLEAR %2u %s", (clear_index == tracker.current_clear_index() ? "> " : "  "), clear_index, snapshot.clears[clear_index - 1].rect ? "(RECT)" : "");
-=======
 				sprintf_s(label, "%s  CLEAR %2u", (clear_index == tracker.depthstencil_clear_index.second ? "> " : "  "), clear_index);
->>>>>>> a73b5181
 
 				if (bool value = (tracker.depthstencil_clear_index.second == clear_index);
 					ImGui::Checkbox(label, &value))
@@ -1418,16 +1378,10 @@
 				}
 
 				ImGui::SameLine();
-<<<<<<< HEAD
-				ImGui::Text("%*s|           | %5u draw calls ==> %8u vertices |",
-					sizeof(dsv_texture.get()) == 8 ? space_size : 0, "", // Add space to fill pointer length
-					snapshot.clears[clear_index - 1].drawcalls, snapshot.clears[clear_index - 1].vertices);
-=======
 				ImGui::Text("%*s|           | %5u draw calls ==> %8u vertices |%s",
 					sizeof(dsv_texture.get()) == 8 ? 8 : 0, "", // Add space to fill pointer length
 					snapshot.clears[clear_index - 1].drawcalls, snapshot.clears[clear_index - 1].vertices,
 					snapshot.clears[clear_index - 1].rect ? " RECT" : "");
->>>>>>> a73b5181
 			}
 		}
 
