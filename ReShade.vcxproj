﻿<?xml version="1.0" encoding="utf-8"?>
<Project DefaultTargets="Build" ToolsVersion="15.0" xmlns="http://schemas.microsoft.com/developer/msbuild/2003">
  <ItemGroup Label="ProjectConfigurations">
    <ProjectConfiguration Include="Debug|Win32">
      <Configuration>Debug</Configuration>
      <Platform>Win32</Platform>
    </ProjectConfiguration>
    <ProjectConfiguration Include="Debug|x64">
      <Configuration>Debug</Configuration>
      <Platform>x64</Platform>
    </ProjectConfiguration>
    <ProjectConfiguration Include="Debug App|Win32">
      <Configuration>Debug App</Configuration>
      <Platform>Win32</Platform>
    </ProjectConfiguration>
    <ProjectConfiguration Include="Debug App|x64">
      <Configuration>Debug App</Configuration>
      <Platform>x64</Platform>
    </ProjectConfiguration>
    <ProjectConfiguration Include="Release|Win32">
      <Configuration>Release</Configuration>
      <Platform>Win32</Platform>
    </ProjectConfiguration>
    <ProjectConfiguration Include="Release|x64">
      <Configuration>Release</Configuration>
      <Platform>x64</Platform>
    </ProjectConfiguration>
    <ProjectConfiguration Include="Release App|Win32">
      <Configuration>Release App</Configuration>
      <Platform>Win32</Platform>
    </ProjectConfiguration>
    <ProjectConfiguration Include="Release App|x64">
      <Configuration>Release App</Configuration>
      <Platform>x64</Platform>
    </ProjectConfiguration>
  </ItemGroup>
  <PropertyGroup Label="Globals">
    <ProjectGuid>{0401ADF5-D085-4A3D-95B2-D9B7896BB338}</ProjectGuid>
    <Keyword>Win32Proj</Keyword>
    <WindowsTargetPlatformVersion>10.0.17763.0</WindowsTargetPlatformVersion>
  </PropertyGroup>
  <Import Project="$(VCTargetsPath)\Microsoft.Cpp.Default.props" />
  <PropertyGroup Label="Configuration">
    <CharacterSet>Unicode</CharacterSet>
    <PlatformToolset>v141</PlatformToolset>
  </PropertyGroup>
  <PropertyGroup Label="Configuration" Condition="'$(Platform)'=='Win32'">
    <TargetName>ReShade32</TargetName>
  </PropertyGroup>
  <PropertyGroup Label="Configuration" Condition="'$(Platform)'=='x64'">
    <TargetName>ReShade64</TargetName>
  </PropertyGroup>
  <PropertyGroup Label="Configuration" Condition="'$(Configuration)'=='Debug'">
    <ConfigurationType>DynamicLibrary</ConfigurationType>
    <UseDebugLibraries>true</UseDebugLibraries>
    <LinkIncremental>true</LinkIncremental>
  </PropertyGroup>
  <PropertyGroup Label="Configuration" Condition="'$(Configuration)'=='Debug App'">
    <ConfigurationType>Application</ConfigurationType>
    <UseDebugLibraries>true</UseDebugLibraries>
    <LinkIncremental>true</LinkIncremental>
  </PropertyGroup>
  <PropertyGroup Label="Configuration" Condition="'$(Configuration)'=='Release'">
    <ConfigurationType>DynamicLibrary</ConfigurationType>
    <UseDebugLibraries>false</UseDebugLibraries>
    <LinkIncremental>false</LinkIncremental>
    <WholeProgramOptimization>true</WholeProgramOptimization>
  </PropertyGroup>
  <PropertyGroup Label="Configuration" Condition="'$(Configuration)'=='Release App'">
    <ConfigurationType>Application</ConfigurationType>
    <UseDebugLibraries>false</UseDebugLibraries>
    <LinkIncremental>false</LinkIncremental>
    <WholeProgramOptimization>true</WholeProgramOptimization>
  </PropertyGroup>
  <Import Project="$(VCTargetsPath)\Microsoft.Cpp.props" />
  <ImportGroup Label="PropertySheets">
    <Import Project="$(UserRootDir)\Microsoft.Cpp.$(Platform).user.props" Condition="exists('$(UserRootDir)\Microsoft.Cpp.$(Platform).user.props')" Label="LocalAppDataPlatform" />
    <Import Project="Common.props" />
    <Import Project="deps\Windows.props" />
    <Import Project="deps\MinHook.props" />
    <Import Project="deps\gl3w.props" />
    <Import Project="deps\stb.props" />
    <Import Project="deps\ImGui.props" />
    <Import Project="deps\utfcpp.props" />
    <Import Project="deps\SPIRV.props" />
    <Import Project="deps\Vulkan.props" />
  </ImportGroup>
  <PropertyGroup>
    <ExecutablePath>$(SolutionDir)tools;$(ExecutablePath)</ExecutablePath>
  </PropertyGroup>
  <ItemDefinitionGroup Condition="'$(Configuration)|$(Platform)'=='Debug|Win32'">
    <ClCompile>
      <WarningLevel>Level4</WarningLevel>
      <SDLCheck>true</SDLCheck>
      <Optimization>Disabled</Optimization>
      <AdditionalIncludeDirectories>$(SolutionDir)res;$(SolutionDir)source;%(AdditionalIncludeDirectories)</AdditionalIncludeDirectories>
      <PreprocessorDefinitions>RESHADE_GUI;RESHADE_VERBOSE_LOG;WIN32_LEAN_AND_MEAN;NOMINMAX;_SILENCE_ALL_CXX17_DEPRECATION_WARNINGS;_GDI32_;WINSOCK_API_LINKAGE=;WIN32;_DEBUG;%(PreprocessorDefinitions)</PreprocessorDefinitions>
      <DisableSpecificWarnings>4351;%(DisableSpecificWarnings)</DisableSpecificWarnings>
      <ObjectFileName>$(IntDir)%(RelativeDir)</ObjectFileName>
      <RuntimeLibrary>MultiThreadedDebugDLL</RuntimeLibrary>
      <LanguageStandard>stdcpplatest</LanguageStandard>
    </ClCompile>
    <Link>
      <SubSystem>Windows</SubSystem>
      <GenerateDebugInformation>true</GenerateDebugInformation>
      <AdditionalLibraryDirectories>$(SolutionDir)bin\$(Platform)\$(Configuration);%(AdditionalLibraryDirectories)</AdditionalLibraryDirectories>
      <ModuleDefinitionFile>res\exports.def</ModuleDefinitionFile>
    </Link>
    <FxCompile>
      <ShaderModel>4.0</ShaderModel>
      <ObjectFileOutput>$(SolutionDir)res\shaders\%(Filename).cso</ObjectFileOutput>
    </FxCompile>
    <ResourceCompile>
      <PreprocessorDefinitions>WIN32;_DEBUG;%(PreprocessorDefinitions)</PreprocessorDefinitions>
    </ResourceCompile>
    <PreBuildEvent>
      <Command>tools\verbuild res\version.h -c</Command>
    </PreBuildEvent>
  </ItemDefinitionGroup>
  <ItemDefinitionGroup Condition="'$(Configuration)|$(Platform)'=='Debug|x64'">
    <ClCompile>
      <WarningLevel>Level4</WarningLevel>
      <SDLCheck>true</SDLCheck>
      <Optimization>Disabled</Optimization>
      <AdditionalIncludeDirectories>$(SolutionDir)res;$(SolutionDir)source;%(AdditionalIncludeDirectories)</AdditionalIncludeDirectories>
      <PreprocessorDefinitions>RESHADE_GUI;RESHADE_VERBOSE_LOG;WIN32_LEAN_AND_MEAN;NOMINMAX;_SILENCE_ALL_CXX17_DEPRECATION_WARNINGS;_GDI32_;WINSOCK_API_LINKAGE=;WIN64;_DEBUG;%(PreprocessorDefinitions)</PreprocessorDefinitions>
      <DisableSpecificWarnings>4351;%(DisableSpecificWarnings)</DisableSpecificWarnings>
      <ObjectFileName>$(IntDir)%(RelativeDir)</ObjectFileName>
      <RuntimeLibrary>MultiThreadedDebugDLL</RuntimeLibrary>
      <LanguageStandard>stdcpplatest</LanguageStandard>
    </ClCompile>
    <Link>
      <SubSystem>Windows</SubSystem>
      <GenerateDebugInformation>true</GenerateDebugInformation>
      <AdditionalLibraryDirectories>$(SolutionDir)bin\$(Platform)\$(Configuration);%(AdditionalLibraryDirectories)</AdditionalLibraryDirectories>
      <ModuleDefinitionFile>res\exports.def</ModuleDefinitionFile>
    </Link>
    <FxCompile>
      <ShaderModel>4.0</ShaderModel>
      <ObjectFileOutput>$(SolutionDir)res\shaders\%(Filename).cso</ObjectFileOutput>
    </FxCompile>
    <ResourceCompile>
      <PreprocessorDefinitions>WIN64;_DEBUG;%(PreprocessorDefinitions)</PreprocessorDefinitions>
    </ResourceCompile>
    <PreBuildEvent>
      <Command>tools\verbuild res\version.h -c</Command>
    </PreBuildEvent>
  </ItemDefinitionGroup>
  <ItemDefinitionGroup Condition="'$(Configuration)|$(Platform)'=='Debug App|Win32'">
    <ClCompile>
      <WarningLevel>Level4</WarningLevel>
      <SDLCheck>true</SDLCheck>
      <Optimization>Disabled</Optimization>
      <AdditionalIncludeDirectories>$(SolutionDir)res;$(SolutionDir)source;%(AdditionalIncludeDirectories)</AdditionalIncludeDirectories>
      <PreprocessorDefinitions>RESHADE_GUI;RESHADE_TEST_APPLICATION;RESHADE_VERBOSE_LOG;D3D_DEBUG_INFO;WIN32_LEAN_AND_MEAN;NOMINMAX;_SILENCE_ALL_CXX17_DEPRECATION_WARNINGS;_GDI32_;WINSOCK_API_LINKAGE=;WIN32;_DEBUG;%(PreprocessorDefinitions)</PreprocessorDefinitions>
      <DisableSpecificWarnings>4351;%(DisableSpecificWarnings)</DisableSpecificWarnings>
      <ObjectFileName>$(IntDir)%(RelativeDir)</ObjectFileName>
      <RuntimeLibrary>MultiThreadedDebugDLL</RuntimeLibrary>
      <LanguageStandard>stdcpplatest</LanguageStandard>
    </ClCompile>
    <Link>
      <SubSystem>Windows</SubSystem>
      <GenerateDebugInformation>true</GenerateDebugInformation>
      <AdditionalLibraryDirectories>$(SolutionDir)bin\$(Platform)\Debug;%(AdditionalLibraryDirectories)</AdditionalLibraryDirectories>
      <ModuleDefinitionFile>res\exports.def</ModuleDefinitionFile>
    </Link>
    <FxCompile>
      <ShaderModel>4.0</ShaderModel>
      <ObjectFileOutput>$(SolutionDir)res\shaders\%(Filename).cso</ObjectFileOutput>
    </FxCompile>
    <ResourceCompile>
      <PreprocessorDefinitions>WIN32;_DEBUG;%(PreprocessorDefinitions)</PreprocessorDefinitions>
    </ResourceCompile>
    <PreBuildEvent>
      <Command>tools\verbuild res\version.h -c</Command>
    </PreBuildEvent>
  </ItemDefinitionGroup>
  <ItemDefinitionGroup Condition="'$(Configuration)|$(Platform)'=='Debug App|x64'">
    <ClCompile>
      <WarningLevel>Level4</WarningLevel>
      <SDLCheck>true</SDLCheck>
      <Optimization>Disabled</Optimization>
      <AdditionalIncludeDirectories>$(SolutionDir)res;$(SolutionDir)source;%(AdditionalIncludeDirectories)</AdditionalIncludeDirectories>
      <PreprocessorDefinitions>RESHADE_GUI;RESHADE_TEST_APPLICATION;RESHADE_VERBOSE_LOG;D3D_DEBUG_INFO;WIN32_LEAN_AND_MEAN;NOMINMAX;_SILENCE_ALL_CXX17_DEPRECATION_WARNINGS;_GDI32_;WINSOCK_API_LINKAGE=;WIN64;_DEBUG;%(PreprocessorDefinitions)</PreprocessorDefinitions>
      <DisableSpecificWarnings>4351;%(DisableSpecificWarnings)</DisableSpecificWarnings>
      <ObjectFileName>$(IntDir)%(RelativeDir)</ObjectFileName>
      <RuntimeLibrary>MultiThreadedDebugDLL</RuntimeLibrary>
      <LanguageStandard>stdcpplatest</LanguageStandard>
    </ClCompile>
    <Link>
      <SubSystem>Windows</SubSystem>
      <GenerateDebugInformation>true</GenerateDebugInformation>
      <AdditionalLibraryDirectories>$(SolutionDir)bin\$(Platform)\Debug;%(AdditionalLibraryDirectories)</AdditionalLibraryDirectories>
      <ModuleDefinitionFile>res\exports.def</ModuleDefinitionFile>
    </Link>
    <FxCompile>
      <ShaderModel>4.0</ShaderModel>
      <ObjectFileOutput>$(SolutionDir)res\shaders\%(Filename).cso</ObjectFileOutput>
    </FxCompile>
    <ResourceCompile>
      <PreprocessorDefinitions>WIN64;_DEBUG;%(PreprocessorDefinitions)</PreprocessorDefinitions>
    </ResourceCompile>
    <PreBuildEvent>
      <Command>tools\verbuild res\version.h -c</Command>
    </PreBuildEvent>
  </ItemDefinitionGroup>
  <ItemDefinitionGroup Condition="'$(Configuration)|$(Platform)'=='Release|Win32'">
    <ClCompile>
      <WarningLevel>Level3</WarningLevel>
      <SDLCheck>true</SDLCheck>
      <Optimization>MaxSpeed</Optimization>
      <IntrinsicFunctions>true</IntrinsicFunctions>
      <FunctionLevelLinking>true</FunctionLevelLinking>
      <AdditionalIncludeDirectories>$(SolutionDir)res;$(SolutionDir)source;%(AdditionalIncludeDirectories)</AdditionalIncludeDirectories>
      <PreprocessorDefinitions>RESHADE_GUI;WIN32_LEAN_AND_MEAN;NOMINMAX;_SILENCE_ALL_CXX17_DEPRECATION_WARNINGS;_GDI32_;WINSOCK_API_LINKAGE=;WIN32;NDEBUG;%(PreprocessorDefinitions)</PreprocessorDefinitions>
      <DisableSpecificWarnings>4351;%(DisableSpecificWarnings)</DisableSpecificWarnings>
      <ObjectFileName>$(IntDir)%(RelativeDir)</ObjectFileName>
      <RuntimeLibrary>MultiThreaded</RuntimeLibrary>
      <LanguageStandard>stdcpplatest</LanguageStandard>
    </ClCompile>
    <Link>
      <SubSystem>Windows</SubSystem>
      <GenerateDebugInformation>false</GenerateDebugInformation>
      <EnableCOMDATFolding>false</EnableCOMDATFolding>
      <OptimizeReferences>true</OptimizeReferences>
      <AdditionalLibraryDirectories>$(SolutionDir)bin\$(Platform)\$(Configuration);%(AdditionalLibraryDirectories)</AdditionalLibraryDirectories>
      <ModuleDefinitionFile>res\exports.def</ModuleDefinitionFile>
    </Link>
    <FxCompile>
      <ShaderModel>4.0</ShaderModel>
      <ObjectFileOutput>$(SolutionDir)res\shaders\%(Filename).cso</ObjectFileOutput>
    </FxCompile>
    <ResourceCompile>
      <PreprocessorDefinitions>WIN32;NDEBUG;%(PreprocessorDefinitions)</PreprocessorDefinitions>
    </ResourceCompile>
    <PreBuildEvent>
      <Command>tools\verbuild res\version.h *.*.*.+ -xFP -b0.0.0.0 -s</Command>
    </PreBuildEvent>
    <PostBuildEvent>
      <Command>if exist "res\sign.pfx" signtool sign /f "res\sign.pfx" /t http://timestamp.verisign.com/scripts/timstamp.dll "$(TargetPath)"</Command>
    </PostBuildEvent>
  </ItemDefinitionGroup>
  <ItemDefinitionGroup Condition="'$(Configuration)|$(Platform)'=='Release|x64'">
    <ClCompile>
      <WarningLevel>Level3</WarningLevel>
      <SDLCheck>true</SDLCheck>
      <Optimization>MaxSpeed</Optimization>
      <IntrinsicFunctions>true</IntrinsicFunctions>
      <FunctionLevelLinking>true</FunctionLevelLinking>
      <AdditionalIncludeDirectories>$(SolutionDir)res;$(SolutionDir)source;%(AdditionalIncludeDirectories)</AdditionalIncludeDirectories>
      <PreprocessorDefinitions>RESHADE_GUI;WIN32_LEAN_AND_MEAN;NOMINMAX;_SILENCE_ALL_CXX17_DEPRECATION_WARNINGS;_GDI32_;WINSOCK_API_LINKAGE=;WIN64;NDEBUG;%(PreprocessorDefinitions)</PreprocessorDefinitions>
      <DisableSpecificWarnings>4351;%(DisableSpecificWarnings)</DisableSpecificWarnings>
      <ObjectFileName>$(IntDir)%(RelativeDir)</ObjectFileName>
      <RuntimeLibrary>MultiThreaded</RuntimeLibrary>
      <LanguageStandard>stdcpplatest</LanguageStandard>
    </ClCompile>
    <Link>
      <SubSystem>Windows</SubSystem>
      <GenerateDebugInformation>false</GenerateDebugInformation>
      <EnableCOMDATFolding>false</EnableCOMDATFolding>
      <OptimizeReferences>true</OptimizeReferences>
      <AdditionalLibraryDirectories>$(SolutionDir)bin\$(Platform)\$(Configuration);%(AdditionalLibraryDirectories)</AdditionalLibraryDirectories>
      <ModuleDefinitionFile>res\exports.def</ModuleDefinitionFile>
    </Link>
    <FxCompile>
      <ShaderModel>4.0</ShaderModel>
      <ObjectFileOutput>$(SolutionDir)res\shaders\%(Filename).cso</ObjectFileOutput>
    </FxCompile>
    <ResourceCompile>
      <PreprocessorDefinitions>WIN64;NDEBUG;%(PreprocessorDefinitions)</PreprocessorDefinitions>
    </ResourceCompile>
    <PreBuildEvent>
      <Command>tools\verbuild res\version.h *.*.*.+ -xFP -b0.0.0.0 -s</Command>
    </PreBuildEvent>
    <PostBuildEvent>
      <Command>if exist "res\sign.pfx" signtool sign /f "res\sign.pfx" /t http://timestamp.verisign.com/scripts/timstamp.dll "$(TargetPath)"</Command>
    </PostBuildEvent>
  </ItemDefinitionGroup>
  <ItemDefinitionGroup Condition="'$(Configuration)|$(Platform)'=='Release App|Win32'">
    <ClCompile>
      <WarningLevel>Level3</WarningLevel>
      <SDLCheck>true</SDLCheck>
      <Optimization>MaxSpeed</Optimization>
      <IntrinsicFunctions>true</IntrinsicFunctions>
      <FunctionLevelLinking>true</FunctionLevelLinking>
      <AdditionalIncludeDirectories>$(SolutionDir)res;$(SolutionDir)source;%(AdditionalIncludeDirectories)</AdditionalIncludeDirectories>
      <PreprocessorDefinitions>RESHADE_TEST_APPLICATION;RESHADE_VERBOSE_LOG;WIN32_LEAN_AND_MEAN;NOMINMAX;_SILENCE_ALL_CXX17_DEPRECATION_WARNINGS;_GDI32_;WINSOCK_API_LINKAGE=;WIN32;NDEBUG;%(PreprocessorDefinitions)</PreprocessorDefinitions>
      <DisableSpecificWarnings>4351;%(DisableSpecificWarnings)</DisableSpecificWarnings>
      <ObjectFileName>$(IntDir)%(RelativeDir)</ObjectFileName>
      <RuntimeLibrary>MultiThreaded</RuntimeLibrary>
      <LanguageStandard>stdcpplatest</LanguageStandard>
    </ClCompile>
    <Link>
      <SubSystem>Windows</SubSystem>
      <GenerateDebugInformation>false</GenerateDebugInformation>
      <EnableCOMDATFolding>false</EnableCOMDATFolding>
      <OptimizeReferences>true</OptimizeReferences>
      <AdditionalLibraryDirectories>$(SolutionDir)bin\$(Platform)\$(Configuration);%(AdditionalLibraryDirectories)</AdditionalLibraryDirectories>
      <ModuleDefinitionFile>res\exports.def</ModuleDefinitionFile>
      <Profile>true</Profile>
    </Link>
    <FxCompile>
      <ShaderModel>4.0</ShaderModel>
      <ObjectFileOutput>$(SolutionDir)res\shaders\%(Filename).cso</ObjectFileOutput>
    </FxCompile>
    <ResourceCompile>
      <PreprocessorDefinitions>WIN32;NDEBUG;%(PreprocessorDefinitions)</PreprocessorDefinitions>
    </ResourceCompile>
  </ItemDefinitionGroup>
  <ItemDefinitionGroup Condition="'$(Configuration)|$(Platform)'=='Release App|x64'">
    <ClCompile>
      <WarningLevel>Level3</WarningLevel>
      <SDLCheck>true</SDLCheck>
      <Optimization>MaxSpeed</Optimization>
      <IntrinsicFunctions>true</IntrinsicFunctions>
      <FunctionLevelLinking>true</FunctionLevelLinking>
      <AdditionalIncludeDirectories>$(SolutionDir)res;$(SolutionDir)source;%(AdditionalIncludeDirectories)</AdditionalIncludeDirectories>
      <PreprocessorDefinitions>RESHADE_TEST_APPLICATION;RESHADE_VERBOSE_LOG;WIN32_LEAN_AND_MEAN;NOMINMAX;_SILENCE_ALL_CXX17_DEPRECATION_WARNINGS;_GDI32_;WINSOCK_API_LINKAGE=;WIN64;NDEBUG;%(PreprocessorDefinitions)</PreprocessorDefinitions>
      <DisableSpecificWarnings>4351;%(DisableSpecificWarnings)</DisableSpecificWarnings>
      <ObjectFileName>$(IntDir)%(RelativeDir)</ObjectFileName>
      <RuntimeLibrary>MultiThreaded</RuntimeLibrary>
      <LanguageStandard>stdcpplatest</LanguageStandard>
    </ClCompile>
    <Link>
      <SubSystem>Windows</SubSystem>
      <GenerateDebugInformation>false</GenerateDebugInformation>
      <EnableCOMDATFolding>false</EnableCOMDATFolding>
      <OptimizeReferences>true</OptimizeReferences>
      <AdditionalLibraryDirectories>$(SolutionDir)bin\$(Platform)\$(Configuration);%(AdditionalLibraryDirectories)</AdditionalLibraryDirectories>
      <ModuleDefinitionFile>res\exports.def</ModuleDefinitionFile>
      <Profile>true</Profile>
    </Link>
    <FxCompile>
      <ShaderModel>4.0</ShaderModel>
      <ObjectFileOutput>$(SolutionDir)res\shaders\%(Filename).cso</ObjectFileOutput>
    </FxCompile>
    <ResourceCompile>
      <PreprocessorDefinitions>WIN64;NDEBUG;%(PreprocessorDefinitions)</PreprocessorDefinitions>
    </ResourceCompile>
  </ItemDefinitionGroup>
  <ItemGroup>
    <ProjectReference Include="deps\gl3w.vcxproj">
      <Project>{09c0d610-9b82-40d8-b37e-0d26e3bff77f}</Project>
    </ProjectReference>
    <ProjectReference Include="deps\ImGui.vcxproj">
      <Project>{9a62233b-0b70-4b48-91e8-35aa666bc32e}</Project>
    </ProjectReference>
    <ProjectReference Include="deps\MinHook.vcxproj">
      <Project>{783fedfb-5124-4f8c-87bc-70aa8490266b}</Project>
    </ProjectReference>
    <ProjectReference Include="deps\stb.vcxproj">
      <Project>{723bdef8-4a39-4961-bdab-54074012ff47}</Project>
    </ProjectReference>
    <ProjectReference Include="ReShadeFX.vcxproj">
      <Project>{d1c2099b-bec7-4993-8947-01d4a1f7eae2}</Project>
    </ProjectReference>
  </ItemGroup>
  <ItemGroup>
    <ClCompile Include="source\d3d10\d3d10.cpp" />
    <ClCompile Include="source\d3d10\d3d10_device.cpp" />
    <ClCompile Include="source\d3d10\runtime_d3d10.cpp" />
    <ClCompile Include="source\d3d10\state_block.cpp" />
    <ClCompile Include="source\d3d10\draw_call_tracker.cpp" />
    <ClCompile Include="source\d3d11\d3d11.cpp" />
    <ClCompile Include="source\d3d11\d3d11_device.cpp" />
    <ClCompile Include="source\d3d11\d3d11_device_context.cpp" />
    <ClCompile Include="source\d3d11\runtime_d3d11.cpp" />
    <ClCompile Include="source\d3d11\state_block.cpp" />
    <ClCompile Include="source\d3d11\draw_call_tracker.cpp" />
    <ClCompile Include="source\d3d12\d3d12.cpp" />
    <ClCompile Include="source\d3d12\d3d12_command_list.cpp" />
    <ClCompile Include="source\d3d12\d3d12_command_queue.cpp" />
    <ClCompile Include="source\d3d12\d3d12_device.cpp" />
    <ClCompile Include="source\d3d12\draw_call_tracker.cpp" />
    <ClCompile Include="source\d3d12\runtime_d3d12.cpp" />
    <ClCompile Include="source\d3d9\d3d9.cpp" />
    <ClCompile Include="source\d3d9\d3d9_device.cpp" />
    <ClCompile Include="source\d3d9\d3d9_profiling.cpp" />
    <ClCompile Include="source\d3d9\d3d9_swapchain.cpp" />
    <ClCompile Include="source\d3d9\runtime_d3d9.cpp" />
    <ClCompile Include="source\d3d9\state_block.cpp" />
    <ClCompile Include="source\dxgi\dxgi.cpp" />
    <ClCompile Include="source\dxgi\dxgi_d3d10.cpp" />
    <ClCompile Include="source\dxgi\dxgi_device.cpp" />
    <ClCompile Include="source\dxgi\dxgi_swapchain.cpp" />
    <ClCompile Include="source\gui.cpp" />
    <ClCompile Include="source\gui_code_editor.cpp" />
    <ClCompile Include="source\gui_widgets.cpp" />
    <ClCompile Include="source\hook.cpp" />
    <ClCompile Include="source\hook_manager.cpp" />
    <ClCompile Include="source\ini_file.cpp" />
    <ClCompile Include="source\input.cpp" />
    <ClCompile Include="source\log.cpp" />
    <ClCompile Include="source\dllmain.cpp" />
    <ClCompile Include="source\opengl\opengl_hooks.cpp" />
    <ClCompile Include="source\opengl\opengl_hooks_wgl.cpp" />
    <ClCompile Include="source\opengl\runtime_gl.cpp" />
    <ClCompile Include="source\opengl\state_block.cpp" />
    <ClCompile Include="source\resource_loading.cpp" />
    <ClCompile Include="source\runtime.cpp" />
    <ClCompile Include="source\update_check.cpp" />
    <ClCompile Include="source\vulkan\draw_call_tracker.cpp" />
    <ClCompile Include="source\vulkan\runtime_vk.cpp" />
    <ClCompile Include="source\vulkan\vulkan_hooks.cpp" />
    <ClCompile Include="source\windows\user32.cpp" />
    <ClCompile Include="source\windows\ws2_32.cpp" />
  </ItemGroup>
  <ItemGroup>
    <ClInclude Include="res\resource.h" />
    <ClInclude Include="res\version.h" />
    <ClInclude Include="source\com_ptr.hpp" />
    <ClInclude Include="source\d3d10\d3d10_device.hpp" />
    <ClInclude Include="source\d3d10\runtime_d3d10.hpp" />
    <ClInclude Include="source\d3d10\state_block.hpp" />
    <ClInclude Include="source\d3d10\draw_call_tracker.hpp" />
    <ClInclude Include="source\d3d11\d3d11_device.hpp" />
    <ClInclude Include="source\d3d11\d3d11_device_context.hpp" />
    <ClInclude Include="source\d3d11\runtime_d3d11.hpp" />
    <ClInclude Include="source\d3d11\state_block.hpp" />
    <ClInclude Include="source\d3d11\draw_call_tracker.hpp" />
    <ClInclude Include="source\d3d12\d3d12_command_list.hpp" />
    <ClInclude Include="source\d3d12\d3d12_command_queue.hpp" />
    <ClInclude Include="source\d3d12\d3d12_device.hpp" />
    <ClInclude Include="source\d3d12\draw_call_tracker.hpp" />
    <ClInclude Include="source\d3d12\runtime_d3d12.hpp" />
    <ClInclude Include="source\d3d9\d3d9_device.hpp" />
    <ClInclude Include="source\d3d9\runtime_d3d9.hpp" />
    <ClInclude Include="source\d3d9\d3d9_swapchain.hpp" />
    <ClInclude Include="source\d3d9\state_block.hpp" />
    <ClInclude Include="source\dxgi\dxgi_device.hpp" />
    <ClInclude Include="source\dxgi\dxgi_swapchain.hpp" />
    <ClInclude Include="source\dxgi\format_utils.hpp" />
    <ClInclude Include="source\gui_code_editor.hpp" />
    <ClInclude Include="source\gui_widgets.hpp" />
    <ClInclude Include="source\hook.hpp" />
    <ClInclude Include="source\hook_manager.hpp" />
    <ClInclude Include="source\ini_file.hpp" />
    <ClInclude Include="source\input.hpp" />
    <ClInclude Include="source\log.hpp" />
    <ClInclude Include="source\moving_average.hpp" />
    <ClInclude Include="source\opengl\opengl.hpp" />
    <ClInclude Include="source\opengl\opengl_hooks.hpp" />
    <ClInclude Include="source\opengl\runtime_gl.hpp" />
    <ClInclude Include="source\opengl\state_block.hpp" />
    <ClInclude Include="source\resource_loading.hpp" />
    <ClInclude Include="source\runtime.hpp" />
    <ClInclude Include="source\runtime_objects.hpp" />
<<<<<<< HEAD
    <ClInclude Include="source\vulkan\draw_call_tracker.hpp" />
=======
    <ClInclude Include="source\vulkan\format_utils.hpp" />
>>>>>>> d278e2a7
    <ClInclude Include="source\vulkan\runtime_vk.hpp" />
    <ClInclude Include="source\vulkan\vk_handle.hpp" />
    <ClInclude Include="source\vulkan\vk_layer_dispatch_table.h" />
  </ItemGroup>
  <ItemGroup>
    <ResourceCompile Include="res\resource.rc" />
  </ItemGroup>
  <ItemGroup>
    <None Include="res\exports.def" />
    <None Include="res\layers\ReShade32.json" />
    <None Include="res\layers\ReShade64.json" />
    <None Include="res\resource.rc2" />
  </ItemGroup>
  <ItemGroup>
    <FxCompile Include="res\shaders\copy_ps.hlsl">
      <ShaderType>Pixel</ShaderType>
    </FxCompile>
    <FxCompile Include="res\shaders\fullscreen_vs.hlsl">
      <ShaderType>Vertex</ShaderType>
    </FxCompile>
    <FxCompile Include="res\shaders\imgui_ps.hlsl">
      <ShaderType>Pixel</ShaderType>
    </FxCompile>
    <FxCompile Include="res\shaders\imgui_vs.hlsl">
      <ShaderType>Vertex</ShaderType>
    </FxCompile>
    <FxCompile Include="res\shaders\mipmap_cs.hlsl">
      <ShaderType>Compute</ShaderType>
      <ShaderModel>5.0</ShaderModel>
    </FxCompile>
  </ItemGroup>
  <ItemGroup>
    <CustomBuild Include="res\shaders\imgui_ps.glsl">
      <FileType>Document</FileType>
      <Command>glslangValidator.exe -V -S frag "%(FullPath)" -o "$(SolutionDir)res\shaders\%(Filename).spv"</Command>
      <Outputs>$(SolutionDir)res\shaders\%(Filename).spv</Outputs>
    </CustomBuild>
    <CustomBuild Include="res\shaders\imgui_vs.glsl">
      <FileType>Document</FileType>
      <Command>glslangValidator.exe -V -S vert "%(FullPath)" -o "$(SolutionDir)res\shaders\%(Filename).spv"</Command>
      <Outputs>$(SolutionDir)res\shaders\%(Filename).spv</Outputs>
    </CustomBuild>
  </ItemGroup>
  <Import Project="$(VCTargetsPath)\Microsoft.Cpp.targets" />
</Project><|MERGE_RESOLUTION|>--- conflicted
+++ resolved
@@ -445,11 +445,8 @@
     <ClInclude Include="source\resource_loading.hpp" />
     <ClInclude Include="source\runtime.hpp" />
     <ClInclude Include="source\runtime_objects.hpp" />
-<<<<<<< HEAD
     <ClInclude Include="source\vulkan\draw_call_tracker.hpp" />
-=======
     <ClInclude Include="source\vulkan\format_utils.hpp" />
->>>>>>> d278e2a7
     <ClInclude Include="source\vulkan\runtime_vk.hpp" />
     <ClInclude Include="source\vulkan\vk_handle.hpp" />
     <ClInclude Include="source\vulkan\vk_layer_dispatch_table.h" />
