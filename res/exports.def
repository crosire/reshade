EXPORTS
	; d2d1.dll (Uses ordinals in d2d1.lib for all exports)
	D2D1CreateDevice @7 PRIVATE
	D2D1CreateFactory @1 PRIVATE

	; d3d9.dll (Uses ordinals in d3d9.lib for 'Direct3DCreate9on12' and 'Direct3DCreate9on12Ex')
	Direct3DCreate9 PRIVATE
	Direct3DCreate9Ex PRIVATE
	Direct3DCreate9on12 @20 PRIVATE
	Direct3DCreate9on12Ex @21 PRIVATE

	D3DPERF_BeginEvent PRIVATE
	D3DPERF_EndEvent PRIVATE
	D3DPERF_GetStatus PRIVATE
	D3DPERF_QueryRepeatFrame PRIVATE
	D3DPERF_SetMarker PRIVATE
	D3DPERF_SetOptions PRIVATE
	D3DPERF_SetRegion PRIVATE

	Direct3D9ForceHybridEnumeration @16 NONAME PRIVATE
	Direct3D9SetMaximizedWindowedModeShim @17 NONAME PRIVATE
	Direct3D9SetSwapEffectUpgradeShim @18 NONAME PRIVATE
	Direct3D9Force9on12 @19 NONAME PRIVATE
	Direct3D9SetMaximizedWindowHwndOverride @22 NONAME PRIVATE
	Direct3D9SetVendorIDLieFor9on12 @23 NONAME PRIVATE
	Direct3D9EnableMaximizedWindowedModeShim PRIVATE

	; d3d10.dll
	D3D10CreateDevice @4 PRIVATE
	D3D10CreateDeviceAndSwapChain @5 PRIVATE

	; d3d10_1.dll
	D3D10CreateDevice1 PRIVATE
	D3D10CreateDeviceAndSwapChain1 PRIVATE

	; d3d11.dll
	D3D11CreateDevice PRIVATE
	D3D11CreateDeviceAndSwapChain PRIVATE

	; d3d12.dll (Uses ordinals in d3d12.lib for 'D3D12CreateDevice' and 'D3D12GetDebugInterface')
	D3D12CreateDevice @101 PRIVATE
	D3D12GetDebugInterface @102 PRIVATE
	D3D12CreateRootSignatureDeserializer @107 PRIVATE
	D3D12CreateVersionedRootSignatureDeserializer @108 PRIVATE
	D3D12EnableExperimentalFeatures @110 PRIVATE
	D3D12SerializeRootSignature @115 PRIVATE
	D3D12SerializeVersionedRootSignature @116 PRIVATE

	; dxgi.dll
	CreateDXGIFactory PRIVATE
	CreateDXGIFactory1 PRIVATE
	CreateDXGIFactory2 PRIVATE

	DXGID3D10CreateDevice PRIVATE
	DXGID3D10CreateLayeredDevice PRIVATE
	DXGID3D10ETWRundown PRIVATE
	DXGID3D10GetLayeredDeviceSize PRIVATE
	DXGID3D10RegisterLayers PRIVATE

	CompatValue PRIVATE
	CompatString PRIVATE
	DXGIDumpJournal PRIVATE
	DXGIDeclareAdapterRemovalSupport PRIVATE
	DXGIGetDebugInterface1 PRIVATE
	DXGIReportAdapterConfiguration PRIVATE

	; opengl32.dll
	glAccum PRIVATE
	glAlphaFunc PRIVATE
	glAreTexturesResident PRIVATE
	glArrayElement PRIVATE
	glBegin PRIVATE
	glBindTexture PRIVATE
	glBitmap PRIVATE
	glBlendFunc PRIVATE
	glCallList PRIVATE
	glCallLists PRIVATE
	glClear PRIVATE
	glClearAccum PRIVATE
	glClearColor PRIVATE
	glClearDepth PRIVATE
	glClearIndex PRIVATE
	glClearStencil PRIVATE
	glClipPlane PRIVATE
	glColor3b PRIVATE
	glColor3bv PRIVATE
	glColor3d PRIVATE
	glColor3dv PRIVATE
	glColor3f PRIVATE
	glColor3fv PRIVATE
	glColor3i PRIVATE
	glColor3iv PRIVATE
	glColor3s PRIVATE
	glColor3sv PRIVATE
	glColor3ub PRIVATE
	glColor3ubv PRIVATE
	glColor3ui PRIVATE
	glColor3uiv PRIVATE
	glColor3us PRIVATE
	glColor3usv PRIVATE
	glColor4b PRIVATE
	glColor4bv PRIVATE
	glColor4d PRIVATE
	glColor4dv PRIVATE
	glColor4f PRIVATE
	glColor4fv PRIVATE
	glColor4i PRIVATE
	glColor4iv PRIVATE
	glColor4s PRIVATE
	glColor4sv PRIVATE
	glColor4ub PRIVATE
	glColor4ubv PRIVATE
	glColor4ui PRIVATE
	glColor4uiv PRIVATE
	glColor4us PRIVATE
	glColor4usv PRIVATE
	glColorMask PRIVATE
	glColorMaterial PRIVATE
	glColorPointer PRIVATE
	glCopyPixels PRIVATE
	glCopyTexImage1D PRIVATE
	glCopyTexImage2D PRIVATE
	glCopyTexSubImage1D PRIVATE
	glCopyTexSubImage2D PRIVATE
	glCullFace PRIVATE
	glDeleteLists PRIVATE
	glDeleteTextures PRIVATE
	glDepthFunc PRIVATE
	glDepthMask PRIVATE
	glDepthRange PRIVATE
	glDisable PRIVATE
	glDisableClientState PRIVATE
	glDrawArrays PRIVATE
	glDrawBuffer PRIVATE
	glDrawElements PRIVATE
	glDrawPixels PRIVATE
	glEdgeFlag PRIVATE
	glEdgeFlagPointer PRIVATE
	glEdgeFlagv PRIVATE
	glEnable PRIVATE
	glEnableClientState PRIVATE
	glEnd PRIVATE
	glEndList PRIVATE
	glEvalCoord1d PRIVATE
	glEvalCoord1dv PRIVATE
	glEvalCoord1f PRIVATE
	glEvalCoord1fv PRIVATE
	glEvalCoord2d PRIVATE
	glEvalCoord2dv PRIVATE
	glEvalCoord2f PRIVATE
	glEvalCoord2fv PRIVATE
	glEvalMesh1 PRIVATE
	glEvalMesh2 PRIVATE
	glEvalPoint1 PRIVATE
	glEvalPoint2 PRIVATE
	glFeedbackBuffer PRIVATE
	glFinish PRIVATE
	glFlush PRIVATE
	glFogf PRIVATE
	glFogfv PRIVATE
	glFogi PRIVATE
	glFogiv PRIVATE
	glFrontFace PRIVATE
	glFrustum PRIVATE
	glGenLists PRIVATE
	glGenTextures PRIVATE
	glGetBooleanv PRIVATE
	glGetClipPlane PRIVATE
	glGetDoublev PRIVATE
	glGetError PRIVATE
	glGetFloatv PRIVATE
	glGetIntegerv PRIVATE
	glGetLightfv PRIVATE
	glGetLightiv PRIVATE
	glGetMapdv PRIVATE
	glGetMapfv PRIVATE
	glGetMapiv PRIVATE
	glGetMaterialfv PRIVATE
	glGetMaterialiv PRIVATE
	glGetPixelMapfv PRIVATE
	glGetPixelMapuiv PRIVATE
	glGetPixelMapusv PRIVATE
	glGetPointerv PRIVATE
	glGetPolygonStipple PRIVATE
	glGetString PRIVATE
	glGetTexEnvfv PRIVATE
	glGetTexEnviv PRIVATE
	glGetTexGendv PRIVATE
	glGetTexGenfv PRIVATE
	glGetTexGeniv PRIVATE
	glGetTexImage PRIVATE
	glGetTexLevelParameterfv PRIVATE
	glGetTexLevelParameteriv PRIVATE
	glGetTexParameterfv PRIVATE
	glGetTexParameteriv PRIVATE
	glHint PRIVATE
	glIndexMask PRIVATE
	glIndexPointer PRIVATE
	glIndexd PRIVATE
	glIndexdv PRIVATE
	glIndexf PRIVATE
	glIndexfv PRIVATE
	glIndexi PRIVATE
	glIndexiv PRIVATE
	glIndexs PRIVATE
	glIndexsv PRIVATE
	glIndexub PRIVATE
	glIndexubv PRIVATE
	glInitNames PRIVATE
	glInterleavedArrays PRIVATE
	glIsEnabled PRIVATE
	glIsList PRIVATE
	glIsTexture PRIVATE
	glLightModelf PRIVATE
	glLightModelfv PRIVATE
	glLightModeli PRIVATE
	glLightModeliv PRIVATE
	glLightf PRIVATE
	glLightfv PRIVATE
	glLighti PRIVATE
	glLightiv PRIVATE
	glLineStipple PRIVATE
	glLineWidth PRIVATE
	glListBase PRIVATE
	glLoadIdentity PRIVATE
	glLoadMatrixd PRIVATE
	glLoadMatrixf PRIVATE
	glLoadName PRIVATE
	glLogicOp PRIVATE
	glMap1d PRIVATE
	glMap1f PRIVATE
	glMap2d PRIVATE
	glMap2f PRIVATE
	glMapGrid1d PRIVATE
	glMapGrid1f PRIVATE
	glMapGrid2d PRIVATE
	glMapGrid2f PRIVATE
	glMaterialf PRIVATE
	glMaterialfv PRIVATE
	glMateriali PRIVATE
	glMaterialiv PRIVATE
	glMatrixMode PRIVATE
	glMultMatrixd PRIVATE
	glMultMatrixf PRIVATE
	glNewList PRIVATE
	glNormal3b PRIVATE
	glNormal3bv PRIVATE
	glNormal3d PRIVATE
	glNormal3dv PRIVATE
	glNormal3f PRIVATE
	glNormal3fv PRIVATE
	glNormal3i PRIVATE
	glNormal3iv PRIVATE
	glNormal3s PRIVATE
	glNormal3sv PRIVATE
	glNormalPointer PRIVATE
	glOrtho PRIVATE
	glPassThrough PRIVATE
	glPixelMapfv PRIVATE
	glPixelMapuiv PRIVATE
	glPixelMapusv PRIVATE
	glPixelStoref PRIVATE
	glPixelStorei PRIVATE
	glPixelTransferf PRIVATE
	glPixelTransferi PRIVATE
	glPixelZoom PRIVATE
	glPointSize PRIVATE
	glPolygonMode PRIVATE
	glPolygonOffset PRIVATE
	glPolygonStipple PRIVATE
	glPopAttrib PRIVATE
	glPopClientAttrib PRIVATE
	glPopMatrix PRIVATE
	glPopName PRIVATE
	glPrioritizeTextures PRIVATE
	glPushAttrib PRIVATE
	glPushClientAttrib PRIVATE
	glPushMatrix PRIVATE
	glPushName PRIVATE
	glRasterPos2d PRIVATE
	glRasterPos2dv PRIVATE
	glRasterPos2f PRIVATE
	glRasterPos2fv PRIVATE
	glRasterPos2i PRIVATE
	glRasterPos2iv PRIVATE
	glRasterPos2s PRIVATE
	glRasterPos2sv PRIVATE
	glRasterPos3d PRIVATE
	glRasterPos3dv PRIVATE
	glRasterPos3f PRIVATE
	glRasterPos3fv PRIVATE
	glRasterPos3i PRIVATE
	glRasterPos3iv PRIVATE
	glRasterPos3s PRIVATE
	glRasterPos3sv PRIVATE
	glRasterPos4d PRIVATE
	glRasterPos4dv PRIVATE
	glRasterPos4f PRIVATE
	glRasterPos4fv PRIVATE
	glRasterPos4i PRIVATE
	glRasterPos4iv PRIVATE
	glRasterPos4s PRIVATE
	glRasterPos4sv PRIVATE
	glReadBuffer PRIVATE
	glReadPixels PRIVATE
	glRectd PRIVATE
	glRectdv PRIVATE
	glRectf PRIVATE
	glRectfv PRIVATE
	glRecti PRIVATE
	glRectiv PRIVATE
	glRects PRIVATE
	glRectsv PRIVATE
	glRenderMode PRIVATE
	glRotated PRIVATE
	glRotatef PRIVATE
	glScaled PRIVATE
	glScalef PRIVATE
	glScissor PRIVATE
	glSelectBuffer PRIVATE
	glShadeModel PRIVATE
	glStencilFunc PRIVATE
	glStencilMask PRIVATE
	glStencilOp PRIVATE
	glTexCoord1d PRIVATE
	glTexCoord1dv PRIVATE
	glTexCoord1f PRIVATE
	glTexCoord1fv PRIVATE
	glTexCoord1i PRIVATE
	glTexCoord1iv PRIVATE
	glTexCoord1s PRIVATE
	glTexCoord1sv PRIVATE
	glTexCoord2d PRIVATE
	glTexCoord2dv PRIVATE
	glTexCoord2f PRIVATE
	glTexCoord2fv PRIVATE
	glTexCoord2i PRIVATE
	glTexCoord2iv PRIVATE
	glTexCoord2s PRIVATE
	glTexCoord2sv PRIVATE
	glTexCoord3d PRIVATE
	glTexCoord3dv PRIVATE
	glTexCoord3f PRIVATE
	glTexCoord3fv PRIVATE
	glTexCoord3i PRIVATE
	glTexCoord3iv PRIVATE
	glTexCoord3s PRIVATE
	glTexCoord3sv PRIVATE
	glTexCoord4d PRIVATE
	glTexCoord4dv PRIVATE
	glTexCoord4f PRIVATE
	glTexCoord4fv PRIVATE
	glTexCoord4i PRIVATE
	glTexCoord4iv PRIVATE
	glTexCoord4s PRIVATE
	glTexCoord4sv PRIVATE
	glTexCoordPointer PRIVATE
	glTexEnvf PRIVATE
	glTexEnvfv PRIVATE
	glTexEnvi PRIVATE
	glTexEnviv PRIVATE
	glTexGend PRIVATE
	glTexGendv PRIVATE
	glTexGenf PRIVATE
	glTexGenfv PRIVATE
	glTexGeni PRIVATE
	glTexGeniv PRIVATE
	glTexImage1D PRIVATE
	glTexImage2D PRIVATE
	glTexParameterf PRIVATE
	glTexParameterfv PRIVATE
	glTexParameteri PRIVATE
	glTexParameteriv PRIVATE
	glTexSubImage1D PRIVATE
	glTexSubImage2D PRIVATE
	glTranslated PRIVATE
	glTranslatef PRIVATE
	glVertex2d PRIVATE
	glVertex2dv PRIVATE
	glVertex2f PRIVATE
	glVertex2fv PRIVATE
	glVertex2i PRIVATE
	glVertex2iv PRIVATE
	glVertex2s PRIVATE
	glVertex2sv PRIVATE
	glVertex3d PRIVATE
	glVertex3dv PRIVATE
	glVertex3f PRIVATE
	glVertex3fv PRIVATE
	glVertex3i PRIVATE
	glVertex3iv PRIVATE
	glVertex3s PRIVATE
	glVertex3sv PRIVATE
	glVertex4d PRIVATE
	glVertex4dv PRIVATE
	glVertex4f PRIVATE
	glVertex4fv PRIVATE
	glVertex4i PRIVATE
	glVertex4iv PRIVATE
	glVertex4s PRIVATE
	glVertex4sv PRIVATE
	glVertexPointer PRIVATE
	glViewport PRIVATE
	
	wglChoosePixelFormat PRIVATE
	wglCopyContext PRIVATE
	wglCreateContext PRIVATE
	wglCreateLayerContext PRIVATE
	wglDeleteContext PRIVATE
	wglDescribeLayerPlane PRIVATE
	wglDescribePixelFormat PRIVATE
	wglGetCurrentContext PRIVATE
	wglGetCurrentDC PRIVATE
	wglGetLayerPaletteEntries PRIVATE
	wglGetPixelFormat PRIVATE
	wglGetProcAddress PRIVATE
	wglMakeCurrent PRIVATE
	wglRealizeLayerPalette PRIVATE
	wglSetLayerPaletteEntries PRIVATE
	wglSetPixelFormat PRIVATE
	wglShareLists PRIVATE
	wglSwapBuffers PRIVATE
	wglSwapLayerBuffers PRIVATE
	wglSwapMultipleBuffers PRIVATE
	wglUseFontBitmapsA PRIVATE
	wglUseFontBitmapsW PRIVATE
	wglUseFontOutlinesA PRIVATE
	wglUseFontOutlinesW PRIVATE

	; vrclient[_x64].dll
	VRClientCoreFactory PRIVATE

	; vulkan-1.dll
	vkCreateDevice PRIVATE
	vkCreateInstance PRIVATE
	vkGetDeviceProcAddr PRIVATE
	vkGetInstanceProcAddr PRIVATE

	; user32.dll
	RegisterClassA = HookRegisterClassA PRIVATE
	RegisterClassW = HookRegisterClassW PRIVATE
	RegisterClassExA = HookRegisterClassExA PRIVATE
	RegisterClassExW = HookRegisterClassExW PRIVATE
	RegisterRawInputDevices = HookRegisterRawInputDevices PRIVATE
	GetMessageA = HookGetMessageA PRIVATE
	GetMessageW = HookGetMessageW PRIVATE
	PeekMessageA = HookPeekMessageA PRIVATE
	PeekMessageW = HookPeekMessageW PRIVATE
	PostMessageA = HookPostMessageA PRIVATE
	PostMessageW = HookPostMessageW PRIVATE
	ClipCursor = HookClipCursor PRIVATE
	GetCursorPos = HookGetCursorPosition PRIVATE
	SetCursorPos = HookSetCursorPosition PRIVATE

	; ws2_32.dll (Uses ordinals in ws2_32.lib for most exports)
	send = HookSend PRIVATE
	sendto = HookSendTo PRIVATE
	recv = HookRecv PRIVATE
	recvfrom = HookRecvFrom PRIVATE
	WSASend = HookWSASend @96 PRIVATE
	WSASendTo = HookWSASendTo @99 PRIVATE
	WSARecv = HookWSARecv @91 PRIVATE
	WSARecvFrom = HookWSARecvFrom @93 PRIVATE

	; dinput8.dll
	DirectInput8Create PRIVATE
<<<<<<< HEAD

	; winmm.dll (winmm.lib)
	CloseDriver = HookCloseDriver PRIVATE
	DefDriverProc = HookDefDriverProc PRIVATE
	DriverCallback = HookDriverCallback PRIVATE
	DrvGetModuleHandle = HookDrvGetModuleHandle PRIVATE
	GetDriverModuleHandle = HookGetDriverModuleHandle PRIVATE
	OpenDriver = HookOpenDriver PRIVATE
	; PlaySound = HookPlaySound PRIVATE
	PlaySoundA = HookPlaySoundA PRIVATE
	PlaySoundW = HookPlaySoundW PRIVATE
	SendDriverMessage = HookSendDriverMessage PRIVATE
	; WOWAppExit = HookWOWAppExit PRIVATE
	auxGetDevCapsA = HookauxGetDevCapsA PRIVATE
	auxGetDevCapsW = HookauxGetDevCapsW PRIVATE
	auxGetNumDevs = HookauxGetNumDevs PRIVATE
	auxGetVolume = HookauxGetVolume PRIVATE
	auxOutMessage = HookauxOutMessage PRIVATE
	auxSetVolume = HookauxSetVolume PRIVATE
	joyConfigChanged = HookjoyConfigChanged PRIVATE
	joyGetDevCapsA = HookjoyGetDevCapsA PRIVATE
	joyGetDevCapsW = HookjoyGetDevCapsW PRIVATE
	joyGetNumDevs = HookjoyGetNumDevs PRIVATE
	joyGetPos = HookjoyGetPos PRIVATE
	joyGetPosEx = HookjoyGetPosEx PRIVATE
	joyGetThreshold = HookjoyGetThreshold PRIVATE
	joyReleaseCapture = HookjoyReleaseCapture PRIVATE
	joySetCapture = HookjoySetCapture PRIVATE
	joySetThreshold = HookjoySetThreshold PRIVATE
	mciDriverNotify = HookmciDriverNotify PRIVATE
	mciDriverYield = HookmciDriverYield PRIVATE
	;mciExecute = HookmciExecute PRIVATE
	mciFreeCommandResource = HookmciFreeCommandResource PRIVATE
	mciGetCreatorTask = HookmciGetCreatorTask PRIVATE
	mciGetDeviceIDA = HookmciGetDeviceIDA PRIVATE
	mciGetDeviceIDFromElementIDA = HookmciGetDeviceIDFromElementIDA PRIVATE
	mciGetDeviceIDFromElementIDW = HookmciGetDeviceIDFromElementIDW PRIVATE
	mciGetDeviceIDW = HookmciGetDeviceIDW PRIVATE
	mciGetDriverData = HookmciGetDriverData PRIVATE
	mciGetErrorStringA = HookmciGetErrorStringA PRIVATE
	mciGetErrorStringW = HookmciGetErrorStringW PRIVATE
	mciGetYieldProc = HookmciGetYieldProc PRIVATE
	mciLoadCommandResource = HookmciLoadCommandResource PRIVATE
	mciSendCommandA = HookmciSendCommandA PRIVATE
	mciSendCommandW = HookmciSendCommandW PRIVATE
	mciSendStringA = HookmciSendStringA PRIVATE
	mciSendStringW = HookmciSendStringW PRIVATE
	mciSetDriverData = HookmciSetDriverData PRIVATE
	mciSetYieldProc = HookmciSetYieldProc PRIVATE
	midiConnect = HookmidiConnect PRIVATE
	midiDisconnect = HookmidiDisconnect PRIVATE
	midiInAddBuffer = HookmidiInAddBuffer PRIVATE
	midiInClose = HookmidiInClose PRIVATE
	midiInGetDevCapsA = HookmidiInGetDevCapsA PRIVATE
	midiInGetDevCapsW = HookmidiInGetDevCapsW PRIVATE
	midiInGetErrorTextA = HookmidiInGetErrorTextA PRIVATE
	midiInGetErrorTextW = HookmidiInGetErrorTextW PRIVATE
	midiInGetID = HookmidiInGetID PRIVATE
	midiInGetNumDevs = HookmidiInGetNumDevs PRIVATE
	midiInMessage = HookmidiInMessage PRIVATE
	midiInOpen = HookmidiInOpen PRIVATE
	midiInPrepareHeader = HookmidiInPrepareHeader PRIVATE
	midiInReset = HookmidiInReset PRIVATE
	midiInStart = HookmidiInStart PRIVATE
	midiInStop = HookmidiInStop PRIVATE
	midiInUnprepareHeader = HookmidiInUnprepareHeader PRIVATE
	midiOutCacheDrumPatches = HookmidiOutCacheDrumPatches PRIVATE
	midiOutCachePatches = HookmidiOutCachePatches PRIVATE
	midiOutClose = HookmidiOutClose PRIVATE
	midiOutGetDevCapsA = HookmidiOutGetDevCapsA PRIVATE
	midiOutGetDevCapsW = HookmidiOutGetDevCapsW PRIVATE
	midiOutGetErrorTextA = HookmidiOutGetErrorTextA PRIVATE
	midiOutGetErrorTextW = HookmidiOutGetErrorTextW PRIVATE
	midiOutGetID = HookmidiOutGetID PRIVATE
	midiOutGetNumDevs = HookmidiOutGetNumDevs PRIVATE
	midiOutGetVolume = HookmidiOutGetVolume PRIVATE
	midiOutLongMsg = HookmidiOutLongMsg PRIVATE
	midiOutMessage = HookmidiOutMessage PRIVATE
	midiOutOpen = HookmidiOutOpen PRIVATE
	midiOutPrepareHeader = HookmidiOutPrepareHeader PRIVATE
	midiOutReset = HookmidiOutReset PRIVATE
	midiOutSetVolume = HookmidiOutSetVolume PRIVATE
	midiOutShortMsg = HookmidiOutShortMsg PRIVATE
	midiOutUnprepareHeader = HookmidiOutUnprepareHeader PRIVATE
	midiStreamClose = HookmidiStreamClose PRIVATE
	midiStreamOpen = HookmidiStreamOpen PRIVATE
	midiStreamOut = HookmidiStreamOut PRIVATE
	midiStreamPause = HookmidiStreamPause PRIVATE
	midiStreamPosition = HookmidiStreamPosition PRIVATE
	midiStreamProperty = HookmidiStreamProperty PRIVATE
	midiStreamRestart = HookmidiStreamRestart PRIVATE
	midiStreamStop = HookmidiStreamStop PRIVATE
	mixerClose = HookmixerClose PRIVATE
	mixerGetControlDetailsA = HookmixerGetControlDetailsA PRIVATE
	mixerGetControlDetailsW = HookmixerGetControlDetailsW PRIVATE
	mixerGetDevCapsA = HookmixerGetDevCapsA PRIVATE
	mixerGetDevCapsW = HookmixerGetDevCapsW PRIVATE
	mixerGetID = HookmixerGetID PRIVATE
	mixerGetLineControlsA = HookmixerGetLineControlsA PRIVATE
	mixerGetLineControlsW = HookmixerGetLineControlsW PRIVATE
	mixerGetLineInfoA = HookmixerGetLineInfoA PRIVATE
	mixerGetLineInfoW = HookmixerGetLineInfoW PRIVATE
	mixerGetNumDevs = HookmixerGetNumDevs PRIVATE
	mixerMessage = HookmixerMessage PRIVATE
	mixerOpen = HookmixerOpen PRIVATE
	mixerSetControlDetails = HookmixerSetControlDetails PRIVATE
	mmDrvInstall = HookmmDrvInstall PRIVATE
	;mmGetCurrentTask = HookmmGetCurrentTask PRIVATE
	;mmTaskBlock = HookmmTaskBlock PRIVATE
	;mmTaskCreate = HookmmTaskCreate PRIVATE
	;mmTaskSignal = HookmmTaskSignal PRIVATE
	;mmTaskYield = HookmmTaskYield PRIVATE
	mmioAdvance = HookmmioAdvance PRIVATE
	mmioAscend = HookmmioAscend PRIVATE
	mmioClose = HookmmioClose PRIVATE
	mmioCreateChunk = HookmmioCreateChunk PRIVATE
	mmioDescend = HookmmioDescend PRIVATE
	mmioFlush = HookmmioFlush PRIVATE
	mmioGetInfo = HookmmioGetInfo PRIVATE
	mmioInstallIOProcA = HookmmioInstallIOProcA PRIVATE
	mmioInstallIOProcW = HookmmioInstallIOProcW PRIVATE
	mmioOpenA = HookmmioOpenA PRIVATE
	mmioOpenW = HookmmioOpenW PRIVATE
	mmioRead = HookmmioRead PRIVATE
	mmioRenameA = HookmmioRenameA PRIVATE
	mmioRenameW = HookmmioRenameW PRIVATE
	mmioSeek = HookmmioSeek PRIVATE
	mmioSendMessage = HookmmioSendMessage PRIVATE
	mmioSetBuffer = HookmmioSetBuffer PRIVATE
	mmioSetInfo = HookmmioSetInfo PRIVATE
	mmioStringToFOURCCA = HookmmioStringToFOURCCA PRIVATE
	mmioStringToFOURCCW = HookmmioStringToFOURCCW PRIVATE
	mmioWrite = HookmmioWrite PRIVATE
	;mmsystemGetVersion = HookmmsystemGetVersion PRIVATE
	sndPlaySoundA = HooksndPlaySoundA PRIVATE
	sndPlaySoundW = HooksndPlaySoundW PRIVATE
	timeBeginPeriod = HooktimeBeginPeriod PRIVATE
	timeEndPeriod = HooktimeEndPeriod PRIVATE
	timeGetDevCaps = HooktimeGetDevCaps PRIVATE
	timeGetSystemTime = HooktimeGetSystemTime PRIVATE
	timeGetTime = HooktimeGetTime PRIVATE
	timeKillEvent = HooktimeKillEvent PRIVATE
	timeSetEvent = HooktimeSetEvent PRIVATE
	waveInAddBuffer = HookwaveInAddBuffer PRIVATE
	waveInClose = HookwaveInClose PRIVATE
	waveInGetDevCapsA = HookwaveInGetDevCapsA PRIVATE
	waveInGetDevCapsW = HookwaveInGetDevCapsW PRIVATE
	waveInGetErrorTextA = HookwaveInGetErrorTextA PRIVATE
	waveInGetErrorTextW = HookwaveInGetErrorTextW PRIVATE
	waveInGetID = HookwaveInGetID PRIVATE
	waveInGetNumDevs = HookwaveInGetNumDevs PRIVATE
	waveInGetPosition = HookwaveInGetPosition PRIVATE
	waveInMessage = HookwaveInMessage PRIVATE
	waveInOpen = HookwaveInOpen PRIVATE
	waveInPrepareHeader = HookwaveInPrepareHeader PRIVATE
	waveInReset = HookwaveInReset PRIVATE
	waveInStart = HookwaveInStart PRIVATE
	waveInStop = HookwaveInStop PRIVATE
	waveInUnprepareHeader = HookwaveInUnprepareHeader PRIVATE
	waveOutBreakLoop = HookwaveOutBreakLoop PRIVATE
	waveOutClose = HookwaveOutClose PRIVATE
	waveOutGetDevCapsA = HookwaveOutGetDevCapsA PRIVATE
	waveOutGetDevCapsW = HookwaveOutGetDevCapsW PRIVATE
	waveOutGetErrorTextA = HookwaveOutGetErrorTextA PRIVATE
	waveOutGetErrorTextW = HookwaveOutGetErrorTextW PRIVATE
	waveOutGetID = HookwaveOutGetID PRIVATE
	waveOutGetNumDevs = HookwaveOutGetNumDevs PRIVATE
	waveOutGetPitch = HookwaveOutGetPitch PRIVATE
	waveOutGetPlaybackRate = HookwaveOutGetPlaybackRate PRIVATE
	waveOutGetPosition = HookwaveOutGetPosition PRIVATE
	waveOutGetVolume = HookwaveOutGetVolume PRIVATE
	waveOutMessage = HookwaveOutMessage PRIVATE
	waveOutOpen = HookwaveOutOpen PRIVATE
	waveOutPause = HookwaveOutPause PRIVATE
	waveOutPrepareHeader = HookwaveOutPrepareHeader PRIVATE
	waveOutReset = HookwaveOutReset PRIVATE
	waveOutRestart = HookwaveOutRestart PRIVATE
	waveOutSetPitch = HookwaveOutSetPitch PRIVATE
	waveOutSetPlaybackRate = HookwaveOutSetPlaybackRate PRIVATE
	waveOutSetVolume = HookwaveOutSetVolume PRIVATE
	waveOutUnprepareHeader = HookwaveOutUnprepareHeader PRIVATE
	waveOutWrite = HookwaveOutWrite PRIVATE
=======
	GetdfDIJoystick PRIVATE
>>>>>>> d99a92f6
<|MERGE_RESOLUTION|>--- conflicted
+++ resolved
@@ -63,6 +63,12 @@
 	DXGIDeclareAdapterRemovalSupport PRIVATE
 	DXGIGetDebugInterface1 PRIVATE
 	DXGIReportAdapterConfiguration PRIVATE
+
+1 conflicting file
+exports.def
+res/exports.def
+res/exports.def
+1 conflict
 
 	; opengl32.dll
 	glAccum PRIVATE
@@ -464,7 +470,7 @@
 
 	; dinput8.dll
 	DirectInput8Create PRIVATE
-<<<<<<< HEAD
+  GetdfDIJoystick PRIVATE
 
 	; winmm.dll (winmm.lib)
 	CloseDriver = HookCloseDriver PRIVATE
@@ -646,7 +652,4 @@
 	waveOutSetPlaybackRate = HookwaveOutSetPlaybackRate PRIVATE
 	waveOutSetVolume = HookwaveOutSetVolume PRIVATE
 	waveOutUnprepareHeader = HookwaveOutUnprepareHeader PRIVATE
-	waveOutWrite = HookwaveOutWrite PRIVATE
-=======
-	GetdfDIJoystick PRIVATE
->>>>>>> d99a92f6
+	waveOutWrite = HookwaveOutWrite PRIVATE