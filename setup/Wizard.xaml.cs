﻿/**
 * Copyright (C) 2014 Patrick Mours. All rights reserved.
 * License: https://github.com/crosire/reshade#license
 */

using Microsoft.Win32;
using System;
using System.Collections.Generic;
using System.Diagnostics;
using System.IO;
using System.IO.Compression;
using System.Linq;
using System.Net;
using System.Reflection;
using System.Windows;
using System.Windows.Input;

namespace ReShade.Setup
{
	public partial class WizardWindow
	{
		bool _is64Bit = false;
		bool _isHeadless = false;
		bool _isElevated = false;
		bool _globalVulkanLayerEnabled = false;
		string _configPath = null;
		string _targetPath = null;
		string _commonPath = Path.Combine(Environment.GetFolderPath(Environment.SpecialFolder.LocalApplicationData), "ReShade");

		public WizardWindow()
		{
			InitializeComponent();
		}

		static void MoveFiles(string sourcePath, string targetPath)
		{
			if (!Directory.Exists(targetPath))
			{
				Directory.CreateDirectory(targetPath);
			}

			foreach (string source in Directory.GetFiles(sourcePath))
			{
				string target = targetPath + source.Replace(sourcePath, string.Empty);

				File.Copy(source, target, true);
			}
		}
		static bool IsWritable(string targetPath)
		{
			try
			{
				File.Create(Path.Combine(targetPath, Path.GetRandomFileName()), 1, FileOptions.DeleteOnClose);
				return true;
			}
			catch
			{
				return false;
			}
		}

		static ZipArchive ExtractArchive()
		{
			var output = new FileStream(Path.GetTempFileName(), FileMode.OpenOrCreate, FileAccess.ReadWrite, FileShare.ReadWrite | FileShare.Delete, 4096, FileOptions.DeleteOnClose);

			using (var input = File.OpenRead(Assembly.GetExecutingAssembly().Location))
			{
				byte[] block = new byte[512];
				byte[] signature = { 0x50, 0x4B, 0x03, 0x04, 0x14, 0x00, 0x00, 0x00 }; // PK..

				// Look for archive at the end of this executable and copy it to a file
				while (input.Read(block, 0, block.Length) >= signature.Length)
				{
					if (block.Take(signature.Length).SequenceEqual(signature))
					{
						output.Write(block, 0, block.Length);
						input.CopyTo(output);
						break;
					}
				}
			}

			return new ZipArchive(output, ZipArchiveMode.Read, false);
		}

		void ShowMessage(string title, string message, string description = null, bool done = false, int exitCode = -1)
		{
			if (done && _isHeadless)
			{
				Environment.Exit(exitCode);
			}
			else if (exitCode == 0)
			{
				message = "Edit ReShade settings";
				SetupButton.IsEnabled = true;
				SetupButton.Click -= OnSetupButtonClick;
				SetupButton.Click += (object s, RoutedEventArgs e) => new SettingsWindow(_configPath) { Owner = this }.ShowDialog();
			}

			Glass.HideSystemMenu(this, !done);

			Title = title;
			Message.Text = message ?? string.Empty;
			MessageDescription.Visibility = string.IsNullOrEmpty(description) ? Visibility.Collapsed : Visibility.Visible;
			MessageDescription.Text = description;
		}

		void RestartAsAdmin()
		{
			Process.Start(new ProcessStartInfo { Verb = "runas", FileName = Assembly.GetExecutingAssembly().Location, Arguments = $"\"{_targetPath}\" --elevated --left {Left} --top {Top}" });

			Close();
		}

		void AddSearchPath(List<string> searchPaths, string newPath)
		{
			string basePath = Path.GetDirectoryName(_targetPath);
			Directory.SetCurrentDirectory(basePath);

			bool pathExists = false;

			foreach (var searchPath in searchPaths)
			{
				if (Path.GetFullPath(searchPath) == Path.GetFullPath(newPath))
				{
					pathExists = true;
					break;
				}
			}

			if (!pathExists)
			{
				searchPaths.Add(newPath);
			}
		}
		void WriteSearchPaths(string targetPathShaders, string targetPathTextures)
		{
			// Vulkan uses a common ReShade DLL for all applications, which is not in the location the shaders and textures are installed to, so make paths absolute
			if (ApiVulkan.IsChecked == true)
			{
				string targetDir = Path.GetDirectoryName(_targetPath);
				targetPathShaders = Path.GetFullPath(Path.Combine(targetDir, targetPathShaders));
				targetPathTextures = Path.GetFullPath(Path.Combine(targetDir, targetPathTextures));
			}

			var iniFile = new IniFile(_configPath);
			List<string> paths = null;

			iniFile.GetValue("GENERAL", "EffectSearchPaths", out var effectSearchPaths);

			paths = new List<string>(effectSearchPaths ?? new string[0]);
			paths.RemoveAll(string.IsNullOrWhiteSpace);
			{
				AddSearchPath(paths, targetPathShaders);
				iniFile.SetValue("GENERAL", "EffectSearchPaths", paths.ToArray());
			}

			iniFile.GetValue("GENERAL", "TextureSearchPaths", out var textureSearchPaths);

			paths = new List<string>(textureSearchPaths ?? new string[0]);
			paths.RemoveAll(string.IsNullOrWhiteSpace);
			{
				AddSearchPath(paths, targetPathTextures);
				iniFile.SetValue("GENERAL", "TextureSearchPaths", paths.ToArray());
			}

			iniFile.Save();
		}

		void InstallationStep0()
		{
			if (!_isElevated && !IsWritable(Path.GetDirectoryName(_targetPath)))
			{
				RestartAsAdmin();
			}
			else
			{
				InstallationStep1();
			}
		}
		void InstallationStep1()
		{
			SetupButton.IsEnabled = false;
			Glass.HideSystemMenu(this);

			var info = FileVersionInfo.GetVersionInfo(_targetPath);
			var name = info.ProductName ?? Path.GetFileNameWithoutExtension(_targetPath);

			ShowMessage("Working on " + name + " ...", "Analyzing " + name + " ...");

			var peInfo = new PEInfo(_targetPath);
			_is64Bit = peInfo.Type == PEInfo.BinaryType.IMAGE_FILE_MACHINE_AMD64;

			var nameModule = peInfo.Modules.FirstOrDefault(s =>
				s.StartsWith("d3d8", StringComparison.OrdinalIgnoreCase) ||
				s.StartsWith("d3d9", StringComparison.OrdinalIgnoreCase) ||
				s.StartsWith("dxgi", StringComparison.OrdinalIgnoreCase) ||
				s.StartsWith("opengl32", StringComparison.OrdinalIgnoreCase) ||
				s.StartsWith("vulkan-1", StringComparison.OrdinalIgnoreCase)) ?? string.Empty;

			bool isApiD3D8 = nameModule.StartsWith("d3d8", StringComparison.OrdinalIgnoreCase);
			bool isApiD3D9 = isApiD3D8 || nameModule.StartsWith("d3d9", StringComparison.OrdinalIgnoreCase);
			bool isApiDXGI = nameModule.StartsWith("dxgi", StringComparison.OrdinalIgnoreCase);
			bool isApiOpenGL = nameModule.StartsWith("opengl32", StringComparison.OrdinalIgnoreCase);
			bool isApiVulkan = nameModule.StartsWith("vulkan-1", StringComparison.OrdinalIgnoreCase);

			if (isApiD3D8 && !_isHeadless)
			{
				MessageBox.Show(this, "It looks like the target application uses Direct3D 8. You'll have to download an additional wrapper from 'http://reshade.me/d3d8to9' which converts all API calls to Direct3D 9 in order to use ReShade.", "Warning", MessageBoxButton.OK, MessageBoxImage.Warning);
			}

			Message.Text = "Select the rendering API the game uses:";
			ApiGroup.IsEnabled = true;
			ApiD3D9.IsChecked = isApiD3D9;
			ApiDXGI.IsChecked = isApiDXGI;
			ApiOpenGL.IsChecked = isApiOpenGL;
			ApiVulkan.IsChecked = isApiVulkan;
		}
		void InstallationStep2()
		{
			ApiGroup.IsEnabled = false;

			string targetDir = Path.GetDirectoryName(_targetPath);
			_configPath = Path.Combine(targetDir, "ReShade.ini");

			if (ApiVulkan.IsChecked != true)
			{
				string pathModule = null;
				if (ApiD3D9.IsChecked == true)
				{
					pathModule = "d3d9.dll";
				}
				if (ApiDXGI.IsChecked == true)
				{
					pathModule = "dxgi.dll";
				}
				if (ApiOpenGL.IsChecked == true)
				{
					pathModule = "opengl32.dll";
				}

				pathModule = Path.Combine(targetDir, pathModule);

				var alternativeConfigPath = Path.ChangeExtension(pathModule, ".ini");
				if (File.Exists(alternativeConfigPath))
				{
					_configPath = alternativeConfigPath;
				}

				if (File.Exists(pathModule) && !_isHeadless)
				{
					var result = MessageBox.Show(this, "Do you want to overwrite the existing installation or uninstall ReShade?\n\nPress 'Yes' to overwrite or 'No' to uninstall.", string.Empty, MessageBoxButton.YesNoCancel);

					if (result == MessageBoxResult.No)
					{
						try
						{
							File.Delete(pathModule);

							if (File.Exists(_configPath))
							{
								File.Delete(_configPath);
							}

							if (File.Exists(Path.ChangeExtension(pathModule, ".log")))
							{
								File.Delete(Path.ChangeExtension(pathModule, ".log"));
							}

							if (Directory.Exists(Path.Combine(targetDir, "reshade-shaders")))
							{
								Directory.Delete(Path.Combine(targetDir, "reshade-shaders"), true);
							}
						}
						catch (Exception ex)
						{
							ShowMessage("Failed!", "Unable to delete some files.", ex.Message, true, 1);
							return;
						}

						ShowMessage("Succeeded!", "Successfully uninstalled.", null, true);
						return;
					}
					else if (result != MessageBoxResult.Yes)
					{
						ShowMessage("Failed", "Existing installation found.", null, true, 1);
						return;
					}
				}

				try
				{
					using (ZipArchive zip = ExtractArchive())
					{
						if (zip.Entries.Count != 4)
						{
							throw new FileFormatException("Expected ReShade archive to contain ReShade DLLs");
						}

						// 0: ReShade32.dll
						// 2: ReShade64.dll
						using (Stream input = zip.Entries[_is64Bit ? 2 : 0].Open())
						using (FileStream output = File.Create(pathModule))
						{
							input.CopyTo(output);
						}
					}

					string text = File.ReadAllText(pathManifest);
					text = text.Replace("VK_LAYER_reshade", "VK_LAYER_reshade_" + Path.GetFileNameWithoutExtension(_targetPath));
					File.WriteAllText(pathManifest, text);
				}
				catch (Exception ex)
				{
					ShowMessage("Failed!", "Unable to write file \"" + pathModule + "\".", ex.Message, true, 1);
					return;
				}
<<<<<<< HEAD

				RegistryKey rk = Microsoft.Win32.Registry.CurrentUser.OpenSubKey(@"Software", true);
				rk = rk.CreateSubKey("Khronos").CreateSubKey("Vulkan").CreateSubKey("ImplicitLayers");
				rk.SetValue(pathManifest, 0x00000000, RegistryValueKind.DWord);

				if (rk == null)
				{
					ShowMessage("Failed!", "The vulkan implicit layers regitry key does not exist in your system.", null, true, 1);
					return;
				}
=======
>>>>>>> 56179fd7
			}

			if (_isHeadless || MessageBox.Show(this, "Do you wish to download a collection of standard effects from https://github.com/crosire/reshade-shaders?", string.Empty, MessageBoxButton.YesNo) == MessageBoxResult.Yes)
			{
				InstallationStep3();
			}
			else
			{
				// Add default search paths if no config exists
				if (!File.Exists(_configPath))
				{
					WriteSearchPaths(".\\", ".\\");
				}

				InstallationStep5();
			}
		}
		void InstallationStep3()
		{
			ShowMessage("Downloading ...", "Downloading ...");

			string downloadPath = Path.GetTempFileName();

			// Add support for TLS 1.2, so that HTTPS connection to GitHub succeeds
			ServicePointManager.SecurityProtocol |= SecurityProtocolType.Tls12;

			var client = new WebClient();

			client.DownloadFileCompleted += (object sender, System.ComponentModel.AsyncCompletedEventArgs e) => {
				if (e.Error != null)
				{
					ShowMessage("Failed!", "Unable to download archive.", e.Error.Message, true, 1);
				}
				else
				{
					InstallationStep4(downloadPath);
				}
			};

			client.DownloadProgressChanged += (object sender, DownloadProgressChangedEventArgs e) => {
				Message.Text = "Downloading ... (" + ((100 * e.BytesReceived) / e.TotalBytesToReceive) + "%)";
			};

			try
			{
				client.DownloadFileAsync(new Uri("https://github.com/crosire/reshade-shaders/archive/master.zip"), downloadPath);
			}
			catch (Exception ex)
			{
				ShowMessage("Failed!", "Unable to download archive.", ex.Message);
			}
		}
		void InstallationStep4(string downloadPath)
		{
			Message.Text = "Extracting ...";

			string tempPath = Path.Combine(Path.GetTempPath(), "reshade-shaders-master");
			string tempPathShaders = Path.Combine(tempPath, "Shaders");
			string tempPathTextures = Path.Combine(tempPath, "Textures");
			string targetPath = Path.Combine(Path.GetDirectoryName(_targetPath), "reshade-shaders");
			string targetPathShaders = Path.Combine(targetPath, "Shaders");
			string targetPathTextures = Path.Combine(targetPath, "Textures");

			string[] installedEffects = null;

			if (Directory.Exists(targetPath))
			{
				installedEffects = Directory.GetFiles(targetPathShaders).ToArray();
			}

			try
			{
				if (Directory.Exists(tempPath)) // Delete existing directories since extraction fails if the target is not empty
				{
					Directory.Delete(tempPath, true);
				}

				ZipFile.ExtractToDirectory(downloadPath, Path.GetTempPath());

				MoveFiles(tempPathShaders, targetPathShaders);
				MoveFiles(tempPathTextures, targetPathTextures);

				File.Delete(downloadPath);
				Directory.Delete(tempPath, true);
			}
			catch (Exception ex)
			{
				ShowMessage("Failed!", "Unable to extract downloaded archive.", ex.Message, true, 1);
				return;
			}

			if (!_isHeadless)
			{
				var wnd = new SelectWindow(Directory.GetFiles(targetPathShaders));
				wnd.Owner = this;

				// If there was an existing installation, select the same effects as previously
				if (installedEffects != null)
				{
					foreach (var item in wnd.GetSelection())
					{
						item.IsChecked = installedEffects.Contains(item.Path);
					}
				}

				wnd.ShowDialog();

				foreach (var item in wnd.GetSelection())
				{
					if (!item.IsChecked)
					{
						try
						{
							File.Delete(item.Path);
						}
						catch
						{
							continue;
						}
					}
				}
			}

			WriteSearchPaths(".\\reshade-shaders\\Shaders", ".\\reshade-shaders\\Textures");

			InstallationStep5();
		}
		void InstallationStep5()
		{
			string description = null;
			if (ApiVulkan.IsChecked == true)
			{
				description = "You need to keep the setup tool open for ReShade to work in Vulkan games!\nAlternatively check the option below:";

				ApiGroup.IsEnabled = true;
				ApiD3D9.Visibility = Visibility.Collapsed;
				ApiDXGI.Visibility = Visibility.Collapsed;
				ApiOpenGL.Visibility = Visibility.Collapsed;
				ApiVulkan.Visibility = Visibility.Collapsed;
				ApiVulkanGlobal.IsChecked = _globalVulkanLayerEnabled;
				ApiVulkanGlobal.Visibility = Visibility.Visible;
			}

			ShowMessage("Succeeded!", null, description, true, 0);
		}

		void OnWindowInit(object sender, EventArgs e)
		{
			Glass.HideIcon(this);
			Glass.ExtendFrame(this);
		}
		void OnWindowLoaded(object sender, RoutedEventArgs e)
		{
			var args = Environment.GetCommandLineArgs().Skip(1).ToArray();

			bool hasApi = false;
			bool hasTargetPath = false;

			// Parse command line arguments
			for (int i = 0; i < args.Length; i++)
			{
				if (args[i] == "--headless")
				{
					_isHeadless = true;
					continue;
				}
				if (args[i] == "--elevated")
				{
					_isElevated = true;
					continue;
				}

				if (i + 1 < args.Length)
				{
					if (args[i] == "--api")
					{
						hasApi = true;

						string api = args[++i];
						ApiD3D9.IsChecked = api == "d3d9";
						ApiDXGI.IsChecked = api == "dxgi" || api == "d3d10" || api == "d3d11";
						ApiOpenGL.IsChecked = api == "opengl";
						continue;
					}

					if (args[i] == "--top")
					{
						Top = double.Parse(args[++i]);
						continue;
					}
					if (args[i] == "--left")
					{
						Left = double.Parse(args[++i]);
						continue;
					}
				}

				if (File.Exists(args[i]))
				{
					hasTargetPath = true;

					_targetPath = args[i];
				}
			}

			if (hasTargetPath)
			{
				InstallationStep1();

				if (hasApi)
				{
					InstallationStep2();
				}
			}
			else
			{
				using (RegistryKey key = Registry.CurrentUser.OpenSubKey(@"Software\Khronos\Vulkan\ImplicitLayers"))
				{
					_globalVulkanLayerEnabled = key?.GetValue(Path.Combine(_commonPath, Environment.Is64BitOperatingSystem ? "ReShade64.json" : "ReShade32.json")) != null;
				}

				if (!_globalVulkanLayerEnabled)
				{
					InstallVulkanLayer(true);
				}
			}
		}
		void OnWindowClosed(object sender, EventArgs e)
		{
			if (!_globalVulkanLayerEnabled)
			{
				InstallVulkanLayer(false);
			}
		}

		void InstallVulkanLayer(bool enable)
		{
			if (enable)
			{
				if (Directory.Exists(_commonPath))
				{
					Directory.Delete(_commonPath, true);
				}

				Directory.CreateDirectory(_commonPath);

				using (ZipArchive zip = ExtractArchive())
				{
					zip.ExtractToDirectory(_commonPath);
				}
			}
			else
			{
				Directory.Delete(_commonPath, true);
			}

			if (Environment.Is64BitOperatingSystem)
			{
				using (RegistryKey key = Registry.CurrentUser.CreateSubKey(@"Software\Khronos\Vulkan\ImplicitLayers", true))
				{
					if (enable)
						key.SetValue(Path.Combine(_commonPath, "ReShade64.json"), 0, RegistryValueKind.DWord);
					else
						key.DeleteValue(Path.Combine(_commonPath, "ReShade64.json"));
				}
			}

			using (RegistryKey key = Registry.CurrentUser.CreateSubKey(Environment.Is64BitOperatingSystem ? @"Software\Wow6432Node\Khronos\Vulkan\ImplicitLayers" : @"Software\Khronos\Vulkan\ImplicitLayers", true))
			{
				if (enable)
					key.SetValue(Path.Combine(_commonPath, "ReShade32.json"), 0, RegistryValueKind.DWord);
				else
					key.DeleteValue(Path.Combine(_commonPath, "ReShade32.json"));
			}
		}

		void OnApiChecked(object sender, RoutedEventArgs e)
		{
			InstallationStep2();
		}
		void OnApiVulkanGlobalChecked(object sender, RoutedEventArgs e)
		{
			_globalVulkanLayerEnabled = ((System.Windows.Controls.CheckBox)sender).IsChecked == true;

			InstallVulkanLayer(_globalVulkanLayerEnabled);
		}
		void OnSetupButtonClick(object sender, RoutedEventArgs e)
		{
			if (Keyboard.Modifiers == ModifierKeys.Control)
			{
				try
				{
					using (ZipArchive zip = ExtractArchive())
					{
						zip.ExtractToDirectory(".");
					}
				}
				catch (Exception ex)
				{
					ShowMessage("Failed!", "Unable to extract files.", ex.Message, true);
					SetupButton.IsEnabled = false;
					return;
				}

				Close();
				return;
			}

			var dlg = new OpenFileDialog { Filter = "Applications|*.exe", DefaultExt = ".exe", Multiselect = false, ValidateNames = true, CheckFileExists = true };

			// Open Steam game installation directory by default if it exists
			string steamPath = Path.Combine(
				Environment.GetFolderPath(Environment.Is64BitOperatingSystem ? Environment.SpecialFolder.ProgramFilesX86 : Environment.SpecialFolder.ProgramFiles),
				"Steam", "steamapps", "common");

			if (Directory.Exists(steamPath))
			{
				dlg.InitialDirectory = steamPath;
			}

			if (dlg.ShowDialog(this) == true)
			{
				_targetPath = dlg.FileName;

				InstallationStep0();
			}
		}
		void OnSetupButtonDragDrop(object sender, DragEventArgs e)
		{
			if (e.Data.GetData(DataFormats.FileDrop, true) is string[] files && files.Length >= 1)
			{
				_targetPath = files[0];

				InstallationStep0();
			}
		}
	}
}<|MERGE_RESOLUTION|>--- conflicted
+++ resolved
@@ -305,29 +305,12 @@
 							input.CopyTo(output);
 						}
 					}
-
-					string text = File.ReadAllText(pathManifest);
-					text = text.Replace("VK_LAYER_reshade", "VK_LAYER_reshade_" + Path.GetFileNameWithoutExtension(_targetPath));
-					File.WriteAllText(pathManifest, text);
 				}
 				catch (Exception ex)
 				{
 					ShowMessage("Failed!", "Unable to write file \"" + pathModule + "\".", ex.Message, true, 1);
 					return;
 				}
-<<<<<<< HEAD
-
-				RegistryKey rk = Microsoft.Win32.Registry.CurrentUser.OpenSubKey(@"Software", true);
-				rk = rk.CreateSubKey("Khronos").CreateSubKey("Vulkan").CreateSubKey("ImplicitLayers");
-				rk.SetValue(pathManifest, 0x00000000, RegistryValueKind.DWord);
-
-				if (rk == null)
-				{
-					ShowMessage("Failed!", "The vulkan implicit layers regitry key does not exist in your system.", null, true, 1);
-					return;
-				}
-=======
->>>>>>> 56179fd7
 			}
 
 			if (_isHeadless || MessageBox.Show(this, "Do you wish to download a collection of standard effects from https://github.com/crosire/reshade-shaders?", string.Empty, MessageBoxButton.YesNo) == MessageBoxResult.Yes)
